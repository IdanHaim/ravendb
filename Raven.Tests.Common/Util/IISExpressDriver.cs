using System;
using System.Diagnostics;
using System.IO;

namespace Raven.Tests.Common.Util
{
<<<<<<< HEAD
	public class IISExpressDriver : ProcessDriver
	{
		

		public string Url { get; private set;  }

		public void Start(string physicalPath, int port)
		{
			var sitePhysicalDirectory = physicalPath;

			foreach (var process in Process.GetProcessesByName("iisexpress"))
			{
				process.Kill();
			}
			
			var processFileName =
				 @"c:\program files\IIS Express\IISExpress.exe";
			StartProcess(processFileName, @"/systray:false /trace:error /port:" + port + @" /path:" + sitePhysicalDirectory);

			var match = WaitForConsoleOutputMatching(@"Successfully registered URL ""([^""]*)""");

			Url = match.Groups[1].Value;
		}

		protected override void Shutdown()
		{
			try
			{
				_process.Kill();
			}
			catch (Exception)
			{
			}

			if (!_process.WaitForExit(10000))
				throw new Exception("IISExpress did not halt within 10 seconds.");
		}
	}
=======
    public class IISExpressDriver : ProcessDriver
    {
        public string Url { get; private set;  }

        public void Start(string physicalPath, int port)
        {
            var sitePhysicalDirectory = physicalPath;

            foreach (var process in Process.GetProcessesByName("iisexpress"))
            {
                process.Kill();
            }

            var processFileName = File.Exists(@"c:\program files (x86)\IIS Express\IISExpress.exe")
                ? @"c:\program files (x86)\IIS Express\IISExpress.exe"
                : @"c:\program files\IIS Express\IISExpress.exe";
            StartProcess(processFileName, @"/systray:false /trace:error /port:" + port + @" /path:" + sitePhysicalDirectory);

            var match = WaitForConsoleOutputMatching(@"Successfully registered URL ""([^""]*)""");

            Url = match.Groups[1].Value;
        }

        protected override void Shutdown()
        {
            try
            {
                _process.Kill();
            }
            catch (Exception)
            {
            }

            if (!_process.WaitForExit(10000))
                throw new Exception("IISExpress did not halt within 10 seconds.");
        }
    }
>>>>>>> b19bf61a
}<|MERGE_RESOLUTION|>--- conflicted
+++ resolved
@@ -4,7 +4,6 @@
 
 namespace Raven.Tests.Common.Util
 {
-<<<<<<< HEAD
 	public class IISExpressDriver : ProcessDriver
 	{
 		
@@ -43,43 +42,4 @@
 				throw new Exception("IISExpress did not halt within 10 seconds.");
 		}
 	}
-=======
-    public class IISExpressDriver : ProcessDriver
-    {
-        public string Url { get; private set;  }
-
-        public void Start(string physicalPath, int port)
-        {
-            var sitePhysicalDirectory = physicalPath;
-
-            foreach (var process in Process.GetProcessesByName("iisexpress"))
-            {
-                process.Kill();
-            }
-
-            var processFileName = File.Exists(@"c:\program files (x86)\IIS Express\IISExpress.exe")
-                ? @"c:\program files (x86)\IIS Express\IISExpress.exe"
-                : @"c:\program files\IIS Express\IISExpress.exe";
-            StartProcess(processFileName, @"/systray:false /trace:error /port:" + port + @" /path:" + sitePhysicalDirectory);
-
-            var match = WaitForConsoleOutputMatching(@"Successfully registered URL ""([^""]*)""");
-
-            Url = match.Groups[1].Value;
-        }
-
-        protected override void Shutdown()
-        {
-            try
-            {
-                _process.Kill();
-            }
-            catch (Exception)
-            {
-            }
-
-            if (!_process.WaitForExit(10000))
-                throw new Exception("IISExpress did not halt within 10 seconds.");
-        }
-    }
->>>>>>> b19bf61a
 }