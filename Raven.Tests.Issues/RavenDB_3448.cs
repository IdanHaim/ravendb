--- conflicted
+++ resolved
@@ -64,10 +64,9 @@
 
                 store2.DatabaseCommands.GlobalAdmin.EnsureDatabaseExists("Northwind");
 
-<<<<<<< HEAD
-				using (var stream = new MemoryStream())
-				{
-				    var smuggler = new DatabaseSmuggler(
+                using (var stream = new MemoryStream())
+                {
+                    var smuggler = new DatabaseSmuggler(
                         new DatabaseSmugglerOptions(), 
                         new DatabaseSmugglerRemoteSource(
                             new DatabaseSmugglerRemoteConnectionOptions
@@ -77,11 +76,11 @@
                             }),
                         new DatabaseSmugglerStreamDestination(stream));
 
-				    await smuggler.ExecuteAsync();
+                    await smuggler.ExecuteAsync();
 
-				    stream.Position = 0;
+                    stream.Position = 0;
 
-				    smuggler = new DatabaseSmuggler(
+                    smuggler = new DatabaseSmuggler(
                         new DatabaseSmugglerOptions(), 
                         new DatabaseSmugglerStreamSource(stream), 
                         new DatabaseSmugglerRemoteDestination(
@@ -92,32 +91,7 @@
                             }));
 
                     await smuggler.ExecuteAsync();
-				}
-=======
-                using (var stream = new MemoryStream())
-                {
-                    var smuggler = new SmugglerDatabaseApi();
-                    await smuggler.ExportData(new SmugglerExportOptions<RavenConnectionStringOptions>
-                                              {
-                                                  From = new RavenConnectionStringOptions
-                                                         {
-                                                             Url = store2.Url,
-                                                             DefaultDatabase = store2.DefaultDatabase
-                                                         },
-                                                  ToStream = stream
-                                              });
-
-                    await smuggler.ImportData(new SmugglerImportOptions<RavenConnectionStringOptions>
-                                        {
-                                            FromStream = stream,
-                                            To = new RavenConnectionStringOptions
-                                                 {
-                                                     DefaultDatabase = "Northwind",
-                                                     Url = store2.Url
-                                                 }
-                                        });
                 }
->>>>>>> 68f1ca50
 
                 Assert.Throws<ConflictException>(() =>
                 {
