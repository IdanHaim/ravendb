﻿<?xml version="1.0" encoding="utf-8"?>
<Project ToolsVersion="12.0" DefaultTargets="Build" xmlns="http://schemas.microsoft.com/developer/msbuild/2003">
  <Import Project="$(MSBuildExtensionsPath)\$(MSBuildToolsVersion)\Microsoft.Common.props" Condition="Exists('$(MSBuildExtensionsPath)\$(MSBuildToolsVersion)\Microsoft.Common.props')" />
  <PropertyGroup>
    <Configuration Condition=" '$(Configuration)' == '' ">Debug</Configuration>
    <Platform Condition=" '$(Platform)' == '' ">AnyCPU</Platform>
    <ProjectGuid>{D8BDD718-6E21-41B7-9C41-D0FBE0532DF4}</ProjectGuid>
    <OutputType>Library</OutputType>
    <AppDesignerFolder>Properties</AppDesignerFolder>
    <RootNamespace>Raven.Tests.Issues</RootNamespace>
    <AssemblyName>Raven.Tests.Issues</AssemblyName>
    <TargetFrameworkVersion>v4.5</TargetFrameworkVersion>
    <FileAlignment>512</FileAlignment>
    <SolutionDir Condition="$(SolutionDir) == '' Or $(SolutionDir) == '*Undefined*'">..\</SolutionDir>
    <RestorePackages>true</RestorePackages>
    <TargetFrameworkProfile />
  </PropertyGroup>
  <PropertyGroup Condition=" '$(Configuration)|$(Platform)' == 'Debug|AnyCPU' ">
    <DebugSymbols>true</DebugSymbols>
    <DebugType>full</DebugType>
    <Optimize>false</Optimize>
    <OutputPath>bin\Debug\</OutputPath>
    <DefineConstants>DEBUG;TRACE</DefineConstants>
    <ErrorReport>prompt</ErrorReport>
    <WarningLevel>4</WarningLevel>
    <NoWarn>618</NoWarn>
    <PlatformTarget>x64</PlatformTarget>
  </PropertyGroup>
  <PropertyGroup Condition=" '$(Configuration)|$(Platform)' == 'Release|AnyCPU' ">
    <DebugType>pdbonly</DebugType>
    <Optimize>true</Optimize>
    <OutputPath>bin\Release\</OutputPath>
    <DefineConstants>TRACE</DefineConstants>
    <ErrorReport>prompt</ErrorReport>
    <WarningLevel>4</WarningLevel>
    <NoWarn>618</NoWarn>
  </PropertyGroup>
  <PropertyGroup>
    <SignAssembly>true</SignAssembly>
  </PropertyGroup>
  <PropertyGroup>
    <AssemblyOriginatorKeyFile>..\Raven.Database\RavenDB.snk</AssemblyOriginatorKeyFile>
  </PropertyGroup>
  <PropertyGroup Condition="'$(Configuration)|$(Platform)' == 'Profiling|AnyCPU'">
    <OutputPath>bin\Profiling\</OutputPath>
    <DefineConstants>TRACE</DefineConstants>
    <Optimize>true</Optimize>
    <DebugType>pdbonly</DebugType>
    <PlatformTarget>AnyCPU</PlatformTarget>
    <ErrorReport>prompt</ErrorReport>
    <CodeAnalysisRuleSet>MinimumRecommendedRules.ruleset</CodeAnalysisRuleSet>
    <NoWarn>618</NoWarn>
  </PropertyGroup>
  <ItemGroup>
    <Reference Include="FizzWare.NBuilder">
      <HintPath>..\packages\NBuilder.3.0.1.1\lib\FizzWare.NBuilder.dll</HintPath>
    </Reference>
    <Reference Include="FluentAssertions">
      <HintPath>..\packages\FluentAssertions.3.4.0\lib\net45\FluentAssertions.dll</HintPath>
    </Reference>
    <Reference Include="FluentAssertions.Core">
      <HintPath>..\packages\FluentAssertions.3.4.0\lib\net45\FluentAssertions.Core.dll</HintPath>
    </Reference>
    <Reference Include="Jint, Version=2.4.0.0, Culture=neutral, PublicKeyToken=2e92ba9c8d81157f, processorArchitecture=MSIL">
      <SpecificVersion>False</SpecificVersion>
      <HintPath>..\SharedLibs\Jint.dll</HintPath>
    </Reference>
    <Reference Include="Lucene.Net">
      <HintPath>..\SharedLibs\Lucene.Net.dll</HintPath>
    </Reference>
    <Reference Include="Microsoft.Owin, Version=3.0.0.0, Culture=neutral, PublicKeyToken=31bf3856ad364e35, processorArchitecture=MSIL">
      <SpecificVersion>False</SpecificVersion>
      <HintPath>..\packages\Microsoft.Owin.3.0.0\lib\net45\Microsoft.Owin.dll</HintPath>
    </Reference>
    <Reference Include="Microsoft.Owin.Host.HttpListener, Version=3.0.0.0, Culture=neutral, PublicKeyToken=31bf3856ad364e35, processorArchitecture=MSIL">
      <SpecificVersion>False</SpecificVersion>
      <HintPath>..\packages\Microsoft.Owin.Host.HttpListener.3.0.0\lib\net45\Microsoft.Owin.Host.HttpListener.dll</HintPath>
    </Reference>
    <Reference Include="Microsoft.Owin.Hosting, Version=3.0.0.0, Culture=neutral, PublicKeyToken=31bf3856ad364e35, processorArchitecture=MSIL">
      <SpecificVersion>False</SpecificVersion>
      <HintPath>..\packages\Microsoft.Owin.Hosting.3.0.0\lib\net45\Microsoft.Owin.Hosting.dll</HintPath>
    </Reference>
    <Reference Include="Newtonsoft.Json, Version=6.0.0.0, Culture=neutral, PublicKeyToken=30ad4fe6b2a6aeed, processorArchitecture=MSIL">
      <SpecificVersion>False</SpecificVersion>
      <HintPath>..\packages\Newtonsoft.Json.6.0.6\lib\net45\Newtonsoft.Json.dll</HintPath>
    </Reference>
    <Reference Include="Owin, Version=1.0.0.0, Culture=neutral, PublicKeyToken=f0ebd12fd5e55cc5, processorArchitecture=MSIL">
      <SpecificVersion>False</SpecificVersion>
      <HintPath>..\packages\Owin.1.0\lib\net40\Owin.dll</HintPath>
    </Reference>
    <Reference Include="System" />
    <Reference Include="System.ComponentModel.Composition" />
    <Reference Include="System.Core" />
    <Reference Include="System.Net.Http" />
    <Reference Include="System.Net.Http.Formatting, Version=5.2.2.0, Culture=neutral, PublicKeyToken=31bf3856ad364e35, processorArchitecture=MSIL">
      <SpecificVersion>False</SpecificVersion>
      <HintPath>..\packages\Microsoft.AspNet.WebApi.Client.5.2.2\lib\net45\System.Net.Http.Formatting.dll</HintPath>
    </Reference>
    <Reference Include="System.Reactive.Core, Version=2.2.5.0, Culture=neutral, PublicKeyToken=31bf3856ad364e35, processorArchitecture=MSIL">
      <SpecificVersion>False</SpecificVersion>
      <HintPath>..\packages\Rx-Core.2.2.5\lib\net45\System.Reactive.Core.dll</HintPath>
    </Reference>
    <Reference Include="System.Reactive.Interfaces, Version=2.2.5.0, Culture=neutral, PublicKeyToken=31bf3856ad364e35, processorArchitecture=MSIL">
      <SpecificVersion>False</SpecificVersion>
      <HintPath>..\packages\Rx-Interfaces.2.2.5\lib\net45\System.Reactive.Interfaces.dll</HintPath>
    </Reference>
    <Reference Include="System.Runtime.Serialization" />
    <Reference Include="System.Transactions" />
    <Reference Include="System.Web" />
    <Reference Include="System.Web.Http, Version=5.2.2.0, Culture=neutral, PublicKeyToken=31bf3856ad364e35, processorArchitecture=MSIL">
      <SpecificVersion>False</SpecificVersion>
      <HintPath>..\packages\Microsoft.AspNet.WebApi.Core.5.2.2\lib\net45\System.Web.Http.dll</HintPath>
    </Reference>
    <Reference Include="System.Xml.Linq" />
    <Reference Include="System.Data.DataSetExtensions" />
    <Reference Include="Microsoft.CSharp" />
    <Reference Include="System.Data" />
    <Reference Include="System.Xml" />
    <Reference Include="xunit">
      <HintPath>..\SharedLibs\xunit\xunit.dll</HintPath>
    </Reference>
    <Reference Include="xunit.extensions">
      <HintPath>..\SharedLibs\xunit\xunit.extensions.dll</HintPath>
    </Reference>
  </ItemGroup>
  <ItemGroup>
    <Compile Include="..\CommonAssemblyInfo.cs">
      <Link>Properties\CommonAssemblyInfo.cs</Link>
    </Compile>
    <Compile Include="..\Raven.Tests\Properties\TestAssemblyInfo.cs">
      <Link>Properties\TestAssemblyInfo.cs</Link>
    </Compile>
    <Compile Include="1379\RavenDB_1379.cs" />
    <Compile Include="1379\RavenDB_1379_Client.cs" />
    <Compile Include="1379\RavenDB_1379_Client_Lazy.cs" />
    <Compile Include="1379\RavenDB_1379_Client_Remote.cs" />
    <Compile Include="ActualValueInJsonReaderException.cs" />
    <Compile Include="BackupRestore.cs" />
    <Compile Include="Prefetcher\PrefetcherTestBase.cs" />
    <Compile Include="RavenDB-3152.cs" />
    <Compile Include="RavenDB-3179.cs" />
    <Compile Include="RavenDB-3302.cs" />
    <Compile Include="RavenDB-3314.cs" />
    <Compile Include="RavenDB-3326.cs" />
    <Compile Include="RavenDB-3420.cs" />
    <Compile Include="RavenDB-3465.cs" />
    <Compile Include="RavenDB-3472.cs" />
    <Compile Include="RavenDB-3383.cs" />
    <Compile Include="RavenDB-3393.cs" />
    <Compile Include="RavenDB-3401.cs" />
    <Compile Include="RavenDB-3451.cs" />
    <Compile Include="RavenDB-3509.cs" />
    <Compile Include="RavenDB-3530.cs" />
    <Compile Include="RavenDB_3230.cs" />
<<<<<<< HEAD
    <Compile Include="RavenDB_3573.cs" />
=======
    <Compile Include="RavenDB_3365.cs" />
>>>>>>> 7d370935
    <Compile Include="RavenDB_3580.cs" />
    <Compile Include="RavenDB_3271.cs" />
    <Compile Include="RavenDB_3276.cs" />
    <Compile Include="BulkInsertAuth.cs" />
    <Compile Include="BulkInsertClient.cs" />
    <Compile Include="BulkInsertDatabaseUrl.cs" />
    <Compile Include="BulkInsertTests.cs" />
    <Compile Include="RaqvenDB_3222.cs" />
    <Compile Include="RavenDB-3136.cs" />
    <Compile Include="RavenDB-3150.cs" />
    <Compile Include="RavenDB-3277.cs" />
    <Compile Include="RavenDB-3285.cs" />
    <Compile Include="RavenDB-3300.cs" />
    <Compile Include="RavenDB-3301.cs" />
    <Compile Include="RavenDB3075.cs" />
    <Compile Include="RavenDB_2867.cs" />
    <Compile Include="RavenDB_2879.cs" />
    <Compile Include="RavenDB-2716.cs" />
    <Compile Include="RavenDB-2717.cs" />
    <Compile Include="RavenDB-2913.cs" />
    <Compile Include="RavenDB2854.cs" />
    <Compile Include="RavenDB_1344 .cs" />
    <Compile Include="RavenDB_1733.cs" />
    <Compile Include="RavenDB_2115.cs" />
    <Compile Include="RavenDB_2699.cs" />
    <Compile Include="DatabaseConfiguration.cs" />
    <Compile Include="EmbeddedMultipleDatabases.cs" />
    <Compile Include="GermanUmlauts.cs" />
    <Compile Include="IndexResestWithReplication.cs" />
    <Compile Include="LongIndexAndTransformerNames.cs" />
    <Compile Include="NestedPropertiesIndex_1182.cs" />
    <Compile Include="RaveDB-1279.cs" />
    <Compile Include="RavenDB-1847.cs" />
    <Compile Include="RavenDb-1934.cs" />
    <Compile Include="RavenDB-2036.cs" />
    <Compile Include="RavenDB-2334.cs" />
    <Compile Include="RavenDB-2643.cs" />
    <Compile Include="RavenDB1009.cs" />
    <Compile Include="RavenDB1019.cs" />
    <Compile Include="RavenDB1025.cs" />
    <Compile Include="RavenDB1067.cs" />
    <Compile Include="RavenDB1229.cs" />
    <Compile Include="RavenDB1247.cs" />
    <Compile Include="RavenDB1259.cs" />
    <Compile Include="RavenDB1260.cs" />
    <Compile Include="RavenDB1261.cs" />
    <Compile Include="RavenDB1316.cs" />
    <Compile Include="RavenDB1369.cs" />
    <Compile Include="RavenDB1508.cs" />
    <Compile Include="RavenDB1519.cs" />
    <Compile Include="RavenDb1962.cs" />
    <Compile Include="RavenDB2408.cs" />
    <Compile Include="RavenDB2537.cs" />
    <Compile Include="RavenDB2568.cs" />
    <Compile Include="Ravendb718\DateTimeOffset_LoadTests.cs" />
    <Compile Include="Ravendb718\DateTimeOffset_QueryDynamicTests.cs" />
    <Compile Include="Ravendb718\DateTimeOffset_QueryMapReduceAnalyzedTests.cs" />
    <Compile Include="Ravendb718\DateTimeOffset_QueryMapReduceNotAnalyzedTests.cs" />
    <Compile Include="Ravendb718\DateTimeOffset_QueryMapReduceTests.cs" />
    <Compile Include="Ravendb718\DateTimeOffset_QueryMultiMapTests.cs" />
    <Compile Include="Ravendb718\DateTimeOffset_QueryStaticTests.cs" />
    <Compile Include="Ravendb718\DateTimeOffset_QueryTransformTests.cs" />
    <Compile Include="Ravendb718\DateTime_LoadTests.cs" />
    <Compile Include="Ravendb718\DateTime_QueryDynamicTests.cs" />
    <Compile Include="Ravendb718\DateTime_QueryMapReduceTests.cs" />
    <Compile Include="Ravendb718\DateTime_QueryMultiMapTests.cs" />
    <Compile Include="Ravendb718\DateTime_QueryStaticTests.cs" />
    <Compile Include="Ravendb718\DateTime_QueryTransformTests.cs" />
    <Compile Include="RavenDB741.cs" />
    <Compile Include="RavenDB814.cs" />
    <Compile Include="RavenDB815.cs" />
    <Compile Include="RavenDB820.cs" />
    <Compile Include="RavenDb827.cs" />
    <Compile Include="RavenDB845.cs" />
    <Compile Include="RavenDB903.cs" />
    <Compile Include="RavenDB921.cs" />
    <Compile Include="RavenDB934.cs" />
    <Compile Include="RavenDB937.cs" />
    <Compile Include="RavenDB953.cs" />
    <Compile Include="RavenDB955.cs" />
    <Compile Include="RavenDB957.cs" />
    <Compile Include="RavenDB982.cs" />
    <Compile Include="RavenDB987.cs" />
    <Compile Include="RavenDB_10.cs" />
    <Compile Include="RavenDB_1007.cs" />
    <Compile Include="RavenDB_1010.cs" />
    <Compile Include="RavenDB_1018.cs" />
    <Compile Include="RavenDB_1041.cs" />
    <Compile Include="RavenDB_1077.cs" />
    <Compile Include="RavenDB_1088.cs" />
    <Compile Include="RavenDB_1107.cs" />
    <Compile Include="RavenDB_1165.cs" />
    <Compile Include="RavenDB_1187.cs" />
    <Compile Include="RavenDB_1205.cs" />
    <Compile Include="RavenDB_1207.cs" />
    <Compile Include="RavenDB_1217.cs" />
    <Compile Include="RavenDB_1226.cs" />
    <Compile Include="RavenDB_1235.cs" />
    <Compile Include="RavenDB_1251_1.cs" />
    <Compile Include="RavenDB_1251_2.cs" />
    <Compile Include="RavenDB_1279.cs" />
    <Compile Include="RavenDB_1285.cs" />
    <Compile Include="RavenDB_1288.cs" />
    <Compile Include="RavenDB_1289.cs" />
    <Compile Include="RavenDB_1297 .cs" />
    <Compile Include="RavenDB_1302.cs" />
    <Compile Include="RavenDB_1304.cs" />
    <Compile Include="RavenDB_1305.cs" />
    <Compile Include="RavenDB_1333.cs" />
    <Compile Include="RavenDB_1345.cs" />
    <Compile Include="RavenDB_1346.cs" />
    <Compile Include="RavenDB_1353.cs" />
    <Compile Include="RavenDB_1374 .cs" />
    <Compile Include="RavenDB_1377.cs" />
    <Compile Include="RavenDB_1380.cs" />
    <Compile Include="RavenDB_1395.cs" />
    <Compile Include="RavenDB_1410.cs" />
    <Compile Include="RavenDB_1435.cs" />
    <Compile Include="RavenDB_1443 .cs" />
    <Compile Include="RavenDB_1461.cs" />
    <Compile Include="RavenDB_1466.cs" />
    <Compile Include="RavenDB_1470.cs" />
    <Compile Include="RavenDB_1472.cs" />
    <Compile Include="RavenDB_1489.cs" />
    <Compile Include="RavenDB_1493.cs" />
    <Compile Include="RavenDB_1497.cs" />
    <Compile Include="RavenDB_2176.cs" />
    <Compile Include="RavenDB_2514.cs" />
    <Compile Include="RavenDB_2516.cs" />
    <Compile Include="RavenDB_1517.cs" />
    <Compile Include="RavenDB_1520.cs" />
    <Compile Include="RavenDB_1533.cs" />
    <Compile Include="RavenDB_1538.cs" />
    <Compile Include="RavenDB_1539.cs" />
    <Compile Include="RavenDB_1540.cs" />
    <Compile Include="RavenDB_1553.cs" />
    <Compile Include="RavenDB_1555.cs" />
    <Compile Include="RavenDB_1557.cs" />
    <Compile Include="RavenDB_1560.cs" />
    <Compile Include="RavenDB_1561.cs" />
    <Compile Include="RavenDB_1565.cs" />
    <Compile Include="RavenDB_1595.cs" />
    <Compile Include="RavenDB_1598_MappingComplexProperties.cs" />
    <Compile Include="RavenDB_1600.cs" />
    <Compile Include="RavenDB_1601.cs" />
    <Compile Include="RavenDB_1609.cs" />
    <Compile Include="RavenDB_1610.cs" />
    <Compile Include="RavenDB_1650.cs" />
    <Compile Include="RavenDB_1666.cs" />
    <Compile Include="RavenDB_1716.cs" />
    <Compile Include="RavenDB_1717.cs" />
    <Compile Include="RavenDB_1735.cs" />
    <Compile Include="RavenDB_1749.cs" />
    <Compile Include="RavenDB_1760.cs" />
    <Compile Include="RavenDB_1761.cs" />
    <Compile Include="RavenDB_1762.cs" />
    <Compile Include="RavenDB_1765.cs" />
    <Compile Include="RavenDb_1816.cs" />
    <Compile Include="RavenDB_1817.cs" />
    <Compile Include="RavenDB_1824.cs" />
    <Compile Include="RavenDB_1825.cs" />
    <Compile Include="RavenDB_1828.cs" />
    <Compile Include="RavenDB_187.cs" />
    <Compile Include="RavenDB_1877.cs" />
    <Compile Include="RavenDb_1977.cs" />
    <Compile Include="RavenDb_1982.cs" />
    <Compile Include="RavenDb_2016.cs" />
    <Compile Include="RavenDB_2101.cs" />
    <Compile Include="RavenDB_2113.cs" />
    <Compile Include="RavenDb_2123.cs" />
    <Compile Include="RavenDB_2124.cs" />
    <Compile Include="RavenDB_2129.cs" />
    <Compile Include="RavenDB_2172.cs" />
    <Compile Include="RavenDB_2181.cs" />
    <Compile Include="RavenDB_2183.cs" />
    <Compile Include="RavenDB_2205.cs" />
    <Compile Include="RavenDB_2209.cs" />
    <Compile Include="RavenDb_2215.cs" />
    <Compile Include="RavenDb_2239.cs" />
    <Compile Include="RavenDB_2233.cs" />
    <Compile Include="RavenDB_2244.cs" />
    <Compile Include="RavenDB_2273.cs" />
    <Compile Include="RavenDB_2325.cs" />
    <Compile Include="RavenDB_2314.cs">
      <SubType>Code</SubType>
    </Compile>
    <Compile Include="RavenDB_2387.cs" />
    <Compile Include="RavenDB_2424.cs" />
    <Compile Include="RavenDB_2391.cs" />
    <Compile Include="RavenDB_2432.cs" />
    <Compile Include="RavenDB_2435.cs" />
    <Compile Include="RavenDB_2440.cs" />
    <Compile Include="RavenDB_2458.cs" />
    <Compile Include="RavenDB_2486.cs" />
    <Compile Include="RavenDB_2495.cs" />
    <Compile Include="RavenDB_2496.cs" />
    <Compile Include="RavenDB_2502.cs" />
    <Compile Include="RavenDB_2556.cs" />
    <Compile Include="RavenDB_2566.cs" />
    <Compile Include="RavenDB_2571.cs" />
    <Compile Include="RavenDB_2576.cs" />
    <Compile Include="RavenDB_2586.cs" />
    <Compile Include="RavenDB_2604.cs" />
    <Compile Include="RavenDB_2609.cs" />
    <Compile Include="RavenDB_2607.cs" />
    <Compile Include="RavenDB_2615.cs" />
    <Compile Include="RavenDB_2623.cs" />
    <Compile Include="RavenDB_2670.cs" />
    <Compile Include="RavenDB_2672.cs" />
    <Compile Include="RavenDB_2719.cs" />
    <Compile Include="RavenDB_2762 .cs" />
    <Compile Include="RavenDB_2710.cs" />
    <Compile Include="RavenDB_2767.cs" />
    <Compile Include="RavenDB_2779.cs" />
    <Compile Include="RavenDB_2793.cs" />
    <Compile Include="RavenDB_2794.cs" />
    <Compile Include="RavenDB_2808.cs" />
    <Compile Include="RavenDB_2824 .cs" />
    <Compile Include="RavenDB_2862.cs" />
    <Compile Include="RavenDB_2877.cs" />
    <Compile Include="RavenDB_2908.cs" />
    <Compile Include="RavenDB_2909.cs" />
    <Compile Include="RavenDB_2911.cs" />
    <Compile Include="RavenDB_2936.cs" />
    <Compile Include="RavenDB_2944.cs" />
    <Compile Include="RavenDB_295.cs" />
    <Compile Include="RavenDB_2955.cs" />
    <Compile Include="RavenDB_2974.cs" />
    <Compile Include="RavenDB_2984.cs" />
    <Compile Include="RavenDB_299.cs" />
    <Compile Include="RavenDB_2994.cs" />
    <Compile Include="RavenDB_3008.cs" />
    <Compile Include="RavenDB_301.cs" />
    <Compile Include="RavenDB_3013.cs" />
    <Compile Include="RavenDB_302.cs" />
    <Compile Include="RavenDB_3042.cs" />
    <Compile Include="RavenDB_3071.cs" />
    <Compile Include="RavenDB_3082.cs" />
    <Compile Include="RavenDB_3086.cs" />
    <Compile Include="RavenDB_3109.cs" />
    <Compile Include="RavenDB_3117.cs" />
    <Compile Include="RavenDB_3145.cs" />
    <Compile Include="RavenDB_3166.cs" />
    <Compile Include="RavenDB_3173.cs" />
    <Compile Include="RavenDB_3181.cs" />
    <Compile Include="RavenDB_3190.cs" />
    <Compile Include="RavenDB_3193.cs" />
    <Compile Include="RavenDB_3197.cs" />
    <Compile Include="RavenDB_3207.cs" />
    <Compile Include="RavenDB_3232.cs" />
    <Compile Include="RavenDB_3237.cs" />
    <Compile Include="RavenDB_3248.cs" />
    <Compile Include="RavenDB_3264.cs" />
    <Compile Include="RavenDB_3298.cs" />
    <Compile Include="RavenDB_3335.cs" />
    <Compile Include="Ravendb_334.cs" />
    <Compile Include="RavenDB_3344.cs" />
    <Compile Include="RavenDB_3373.cs" />
    <Compile Include="RavenDB_3375.cs" />
    <Compile Include="RavenDB_3381.cs" />
    <Compile Include="RavenDB_3418.cs" />
    <Compile Include="RavenDB_3422.cs" />
    <Compile Include="RavenDB_3435.cs" />
    <Compile Include="RavenDB_3442.cs" />
    <Compile Include="RavenDB_3448.cs" />
    <Compile Include="RavenDB_3462.cs" />
    <Compile Include="RavenDB_3484.cs" />
    <Compile Include="RavenDB_349.cs" />
    <Compile Include="RavenDB_3501.cs" />
    <Compile Include="RavenDB_3525.cs" />
    <Compile Include="RavenDB_3574.cs" />
    <Compile Include="Prefetcher\RavenDB_3581.cs" />
    <Compile Include="RavenDB_3612.cs" />
    <Compile Include="RavenDB_367.cs" />
    <Compile Include="RavenDB_381.cs" />
    <Compile Include="RavenDB_384.cs" />
    <Compile Include="RavenDB_406.cs" />
    <Compile Include="RavenDB_410.cs" />
    <Compile Include="RavenDB_421.cs" />
    <Compile Include="RavenDB_422.cs" />
    <Compile Include="RavenDB_425.cs" />
    <Compile Include="RavenDB_478.cs" />
    <Compile Include="RavenDB_483.cs" />
    <Compile Include="RavenDB_505.cs" />
    <Compile Include="RavenDB_514.cs" />
    <Compile Include="RavenDB_535.cs" />
    <Compile Include="RavenDB_542 .cs" />
    <Compile Include="RavenDB_554.cs" />
    <Compile Include="RavenDB_556.cs" />
    <Compile Include="RavenDB_576.cs" />
    <Compile Include="RavenDB_578.cs" />
    <Compile Include="RavenDB_579.cs" />
    <Compile Include="RavenDB_626.cs" />
    <Compile Include="RavenDB_644.cs" />
    <Compile Include="RavenDB_651.cs" />
    <Compile Include="RavenDB_653.cs" />
    <Compile Include="RavenDB_659.cs" />
    <Compile Include="RavenDB_689.cs" />
    <Compile Include="RavenDB_714.cs" />
    <Compile Include="RavenDB_718.cs" />
    <Compile Include="RavenDB_72.cs" />
    <Compile Include="RavenDB_726.cs" />
    <Compile Include="RavenDB_743.cs" />
    <Compile Include="RavenDB_752.cs" />
    <Compile Include="RavenDB_757.cs" />
    <Compile Include="RavenDB_766.cs" />
    <Compile Include="RavenDB_772.cs" />
    <Compile Include="RavenDb_783.cs" />
    <Compile Include="RavenDB_784.cs" />
    <Compile Include="RavenDB_790.cs" />
    <Compile Include="RavenDB_806.cs" />
    <Compile Include="RavenDB_851.cs" />
    <Compile Include="RavenDB_863.cs" />
    <Compile Include="RavenDB_863_2.cs" />
    <Compile Include="RavenDB_868.cs" />
    <Compile Include="RavenDB_967.cs" />
    <Compile Include="RavenDB_993.cs" />
    <Compile Include="RavenDB_2344.cs" />
    <Compile Include="RavenDB_2907.cs" />
    <Compile Include="RavenDB_3555.cs" />
    <Compile Include="RDBQA_1.cs" />
    <Compile Include="RDBQA_11.cs" />
    <Compile Include="RDBQA_13.cs" />
    <Compile Include="RDBQA_16.cs" />
    <Compile Include="RDBQA_17.cs" />
    <Compile Include="RDBQA_18.cs" />
    <Compile Include="RDBQA_4.cs" />
    <Compile Include="RDBQA_7.cs" />
    <Compile Include="RDBQA_9.cs" />
    <Compile Include="RDoc_56.cs" />
    <Compile Include="RDoc_60.cs" />
    <Compile Include="RDoc_76.cs" />
    <Compile Include="ReplicationAlerts.cs" />
    <Compile Include="ReplicationBehavior.cs" />
    <Compile Include="RavenDB_3096.cs" />
    <Compile Include="SlowIndex.cs" />
    <Compile Include="RavenDB_3113.cs" />
    <Compile Include="RavenDB_3106.cs" />
    <Compile Include="RavenDB-3225.cs" />
    <Compile Include="WaitForStaleOnAbandonedIndexShouldWork.cs" />
  </ItemGroup>
  <ItemGroup>
    <ProjectReference Include="..\Bundles\Raven.Client.Authorization\Raven.Client.Authorization.csproj">
      <Project>{3A852FD2-E0F9-449C-8F66-0C6A180D030A}</Project>
      <Name>Raven.Client.Authorization</Name>
    </ProjectReference>
    <ProjectReference Include="..\Bundles\Raven.Client.UniqueConstraints\Raven.Client.UniqueConstraints.csproj">
      <Project>{d185331d-2b7c-4251-8ebe-140ede1fab9f}</Project>
      <Name>Raven.Client.UniqueConstraints</Name>
    </ProjectReference>
    <ProjectReference Include="..\Raven.Abstractions\Raven.Abstractions.csproj">
      <Project>{41ac479e-1eb2-4d23-aaf2-e4c8df1bc2ba}</Project>
      <Name>Raven.Abstractions</Name>
    </ProjectReference>
    <ProjectReference Include="..\Raven.Backup\Raven.Backup.csproj">
      <Project>{dbb6561c-6264-430d-8f3c-e11c6268981e}</Project>
      <Name>Raven.Backup</Name>
    </ProjectReference>
    <ProjectReference Include="..\Raven.Client.Lightweight\Raven.Client.Lightweight.csproj">
      <Project>{4e087ecb-e7ca-4891-ac3c-3c76702715b6}</Project>
      <Name>Raven.Client.Lightweight</Name>
    </ProjectReference>
    <ProjectReference Include="..\Raven.Database\Raven.Database.csproj">
      <Project>{212823cd-25e1-41ac-92d1-d6df4d53fc85}</Project>
      <Name>Raven.Database</Name>
    </ProjectReference>
    <ProjectReference Include="..\Raven.Migration\Raven.Migration.csproj">
      <Project>{e6c2eaa5-b5bc-4be2-b981-0064e819dbeb}</Project>
      <Name>Raven.Migration</Name>
    </ProjectReference>
    <ProjectReference Include="..\Raven.Smuggler\Raven.Smuggler.csproj">
      <Project>{3e6401ac-3e33-4b61-a460-49953654a207}</Project>
      <Name>Raven.Smuggler</Name>
    </ProjectReference>
    <ProjectReference Include="..\Raven.Sparrow\Sparrow\Sparrow.csproj">
      <Project>{104699c8-0fd3-4ab9-8542-e8fa89ed199b}</Project>
      <Name>Sparrow</Name>
    </ProjectReference>
    <ProjectReference Include="..\Raven.Tests.Bundles\Raven.Tests.Bundles.csproj">
      <Project>{83AB5B46-5502-40DD-BA5F-83499F19B953}</Project>
      <Name>Raven.Tests.Bundles</Name>
    </ProjectReference>
    <ProjectReference Include="..\Raven.Tests.Common\Raven.Tests.Common.csproj">
      <Project>{381234cc-8aa7-41ff-8cad-22330e15f993}</Project>
      <Name>Raven.Tests.Common</Name>
    </ProjectReference>
    <ProjectReference Include="..\Raven.Tests.Core\Raven.Tests.Core.csproj">
      <Project>{93287FBA-732A-4603-9BBE-9CFDC82FC8BE}</Project>
      <Name>Raven.Tests.Core</Name>
    </ProjectReference>
    <ProjectReference Include="..\Raven.Tests.Helpers\Raven.Tests.Helpers.csproj">
      <Project>{1B88473F-743B-4F6B-8E5E-97BB816E6C68}</Project>
      <Name>Raven.Tests.Helpers</Name>
    </ProjectReference>
    <ProjectReference Include="..\Raven.Tests.MailingList\Raven.Tests.MailingList.csproj">
      <Project>{EA32FD05-8537-4A31-879E-20A0F2C87479}</Project>
      <Name>Raven.Tests.MailingList</Name>
    </ProjectReference>
    <ProjectReference Include="..\Raven.Voron\Voron\Voron.csproj">
      <Project>{ff83c7c2-bc7b-4dcc-a782-49ef9bbd9390}</Project>
      <Name>Voron</Name>
    </ProjectReference>
  </ItemGroup>
  <ItemGroup>
    <None Include="..\Raven.Database\RavenDB.snk">
      <Link>RavenDB.snk</Link>
    </None>
    <None Include="app.config" />
    <None Include="packages.config" />
  </ItemGroup>
  <ItemGroup>
    <Service Include="{82A7F48D-3B50-4B1E-B82E-3ADA8210C358}" />
  </ItemGroup>
  <Import Project="$(MSBuildToolsPath)\Microsoft.CSharp.targets" Condition="'$(TasksTargetsImported)' == ''" />
  <Import Project="$(SolutionDir)\.nuget\NuGet.targets" Condition="'$(TasksTargetsImported)' == ''" />
  <Target Name="EnsureNuGetPackageBuildImports" BeforeTargets="PrepareForBuild">
    <PropertyGroup>
      <ErrorText>This project references NuGet package(s) that are missing on this computer. Enable NuGet Package Restore to download them.  For more information, see http://go.microsoft.com/fwlink/?LinkID=322105. The missing file is {0}.</ErrorText>
    </PropertyGroup>
    <Error Condition="!Exists('$(SolutionDir)\.nuget\NuGet.targets')" Text="$([System.String]::Format('$(ErrorText)', '$(SolutionDir)\.nuget\NuGet.targets'))" />
  </Target>
  <!-- To modify your build process, add your task inside one of the targets below and uncomment it. 
       Other similar extension points exist, see Microsoft.Common.targets.
  <Target Name="BeforeBuild">
  </Target>
  <Target Name="AfterBuild">
  </Target>
  -->
  <Import Project="..\Imports\Tasks.targets" Condition="'$(TasksTargetsImported)' == ''" />
</Project><|MERGE_RESOLUTION|>--- conflicted
+++ resolved
@@ -152,11 +152,8 @@
     <Compile Include="RavenDB-3509.cs" />
     <Compile Include="RavenDB-3530.cs" />
     <Compile Include="RavenDB_3230.cs" />
-<<<<<<< HEAD
     <Compile Include="RavenDB_3573.cs" />
-=======
     <Compile Include="RavenDB_3365.cs" />
->>>>>>> 7d370935
     <Compile Include="RavenDB_3580.cs" />
     <Compile Include="RavenDB_3271.cs" />
     <Compile Include="RavenDB_3276.cs" />
