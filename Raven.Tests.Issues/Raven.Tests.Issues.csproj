﻿<?xml version="1.0" encoding="utf-8"?>
<Project ToolsVersion="12.0" DefaultTargets="Build" xmlns="http://schemas.microsoft.com/developer/msbuild/2003">
  <Import Project="$(MSBuildExtensionsPath)\$(MSBuildToolsVersion)\Microsoft.Common.props" Condition="Exists('$(MSBuildExtensionsPath)\$(MSBuildToolsVersion)\Microsoft.Common.props')" />
  <PropertyGroup>
    <Configuration Condition=" '$(Configuration)' == '' ">Debug</Configuration>
    <Platform Condition=" '$(Platform)' == '' ">AnyCPU</Platform>
    <ProjectGuid>{D8BDD718-6E21-41B7-9C41-D0FBE0532DF4}</ProjectGuid>
    <OutputType>Library</OutputType>
    <AppDesignerFolder>Properties</AppDesignerFolder>
    <RootNamespace>Raven.Tests.Issues</RootNamespace>
    <AssemblyName>Raven.Tests.Issues</AssemblyName>
    <TargetFrameworkVersion>v4.5</TargetFrameworkVersion>
    <FileAlignment>512</FileAlignment>
    <SolutionDir Condition="$(SolutionDir) == '' Or $(SolutionDir) == '*Undefined*'">..\</SolutionDir>
    <RestorePackages>true</RestorePackages>
    <TargetFrameworkProfile />
  </PropertyGroup>
  <PropertyGroup Condition=" '$(Configuration)|$(Platform)' == 'Debug|AnyCPU' ">
    <DebugSymbols>true</DebugSymbols>
    <DebugType>full</DebugType>
    <Optimize>false</Optimize>
    <OutputPath>bin\Debug\</OutputPath>
    <DefineConstants>DEBUG;TRACE</DefineConstants>
    <ErrorReport>prompt</ErrorReport>
    <WarningLevel>4</WarningLevel>
    <NoWarn>618</NoWarn>
    <PlatformTarget>x64</PlatformTarget>
    <LangVersion>5</LangVersion>
  </PropertyGroup>
  <PropertyGroup Condition=" '$(Configuration)|$(Platform)' == 'Release|AnyCPU' ">
    <DebugType>pdbonly</DebugType>
    <Optimize>true</Optimize>
    <OutputPath>bin\Release\</OutputPath>
    <DefineConstants>TRACE</DefineConstants>
    <ErrorReport>prompt</ErrorReport>
    <WarningLevel>4</WarningLevel>
    <NoWarn>618</NoWarn>
    <PlatformTarget>x64</PlatformTarget>
  </PropertyGroup>
  <PropertyGroup>
    <SignAssembly>true</SignAssembly>
  </PropertyGroup>
  <PropertyGroup>
    <AssemblyOriginatorKeyFile>..\Raven.Database\RavenDB.snk</AssemblyOriginatorKeyFile>
  </PropertyGroup>
  <PropertyGroup Condition="'$(Configuration)|$(Platform)' == 'Profiling|AnyCPU'">
    <OutputPath>bin\Profiling\</OutputPath>
    <DefineConstants>TRACE</DefineConstants>
    <Optimize>true</Optimize>
    <DebugType>pdbonly</DebugType>
    <PlatformTarget>AnyCPU</PlatformTarget>
    <ErrorReport>prompt</ErrorReport>
    <CodeAnalysisRuleSet>MinimumRecommendedRules.ruleset</CodeAnalysisRuleSet>
    <WarningLevel>4</WarningLevel>
    <NoWarn>618</NoWarn>
  </PropertyGroup>
  <ItemGroup>
    <Reference Include="FizzWare.NBuilder, Version=3.0.1.0, Culture=neutral, PublicKeyToken=5651b03e12e42c12, processorArchitecture=MSIL">
      <HintPath>..\packages\NBuilder.3.0.1.1\lib\FizzWare.NBuilder.dll</HintPath>
      <Private>True</Private>
    </Reference>
    <Reference Include="Lucene.Net">
      <HintPath>..\SharedLibs\Lucene.Net.dll</HintPath>
    </Reference>
    <Reference Include="Microsoft.Owin, Version=3.0.1.0, Culture=neutral, PublicKeyToken=31bf3856ad364e35, processorArchitecture=MSIL">
      <HintPath>..\packages\Microsoft.Owin.3.0.1\lib\net45\Microsoft.Owin.dll</HintPath>
      <Private>True</Private>
    </Reference>
    <Reference Include="Microsoft.Owin.Host.HttpListener, Version=3.0.1.0, Culture=neutral, PublicKeyToken=31bf3856ad364e35, processorArchitecture=MSIL">
      <HintPath>..\packages\Microsoft.Owin.Host.HttpListener.3.0.1\lib\net45\Microsoft.Owin.Host.HttpListener.dll</HintPath>
      <Private>True</Private>
    </Reference>
    <Reference Include="Microsoft.Owin.Hosting, Version=3.0.1.0, Culture=neutral, PublicKeyToken=31bf3856ad364e35, processorArchitecture=MSIL">
      <HintPath>..\packages\Microsoft.Owin.Hosting.3.0.1\lib\net45\Microsoft.Owin.Hosting.dll</HintPath>
      <Private>True</Private>
    </Reference>
    <Reference Include="Newtonsoft.Json, Version=6.0.0.0, Culture=neutral, PublicKeyToken=30ad4fe6b2a6aeed, processorArchitecture=MSIL">
      <HintPath>..\packages\Newtonsoft.Json.6.0.8\lib\net45\Newtonsoft.Json.dll</HintPath>
      <Private>True</Private>
    </Reference>
    <Reference Include="Owin, Version=1.0.0.0, Culture=neutral, PublicKeyToken=f0ebd12fd5e55cc5, processorArchitecture=MSIL">
      <HintPath>..\packages\Owin.1.0\lib\net40\Owin.dll</HintPath>
      <Private>True</Private>
    </Reference>
    <Reference Include="System" />
    <Reference Include="System.ComponentModel.Composition" />
    <Reference Include="System.Configuration" />
    <Reference Include="System.Core" />
    <Reference Include="System.DirectoryServices" />
    <Reference Include="System.DirectoryServices.AccountManagement" />
    <Reference Include="System.Net.Http" />
    <Reference Include="System.Net.Http.Formatting, Version=5.2.3.0, Culture=neutral, PublicKeyToken=31bf3856ad364e35, processorArchitecture=MSIL">
      <HintPath>..\packages\Microsoft.AspNet.WebApi.Client.5.2.3\lib\net45\System.Net.Http.Formatting.dll</HintPath>
      <Private>True</Private>
    </Reference>
    <Reference Include="System.Reactive.Core, Version=2.2.5.0, Culture=neutral, PublicKeyToken=31bf3856ad364e35, processorArchitecture=MSIL">
      <HintPath>..\packages\Rx-Core.2.2.5\lib\net45\System.Reactive.Core.dll</HintPath>
      <Private>True</Private>
    </Reference>
    <Reference Include="System.Reactive.Interfaces, Version=2.2.5.0, Culture=neutral, PublicKeyToken=31bf3856ad364e35, processorArchitecture=MSIL">
      <HintPath>..\packages\Rx-Interfaces.2.2.5\lib\net45\System.Reactive.Interfaces.dll</HintPath>
      <Private>True</Private>
    </Reference>
    <Reference Include="System.Runtime.Serialization" />
    <Reference Include="System.Transactions" />
    <Reference Include="System.Web" />
    <Reference Include="System.Web.Http, Version=5.2.3.0, Culture=neutral, PublicKeyToken=31bf3856ad364e35, processorArchitecture=MSIL">
      <HintPath>..\packages\Microsoft.AspNet.WebApi.Core.5.2.3\lib\net45\System.Web.Http.dll</HintPath>
      <Private>True</Private>
    </Reference>
    <Reference Include="System.Xml.Linq" />
    <Reference Include="System.Data.DataSetExtensions" />
    <Reference Include="Microsoft.CSharp" />
    <Reference Include="System.Data" />
    <Reference Include="System.Xml" />
    <Reference Include="xunit">
      <HintPath>..\SharedLibs\xunit\xunit.dll</HintPath>
    </Reference>
    <Reference Include="xunit.extensions">
      <HintPath>..\SharedLibs\xunit\xunit.extensions.dll</HintPath>
    </Reference>
    <Reference Include="Jint">
      <HintPath>..\SharedLibs\Jint.dll</HintPath>
    </Reference>
  </ItemGroup>
  <ItemGroup>
    <Compile Include="..\CommonAssemblyInfo.cs">
      <Link>Properties\CommonAssemblyInfo.cs</Link>
    </Compile>
    <Compile Include="..\Raven.Tests\Properties\TestAssemblyInfo.cs">
      <Link>Properties\TestAssemblyInfo.cs</Link>
    </Compile>
    <Compile Include="1379\RavenDB_1379.cs" />
    <Compile Include="1379\RavenDB_1379_Client.cs" />
    <Compile Include="1379\RavenDB_1379_Client_Lazy.cs" />
    <Compile Include="1379\RavenDB_1379_Client_Remote.cs" />
    <Compile Include="ActualValueInJsonReaderException.cs" />
<<<<<<< HEAD
    <Compile Include="RavenDB-3736_2.cs" />
    <Compile Include="RavenDB-3973.cs" />
    <Compile Include="RavenDB-3979.cs" />
    <Compile Include="RavenDB-3987.cs" />
=======
    <Compile Include="RavenDB_4215.cs" />
    <Compile Include="RavenDB-4210.cs" />
>>>>>>> 3435ab70
    <Compile Include="RavenDB-4153.cs" />
    <Compile Include="RavenDB-4144.cs" />
    <Compile Include="RavenDB-4085.cs" />
    <Compile Include="RavenDB-4041.cs" />
    <Compile Include="RavenDB-4011.cs" />
    <Compile Include="RavenDB-3931.cs" />
    <Compile Include="RavenDB-3974.cs" />
    <Compile Include="BackupRestore.cs" />
    <Compile Include="RavenDB-3559.cs" />
    <Compile Include="RavenDB-3609.cs" />
    <Compile Include="RavenDB-3726.cs" />
    <Compile Include="RavenDB-3763.cs" />
    <Compile Include="RavenDB-3818.cs" />
    <Compile Include="RavenDB_3981.cs" />
    <Compile Include="RavenDB_3488.cs" />
    <Compile Include="RavenDB-3472-async.cs" />
    <Compile Include="RavenDB-4142.cs" />
    <Compile Include="RavenDB-4161.cs" />
    <Compile Include="RavenDB3936.cs" />
    <Compile Include="RavenDB_3646.cs" />
    <Compile Include="Prefetcher\PrefetcherTestBase.cs" />
    <Compile Include="RavenDB-3152.cs" />
    <Compile Include="RavenDB-3179.cs" />
    <Compile Include="RavenDB-3758.cs" />
    <Compile Include="RavenDB-3302.cs" />
    <Compile Include="RavenDB-3314.cs" />
    <Compile Include="RavenDB-3326.cs" />
    <Compile Include="RavenDB-3420.cs" />
    <Compile Include="RavenDB-3465.cs" />
    <Compile Include="RavenDB-3472.cs" />
    <Compile Include="RavenDB_3199.cs" />
    <Compile Include="RavenDB-3383.cs" />
    <Compile Include="RavenDB_2706.cs" />
    <Compile Include="RavenDB-3393.cs" />
    <Compile Include="RavenDB-3401.cs" />
    <Compile Include="RavenDB-3451.cs" />
    <Compile Include="RavenDB-3491.cs" />
    <Compile Include="RavenDB-3509.cs" />
    <Compile Include="RavenDB-3530.cs" />
    <Compile Include="RavenDB-3632.cs" />
    <Compile Include="RavenDB_3230.cs" />
    <Compile Include="RavenDB_3460.cs" />
    <Compile Include="RavenDB_3573.cs" />
    <Compile Include="RavenDB_3400.cs" />
    <Compile Include="RavenDB_3543.cs" />
    <Compile Include="RavenDB_3570.cs" />
    <Compile Include="RavenDB_3365.cs" />
    <Compile Include="RavenDB_3580.cs" />
    <Compile Include="RavenDB_3271.cs" />
    <Compile Include="RavenDB_3276.cs" />
    <Compile Include="BulkInsertAuth.cs" />
    <Compile Include="BulkInsertClient.cs" />
    <Compile Include="BulkInsertDatabaseUrl.cs" />
    <Compile Include="BulkInsertTests.cs" />
    <Compile Include="RavenDB_3222.cs" />
    <Compile Include="RavenDB-3136.cs" />
    <Compile Include="RavenDB-3150.cs" />
    <Compile Include="RavenDB-3277.cs" />
    <Compile Include="RavenDB-3285.cs" />
    <Compile Include="RavenDB-3300.cs" />
    <Compile Include="RavenDB-3301.cs" />
    <Compile Include="RavenDB3075.cs" />
    <Compile Include="RavenDB_2712\GlobalConfigurationTest.cs" />
    <Compile Include="RavenDB_2712\RavenDB_2712.cs" />
    <Compile Include="RavenDB_2712\RavenDB_2712_JavascriptFunctions.cs" />
    <Compile Include="RavenDB_2712\RavenDB_2712_PeriodicExport.cs" />
    <Compile Include="RavenDB_2712\RavenDB_2712_Quotas.cs" />
    <Compile Include="RavenDB_2712\RavenDB_2712_Replication.cs" />
    <Compile Include="RavenDB_2712\RavenDB_2712_SqlReplication.cs" />
    <Compile Include="RavenDB_2712\RavenDB_2712_Versioning.cs" />
    <Compile Include="RavenDB_2867.cs" />
    <Compile Include="RavenDB_2879.cs" />
    <Compile Include="RavenDB-2716.cs" />
    <Compile Include="RavenDB-2717.cs" />
    <Compile Include="RavenDB-2913.cs" />
    <Compile Include="RavenDB2854.cs" />
    <Compile Include="RavenDB_1344 .cs" />
    <Compile Include="RavenDB_1733.cs" />
    <Compile Include="RavenDB_2115.cs" />
    <Compile Include="RavenDB_2699.cs" />
    <Compile Include="DatabaseConfiguration.cs" />
    <Compile Include="EmbeddedMultipleDatabases.cs" />
    <Compile Include="GermanUmlauts.cs" />
    <Compile Include="IndexResestWithReplication.cs" />
    <Compile Include="LongIndexAndTransformerNames.cs" />
    <Compile Include="NestedPropertiesIndex_1182.cs" />
    <Compile Include="RavenDB-1279.cs" />
    <Compile Include="RavenDB-1847.cs" />
    <Compile Include="RavenDb-1934.cs" />
    <Compile Include="RavenDB-2036.cs" />
    <Compile Include="RavenDB-2334.cs" />
    <Compile Include="RavenDB-2643.cs" />
    <Compile Include="RavenDB1009.cs" />
    <Compile Include="RavenDB1019.cs" />
    <Compile Include="RavenDB1025.cs" />
    <Compile Include="RavenDB1067.cs" />
    <Compile Include="RavenDB1229.cs" />
    <Compile Include="RavenDB1247.cs" />
    <Compile Include="RavenDB1259.cs" />
    <Compile Include="RavenDB1260.cs" />
    <Compile Include="RavenDB1261.cs" />
    <Compile Include="RavenDB1316.cs" />
    <Compile Include="RavenDB1369.cs" />
    <Compile Include="RavenDB1508.cs" />
    <Compile Include="RavenDB1519.cs" />
    <Compile Include="RavenDb1962.cs" />
    <Compile Include="RavenDB2408.cs" />
    <Compile Include="RavenDB2537.cs" />
    <Compile Include="RavenDB2568.cs" />
    <Compile Include="Ravendb718\DateTimeOffset_LoadTests.cs" />
    <Compile Include="Ravendb718\DateTimeOffset_QueryDynamicTests.cs" />
    <Compile Include="Ravendb718\DateTimeOffset_QueryMapReduceAnalyzedTests.cs" />
    <Compile Include="Ravendb718\DateTimeOffset_QueryMapReduceNotAnalyzedTests.cs" />
    <Compile Include="Ravendb718\DateTimeOffset_QueryMapReduceTests.cs" />
    <Compile Include="Ravendb718\DateTimeOffset_QueryMultiMapTests.cs" />
    <Compile Include="Ravendb718\DateTimeOffset_QueryStaticTests.cs" />
    <Compile Include="Ravendb718\DateTimeOffset_QueryTransformTests.cs" />
    <Compile Include="Ravendb718\DateTime_LoadTests.cs" />
    <Compile Include="Ravendb718\DateTime_QueryDynamicTests.cs" />
    <Compile Include="Ravendb718\DateTime_QueryMapReduceTests.cs" />
    <Compile Include="Ravendb718\DateTime_QueryMultiMapTests.cs" />
    <Compile Include="Ravendb718\DateTime_QueryStaticTests.cs" />
    <Compile Include="Ravendb718\DateTime_QueryTransformTests.cs" />
    <Compile Include="RavenDB741.cs" />
    <Compile Include="RavenDB814.cs" />
    <Compile Include="RavenDB815.cs" />
    <Compile Include="RavenDB820.cs" />
    <Compile Include="RavenDb827.cs" />
    <Compile Include="RavenDB845.cs" />
    <Compile Include="RavenDB903.cs" />
    <Compile Include="RavenDB921.cs" />
    <Compile Include="RavenDB934.cs" />
    <Compile Include="RavenDB937.cs" />
    <Compile Include="RavenDB953.cs" />
    <Compile Include="RavenDB955.cs" />
    <Compile Include="RavenDB957.cs" />
    <Compile Include="RavenDB982.cs" />
    <Compile Include="RavenDB987.cs" />
    <Compile Include="RavenDB_10.cs" />
    <Compile Include="RavenDB_1007.cs" />
    <Compile Include="RavenDB_1010.cs" />
    <Compile Include="RavenDB_1018.cs" />
    <Compile Include="RavenDB_1041.cs" />
    <Compile Include="RavenDB_1077.cs" />
    <Compile Include="RavenDB_1088.cs" />
    <Compile Include="RavenDB_1107.cs" />
    <Compile Include="RavenDB_1165.cs" />
    <Compile Include="RavenDB_1187.cs" />
    <Compile Include="RavenDB_1205.cs" />
    <Compile Include="RavenDB_1207.cs" />
    <Compile Include="RavenDB_1217.cs" />
    <Compile Include="RavenDB_1226.cs" />
    <Compile Include="RavenDB_1235.cs" />
    <Compile Include="RavenDB_1251_1.cs" />
    <Compile Include="RavenDB_1251_2.cs" />
    <Compile Include="RavenDB_1279.cs" />
    <Compile Include="RavenDB_1285.cs" />
    <Compile Include="RavenDB_1288.cs" />
    <Compile Include="RavenDB_1289.cs" />
    <Compile Include="RavenDB_1297 .cs" />
    <Compile Include="RavenDB_1302.cs" />
    <Compile Include="RavenDB_1304.cs" />
    <Compile Include="RavenDB_1305.cs" />
    <Compile Include="RavenDB_1333.cs" />
    <Compile Include="RavenDB_1345.cs" />
    <Compile Include="RavenDB_1346.cs" />
    <Compile Include="RavenDB_1353.cs" />
    <Compile Include="RavenDB_1374 .cs" />
    <Compile Include="RavenDB_1377.cs" />
    <Compile Include="RavenDB_1380.cs" />
    <Compile Include="RavenDB_1395.cs" />
    <Compile Include="RavenDB_1410.cs" />
    <Compile Include="RavenDB_1435.cs" />
    <Compile Include="RavenDB_1443 .cs" />
    <Compile Include="RavenDB_1461.cs" />
    <Compile Include="RavenDB_1466.cs" />
    <Compile Include="RavenDB_1470.cs" />
    <Compile Include="RavenDB_1472.cs" />
    <Compile Include="RavenDB_1489.cs" />
    <Compile Include="RavenDB_1493.cs" />
    <Compile Include="RavenDB_1497.cs" />
    <Compile Include="RavenDB_2176.cs" />
    <Compile Include="RavenDB_2514.cs" />
    <Compile Include="RavenDB_2516.cs" />
    <Compile Include="RavenDB_1517.cs" />
    <Compile Include="RavenDB_1520.cs" />
    <Compile Include="RavenDB_1533.cs" />
    <Compile Include="RavenDB_1538.cs" />
    <Compile Include="RavenDB_1539.cs" />
    <Compile Include="RavenDB_1540.cs" />
    <Compile Include="RavenDB_1553.cs" />
    <Compile Include="RavenDB_1555.cs" />
    <Compile Include="RavenDB_1557.cs" />
    <Compile Include="RavenDB_1560.cs" />
    <Compile Include="RavenDB_1561.cs" />
    <Compile Include="RavenDB_1565.cs" />
    <Compile Include="RavenDB_1595.cs" />
    <Compile Include="RavenDB_1598_MappingComplexProperties.cs" />
    <Compile Include="RavenDB_1600.cs" />
    <Compile Include="RavenDB_1601.cs" />
    <Compile Include="RavenDB_1609.cs" />
    <Compile Include="RavenDB_1610.cs" />
    <Compile Include="RavenDB_1650.cs" />
    <Compile Include="RavenDB_1666.cs" />
    <Compile Include="RavenDB_1716.cs" />
    <Compile Include="RavenDB_1717.cs" />
    <Compile Include="RavenDB_1735.cs" />
    <Compile Include="RavenDB_1749.cs" />
    <Compile Include="RavenDB_1760.cs" />
    <Compile Include="RavenDB_1761.cs" />
    <Compile Include="RavenDB_1762.cs" />
    <Compile Include="RavenDB_1765.cs" />
    <Compile Include="RavenDb_1816.cs" />
    <Compile Include="RavenDB_1817.cs" />
    <Compile Include="RavenDB_1824.cs" />
    <Compile Include="RavenDB_1825.cs" />
    <Compile Include="RavenDB_1828.cs" />
    <Compile Include="RavenDB_187.cs" />
    <Compile Include="RavenDB_1877.cs" />
    <Compile Include="RavenDb_1977.cs" />
    <Compile Include="RavenDb_1982.cs" />
    <Compile Include="RavenDb_2016.cs" />
    <Compile Include="RavenDB_2101.cs" />
    <Compile Include="RavenDB_2113.cs" />
    <Compile Include="RavenDb_2123.cs" />
    <Compile Include="RavenDB_2124.cs" />
    <Compile Include="RavenDB_2129.cs" />
    <Compile Include="RavenDB_2172.cs" />
    <Compile Include="RavenDB_2181.cs" />
    <Compile Include="RavenDB_2183.cs" />
    <Compile Include="RavenDB_2205.cs" />
    <Compile Include="RavenDB_2209.cs" />
    <Compile Include="RavenDb_2215.cs" />
    <Compile Include="RavenDb_2239.cs" />
    <Compile Include="RavenDB_2233.cs" />
    <Compile Include="RavenDB_2244.cs" />
    <Compile Include="RavenDB_2273.cs" />
    <Compile Include="RavenDB_2325.cs" />
    <Compile Include="RavenDB_2314.cs">
      <SubType>Code</SubType>
    </Compile>
    <Compile Include="RavenDB_2387.cs" />
    <Compile Include="RavenDB_2424.cs" />
    <Compile Include="RavenDB_2391.cs" />
    <Compile Include="RavenDB_2432.cs" />
    <Compile Include="RavenDB_2435.cs" />
    <Compile Include="RavenDB_2440.cs" />
    <Compile Include="RavenDB_2458.cs" />
    <Compile Include="RavenDB_2486.cs" />
    <Compile Include="RavenDB_2495.cs" />
    <Compile Include="RavenDB_2496.cs" />
    <Compile Include="RavenDB_2502.cs" />
    <Compile Include="RavenDB_2556.cs" />
    <Compile Include="RavenDB_2566.cs" />
    <Compile Include="RavenDB_2571.cs" />
    <Compile Include="RavenDB_2576.cs" />
    <Compile Include="RavenDB_2586.cs" />
    <Compile Include="RavenDB_2604.cs" />
    <Compile Include="RavenDB_2609.cs" />
    <Compile Include="RavenDB_2607.cs" />
    <Compile Include="RavenDB_2615.cs" />
    <Compile Include="RavenDB_2623.cs" />
    <Compile Include="RavenDB_2670.cs" />
    <Compile Include="RavenDB_2672.cs" />
    <Compile Include="RavenDB_2719.cs" />
    <Compile Include="RavenDB_2762 .cs" />
    <Compile Include="RavenDB_2710.cs" />
    <Compile Include="RavenDB_2767.cs" />
    <Compile Include="RavenDB_2779.cs" />
    <Compile Include="RavenDB_2793.cs" />
    <Compile Include="RavenDB_2794.cs" />
    <Compile Include="RavenDB_2808.cs" />
    <Compile Include="RavenDB_2824 .cs" />
    <Compile Include="RavenDB_2862.cs" />
    <Compile Include="RavenDB_2877.cs" />
    <Compile Include="RavenDB_2908.cs" />
    <Compile Include="RavenDB_2909.cs" />
    <Compile Include="RavenDB_2911.cs" />
    <Compile Include="RavenDB_2936.cs" />
    <Compile Include="RavenDB_2944.cs" />
    <Compile Include="RavenDB_295.cs" />
    <Compile Include="RavenDB_2955.cs" />
    <Compile Include="RavenDB_2974.cs" />
    <Compile Include="RavenDB_2984.cs" />
    <Compile Include="RavenDB_299.cs" />
    <Compile Include="RavenDB_2994.cs" />
    <Compile Include="RavenDB_3008.cs" />
    <Compile Include="RavenDB_301.cs" />
    <Compile Include="RavenDB_3013.cs" />
    <Compile Include="RavenDB_302.cs" />
    <Compile Include="RavenDB_3042.cs" />
    <Compile Include="RavenDB_3071.cs" />
    <Compile Include="RavenDB_3082.cs" />
    <Compile Include="RavenDB_3086.cs" />
    <Compile Include="RavenDB_3109.cs" />
    <Compile Include="RavenDB_3117.cs" />
    <Compile Include="RavenDB_3145.cs" />
    <Compile Include="RavenDB_3166.cs" />
    <Compile Include="RavenDB_3173.cs" />
    <Compile Include="RavenDB_3181.cs" />
    <Compile Include="RavenDB_3190.cs" />
    <Compile Include="RavenDB_3193.cs" />
    <Compile Include="RavenDB_3197.cs" />
    <Compile Include="RavenDB_3207.cs" />
    <Compile Include="RavenDB_3232.cs" />
    <Compile Include="RavenDB_3237.cs" />
    <Compile Include="RavenDB_3248.cs" />
    <Compile Include="RavenDB_3264.cs" />
    <Compile Include="RavenDB_3286.cs" />
    <Compile Include="RavenDB_3298.cs" />
    <Compile Include="RavenDB_3335.cs" />
    <Compile Include="Ravendb_334.cs" />
    <Compile Include="RavenDB_3344.cs" />
    <Compile Include="RavenDB_3373.cs" />
    <Compile Include="RavenDB_3375.cs" />
    <Compile Include="RavenDB_3381.cs" />
    <Compile Include="RavenDB_3390.cs" />
    <Compile Include="RavenDB_3417.cs" />
    <Compile Include="RavenDB_3418.cs" />
    <Compile Include="RavenDB_3422.cs" />
    <Compile Include="RavenDB_3435.cs" />
    <Compile Include="RavenDB_3442.cs" />
    <Compile Include="RavenDB_3448.cs" />
    <Compile Include="RavenDB_3462.cs" />
    <Compile Include="RavenDB_3484.cs" />
    <Compile Include="RavenDB_349.cs" />
    <Compile Include="RavenDB_3501.cs" />
    <Compile Include="RavenDB_3525.cs" />
    <Compile Include="RavenDB_3574.cs" />
    <Compile Include="Prefetcher\RavenDB_3581.cs" />
    <Compile Include="RavenDB_3605.cs" />
    <Compile Include="RavenDB_3612.cs" />
    <Compile Include="RavenDB_3628.cs" />
    <Compile Include="RavenDB_3629.cs" />
    <Compile Include="RavenDB_3639.cs" />
    <Compile Include="RavenDB_3659.cs" />
    <Compile Include="RavenDB_3625.cs" />
    <Compile Include="RavenDB_3647.cs" />
    <Compile Include="RavenDB_3658.cs" />
    <Compile Include="RavenDB_367.cs" />
    <Compile Include="RavenDB_3760.cs" />
    <Compile Include="RavenDB_381.cs" />
    <Compile Include="RavenDB_384.cs" />
    <Compile Include="RavenDB_3864.cs" />
    <Compile Include="RavenDB_3917.cs" />
    <Compile Include="RavenDB_3921.cs" />
    <Compile Include="RavenDB_3929.cs" />
    <Compile Include="RavenDB_3938.cs" />
    <Compile Include="RavenDB_3970.cs" />
    <Compile Include="RavenDB_3985.cs" />
    <Compile Include="RavenDB_3996.cs" />
    <Compile Include="RavenDB_4010.cs" />
    <Compile Include="RavenDB_406.cs" />
    <Compile Include="RavenDB_4065.cs" />
    <Compile Include="RavenDB_4066.cs" />
    <Compile Include="RavenDB_4099.cs" />
    <Compile Include="RavenDB_410.cs" />
    <Compile Include="RavenDB_4173.cs" />
    <Compile Include="RavenDB_421.cs" />
    <Compile Include="RavenDB_422.cs" />
    <Compile Include="RavenDB_425.cs" />
    <Compile Include="RavenDB_478.cs" />
    <Compile Include="RavenDB_483.cs" />
    <Compile Include="RavenDB_505.cs" />
    <Compile Include="RavenDB_514.cs" />
    <Compile Include="RavenDB_535.cs" />
    <Compile Include="RavenDB_542 .cs" />
    <Compile Include="RavenDB_554.cs" />
    <Compile Include="RavenDB_556.cs" />
    <Compile Include="RavenDB_576.cs" />
    <Compile Include="RavenDB_578.cs" />
    <Compile Include="RavenDB_579.cs" />
    <Compile Include="RavenDB_626.cs" />
    <Compile Include="RavenDB_644.cs" />
    <Compile Include="RavenDB_651.cs" />
    <Compile Include="RavenDB_653.cs" />
    <Compile Include="RavenDB_659.cs" />
    <Compile Include="RavenDB_689.cs" />
    <Compile Include="RavenDB_714.cs" />
    <Compile Include="RavenDB_718.cs" />
    <Compile Include="RavenDB_72.cs" />
    <Compile Include="RavenDB_726.cs" />
    <Compile Include="RavenDB_743.cs" />
    <Compile Include="RavenDB_752.cs" />
    <Compile Include="RavenDB_757.cs" />
    <Compile Include="RavenDB_766.cs" />
    <Compile Include="RavenDB_772.cs" />
    <Compile Include="RavenDb_783.cs" />
    <Compile Include="RavenDB_784.cs" />
    <Compile Include="RavenDB_790.cs" />
    <Compile Include="RavenDB_806.cs" />
    <Compile Include="RavenDB_851.cs" />
    <Compile Include="RavenDB_863.cs" />
    <Compile Include="RavenDB_863_2.cs" />
    <Compile Include="RavenDB_868.cs" />
    <Compile Include="RavenDB_967.cs" />
    <Compile Include="RavenDB_993.cs" />
    <Compile Include="RavenDB_2344.cs" />
    <Compile Include="RavenDB_2907.cs" />
    <Compile Include="RavenDB_3555.cs" />
    <Compile Include="RavenDB_3994.cs" />
    <Compile Include="RDBQA_1.cs" />
    <Compile Include="RDBQA_11.cs" />
    <Compile Include="RDBQA_13.cs" />
    <Compile Include="RDBQA_16.cs" />
    <Compile Include="RDBQA_17.cs" />
    <Compile Include="RDBQA_18.cs" />
    <Compile Include="RDBQA_4.cs" />
    <Compile Include="RDBQA_7.cs" />
    <Compile Include="RDBQA_9.cs" />
    <Compile Include="RDoc_391.cs" />
    <Compile Include="RDoc_56.cs" />
    <Compile Include="RDoc_60.cs" />
    <Compile Include="RDoc_76.cs" />
    <Compile Include="ReplicationAlerts.cs" />
    <Compile Include="RavenDB_3096.cs" />
    <Compile Include="SlowIndex.cs" />
    <Compile Include="RavenDB_3113.cs" />
    <Compile Include="RavenDB_3106.cs" />
    <Compile Include="RavenDB-3225.cs" />
    <Compile Include="WaitForStaleOnAbandonedIndexShouldWork.cs" />
  </ItemGroup>
  <ItemGroup>
    <ProjectReference Include="..\Bundles\Raven.Client.Authorization\Raven.Client.Authorization.csproj">
      <Project>{3A852FD2-E0F9-449C-8F66-0C6A180D030A}</Project>
      <Name>Raven.Client.Authorization</Name>
    </ProjectReference>
    <ProjectReference Include="..\Bundles\Raven.Client.UniqueConstraints\Raven.Client.UniqueConstraints.csproj">
      <Project>{D185331D-2B7C-4251-8EBE-140EDE1FAB9F}</Project>
      <Name>Raven.Client.UniqueConstraints</Name>
    </ProjectReference>
    <ProjectReference Include="..\Raven.Abstractions\Raven.Abstractions.csproj">
      <Project>{41AC479E-1EB2-4D23-AAF2-E4C8DF1BC2BA}</Project>
      <Name>Raven.Abstractions</Name>
    </ProjectReference>
    <ProjectReference Include="..\Raven.Client.Lightweight\Raven.Client.Lightweight.csproj">
      <Project>{4E087ECB-E7CA-4891-AC3C-3C76702715B6}</Project>
      <Name>Raven.Client.Lightweight</Name>
    </ProjectReference>
    <ProjectReference Include="..\Raven.Database\Raven.Database.csproj">
      <Project>{212823CD-25E1-41AC-92D1-D6DF4D53FC85}</Project>
      <Name>Raven.Database</Name>
    </ProjectReference>
    <ProjectReference Include="..\Raven.Migration\Raven.Migration.csproj">
      <Project>{E6C2EAA5-B5BC-4BE2-B981-0064E819DBEB}</Project>
      <Name>Raven.Migration</Name>
    </ProjectReference>
    <ProjectReference Include="..\Raven.Smuggler\Raven.Smuggler.csproj">
      <Project>{3e6401ac-3e33-4b61-a460-49953654a207}</Project>
      <Name>Raven.Smuggler</Name>
    </ProjectReference>
    <ProjectReference Include="..\Raven.Sparrow\Sparrow\Sparrow.csproj">
      <Project>{104699c8-0fd3-4ab9-8542-e8fa89ed199b}</Project>
      <Name>Sparrow</Name>
    </ProjectReference>
    <ProjectReference Include="..\Raven.Tests.Bundles\Raven.Tests.Bundles.csproj">
      <Project>{83AB5B46-5502-40DD-BA5F-83499F19B953}</Project>
      <Name>Raven.Tests.Bundles</Name>
    </ProjectReference>
    <ProjectReference Include="..\Raven.Tests.Common\Raven.Tests.Common.csproj">
      <Project>{381234CC-8AA7-41FF-8CAD-22330E15F993}</Project>
      <Name>Raven.Tests.Common</Name>
    </ProjectReference>
    <ProjectReference Include="..\Raven.Tests.Core\Raven.Tests.Core.csproj">
      <Project>{93287FBA-732A-4603-9BBE-9CFDC82FC8BE}</Project>
      <Name>Raven.Tests.Core</Name>
    </ProjectReference>
    <ProjectReference Include="..\Raven.Tests.Helpers\Raven.Tests.Helpers.csproj">
      <Project>{14F2D508-8E06-407B-9451-97E99538E26B}</Project>
      <Name>Raven.Tests.Helpers</Name>
    </ProjectReference>
    <ProjectReference Include="..\Raven.Tests.MailingList\Raven.Tests.MailingList.csproj">
      <Project>{EA32FD05-8537-4A31-879E-20A0F2C87479}</Project>
      <Name>Raven.Tests.MailingList</Name>
    </ProjectReference>
    <ProjectReference Include="..\Raven.Voron\Voron\Voron.csproj">
      <Project>{FF83C7C2-BC7B-4DCC-A782-49EF9BBD9390}</Project>
      <Name>Voron</Name>
    </ProjectReference>
    <ProjectReference Include="..\Raven.Smuggler\Raven.Smuggler.csproj">
      <Project>{3E6401AC-3E33-4B61-A460-49953654A207}</Project>
      <Name>Raven.Smuggler</Name>
    </ProjectReference>
    <ProjectReference Include="..\Raven.Backup\Raven.Backup.csproj">
      <Project>{DBB6561C-6264-430D-8F3C-E11C6268981E}</Project>
      <Name>Raven.Backup</Name>
    </ProjectReference>
  </ItemGroup>
  <ItemGroup>
    <None Include="..\Raven.Database\RavenDB.snk">
      <Link>RavenDB.snk</Link>
    </None>
    <None Include="app.config" />
    <None Include="packages.config" />
  </ItemGroup>
  <ItemGroup>
    <Service Include="{82A7F48D-3B50-4B1E-B82E-3ADA8210C358}" />
  </ItemGroup>
  <Import Project="$(MSBuildToolsPath)\Microsoft.CSharp.targets" Condition="'$(TasksTargetsImported)' == ''" />
  <!-- To modify your build process, add your task inside one of the targets below and uncomment it. 
       Other similar extension points exist, see Microsoft.Common.targets.
  <Target Name="BeforeBuild">
  </Target>
  <Target Name="AfterBuild">
  </Target>
  -->
  <Import Project="..\Imports\Tasks.targets" Condition="'$(TasksTargetsImported)' == ''" />
</Project><|MERGE_RESOLUTION|>--- conflicted
+++ resolved
@@ -135,15 +135,12 @@
     <Compile Include="1379\RavenDB_1379_Client_Lazy.cs" />
     <Compile Include="1379\RavenDB_1379_Client_Remote.cs" />
     <Compile Include="ActualValueInJsonReaderException.cs" />
-<<<<<<< HEAD
     <Compile Include="RavenDB-3736_2.cs" />
     <Compile Include="RavenDB-3973.cs" />
     <Compile Include="RavenDB-3979.cs" />
     <Compile Include="RavenDB-3987.cs" />
-=======
     <Compile Include="RavenDB_4215.cs" />
     <Compile Include="RavenDB-4210.cs" />
->>>>>>> 3435ab70
     <Compile Include="RavenDB-4153.cs" />
     <Compile Include="RavenDB-4144.cs" />
     <Compile Include="RavenDB-4085.cs" />
