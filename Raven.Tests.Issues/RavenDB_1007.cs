// -----------------------------------------------------------------------
//  <copyright file="RavenDB_1007.cs" company="Hibernating Rhinos LTD">
//      Copyright (c) Hibernating Rhinos LTD. All rights reserved.
//  </copyright>
// -----------------------------------------------------------------------
using System.Diagnostics;
using System.IO;
using System.Linq;
using System.Text;
using System.Threading;
using Raven.Abstractions.Data;
using Raven.Client.Indexes;
using Raven.Database;
using Raven.Database.Actions;
using Raven.Database.Config;
using Raven.Database.Extensions;
using Raven.Json.Linq;
using Raven.Tests.Common;

using Xunit;
using Xunit.Extensions;

namespace Raven.Tests.Issues
{
    public class RavenDB_1007_incremental_backup : RavenTest
    {
        private readonly string DataDir;
        private readonly string BackupDir;

        public RavenDB_1007_incremental_backup()
        {
            DataDir = NewDataPath("RavenDB-1007-IncrementalBackup");
            BackupDir = NewDataPath("RavenDB-1007-BackupDatabase");
        }

        [Theory]
        [PropertyData("Storages")]
        public void AfterFailedRestoreOfIndex_ShouldGenerateWarningAndResetIt(string storageName)
        {
            using (var db = new DocumentDatabase(new RavenConfiguration
            {
                DataDirectory = DataDir,				
                RunInUnreliableYetFastModeThatIsNotSuitableForProduction = false,
                DefaultStorageTypeName = storageName,
                Settings =
                {
                    {Constants.Esent.CircularLog, "false"},
                    {Constants.Voron.AllowIncrementalBackups, "true"}
                }
            }.Initialize()))
            {
                db.SpinBackgroundWorkers();
                db.Indexes.PutIndex(new RavenDocumentsByEntityName().IndexName, new RavenDocumentsByEntityName().CreateIndexDefinition());

                db.Documents.Put("users/1", null, RavenJObject.Parse("{'Name':'Arek'}"), RavenJObject.Parse("{'Raven-Entity-Name':'Users'}"), null);
                db.Documents.Put("users/2", null, RavenJObject.Parse("{'Name':'David'}"), RavenJObject.Parse("{'Raven-Entity-Name':'Users'}"), null);

                WaitForIndexing(db);

                var databaseDocument = new DatabaseDocument();
                db.Maintenance.StartBackup(BackupDir, false, databaseDocument);
                WaitForBackup(db, true);

                db.Documents.Put("users/3", null, RavenJObject.Parse("{'Name':'Daniel'}"), RavenJObject.Parse("{'Raven-Entity-Name':'Users'}"), null);

                WaitForIndexing(db);

                db.Maintenance.StartBackup(BackupDir, true, databaseDocument);
                WaitForBackup(db, true);

            }
            IOExtensions.DeleteDirectory(DataDir);

            var incrementalDirectories = Directory.GetDirectories(BackupDir, "Inc*");

            // delete 'index-files.required-for-index-restore' to make backup corrupted according to the reported error
            var combine = Directory.GetFiles(incrementalDirectories.First(), "index-files.required-for-index-restore",SearchOption.AllDirectories).First();
            File.Delete(combine);

            var sb = new StringBuilder();

            MaintenanceActions.Restore(new RavenConfiguration(), new DatabaseRestoreRequest
            {
                BackupLocation = BackupDir,
                DatabaseLocation = DataDir
            }, s => sb.Append(s));

            Assert.Contains(
                "could not be restored. All already copied index files was deleted." +
                " Index will be recreated after launching Raven instance",
                sb.ToString());

            using (var db = new DocumentDatabase(new RavenConfiguration {DataDirectory = DataDir}))
            {				
                db.SpinBackgroundWorkers();
                QueryResult queryResult;
                do
                {					
                    queryResult = db.Queries.Query("Raven/DocumentsByEntityName", new IndexQuery
                    {
                        Query = "Tag:[[Users]]",
                        PageSize = 10
                    }, CancellationToken.None);
                } while (queryResult.IsStale);
                Assert.Equal(3, queryResult.Results.Count);
            }
        }
    }

    public class RavenDB_1007_standard_backup : RavenTest
    {
        private readonly string DataDir;
        private readonly string BackupDir;

        public RavenDB_1007_standard_backup()
        {
            DataDir = NewDataPath("RavenDB-1007-StandardBackup");
            BackupDir = NewDataPath("RavenDB-1007-BackupDatabase");
        }

        [Theory]
        [PropertyData("Storages")]
<<<<<<< HEAD
		public void AfterFailedRestoreOfIndex_ShouldGenerateWarningAndResetIt(string storageName)
		{
			using (var db = new DocumentDatabase(new RavenConfiguration
			{
				DataDirectory = DataDir,				
				RunInUnreliableYetFastModeThatIsNotSuitableForProduction = false,
				DefaultStorageTypeName = storageName,
				Settings =
				{
					{Constants.Esent.CircularLog, "false"},
					{Constants.Voron.AllowIncrementalBackups, "true"}
				}
			}.Initialize(), null))
			{
				db.SpinBackgroundWorkers();
				db.Indexes.PutIndex(new RavenDocumentsByEntityName().IndexName, new RavenDocumentsByEntityName().CreateIndexDefinition());

				db.Documents.Put("users/1", null, RavenJObject.Parse("{'Name':'Arek'}"), RavenJObject.Parse("{'Raven-Entity-Name':'Users'}"), null);
				db.Documents.Put("users/2", null, RavenJObject.Parse("{'Name':'David'}"), RavenJObject.Parse("{'Raven-Entity-Name':'Users'}"), null);

				WaitForIndexing(db);

				var databaseDocument = new DatabaseDocument();
				db.Maintenance.StartBackup(BackupDir, false, databaseDocument);
				WaitForBackup(db, true);

				db.Documents.Put("users/3", null, RavenJObject.Parse("{'Name':'Daniel'}"), RavenJObject.Parse("{'Raven-Entity-Name':'Users'}"), null);

				WaitForIndexing(db);

				db.Maintenance.StartBackup(BackupDir, true, databaseDocument);
				WaitForBackup(db, true);

			}
			IOExtensions.DeleteDirectory(DataDir);

			var incrementalDirectories = Directory.GetDirectories(BackupDir, "Inc*");

			// delete 'index-files.required-for-index-restore' to make backup corrupted according to the reported error
			var combine = Directory.GetFiles(incrementalDirectories.First(), "index-files.required-for-index-restore",SearchOption.AllDirectories).First();
			File.Delete(combine);

			var sb = new StringBuilder();

		    MaintenanceActions.Restore(new RavenConfiguration(), new DatabaseRestoreRequest
		    {
		        BackupLocation = BackupDir,
		        DatabaseLocation = DataDir
		    }, s => sb.Append(s));

			Assert.Contains(
				"could not be restored. All already copied index files was deleted." +
				" Index will be recreated after launching Raven instance",
				sb.ToString());

			using (var db = new DocumentDatabase(new RavenConfiguration {DataDirectory = DataDir}, null))
			{				
				db.SpinBackgroundWorkers();
				QueryResult queryResult;
				do
				{					
					queryResult = db.Queries.Query("Raven/DocumentsByEntityName", new IndexQuery
					{
						Query = "Tag:[[Users]]",
						PageSize = 10
					}, CancellationToken.None);
				} while (queryResult.IsStale);
				Assert.Equal(3, queryResult.Results.Count);
			}
		}
	}

	public class RavenDB_1007_standard_backup : RavenTest
	{
		private readonly string DataDir;
		private readonly string BackupDir;

		public RavenDB_1007_standard_backup()
		{
			DataDir = NewDataPath("RavenDB-1007-StandardBackup");
			BackupDir = NewDataPath("RavenDB-1007-BackupDatabase");
		}

		[Theory]
		[PropertyData("Storages")]
		public void AfterFailedRestoreOfIndex_ShouldGenerateWarningAndResetIt(string storageName)
		{
			using (var db = new DocumentDatabase(new RavenConfiguration
			{
				DefaultStorageTypeName = storageName,
				DataDirectory = DataDir,
				RunInUnreliableYetFastModeThatIsNotSuitableForProduction = false,
			}, null))
			{
				db.SpinBackgroundWorkers();
				db.Indexes.PutIndex(new RavenDocumentsByEntityName().IndexName, new RavenDocumentsByEntityName().CreateIndexDefinition());

				db.Documents.Put("users/1", null, RavenJObject.Parse("{'Name':'Arek'}"), RavenJObject.Parse("{'Raven-Entity-Name':'Users'}"), null);
				db.Documents.Put("users/2", null, RavenJObject.Parse("{'Name':'David'}"), RavenJObject.Parse("{'Raven-Entity-Name':'Users'}"), null);
				db.Documents.Put("users/3", null, RavenJObject.Parse("{'Name':'Daniel'}"), RavenJObject.Parse("{'Raven-Entity-Name':'Users'}"), null);

				WaitForIndexing(db);

				db.Maintenance.StartBackup(BackupDir, false, new DatabaseDocument());
				WaitForBackup(db, true);
			}
			IOExtensions.DeleteDirectory(DataDir);

			var path = Directory.GetFiles(BackupDir, "index-files.required-for-index-restore", SearchOption.AllDirectories).First();
			// lock file to simulate IOException when restore operation will try to copy this file
			using (var file = File.Open(path, FileMode.Open, FileAccess.ReadWrite, FileShare.None))
			{
				var sb = new StringBuilder();

			    MaintenanceActions.Restore(new RavenConfiguration(), new DatabaseRestoreRequest
			    {
			        BackupLocation = BackupDir,
			        DatabaseLocation = DataDir
				}, s => sb.Append(s));

				Assert.Contains(
					"could not be restored. All already copied index files was deleted." +
					" Index will be recreated after launching Raven instance",
					sb.ToString());
			}

			using (var db = new DocumentDatabase(new RavenConfiguration {DataDirectory = DataDir}, null))
			{
				db.SpinBackgroundWorkers();
				QueryResult queryResult;
				do
				{
					queryResult = db.Queries.Query("Raven/DocumentsByEntityName", new IndexQuery
					{
						Query = "Tag:[[Users]]",
						PageSize = 10
					}, CancellationToken.None);
				} while (queryResult.IsStale);
				Assert.Equal(3, queryResult.Results.Count);
			}
		}
	}
=======
        public void AfterFailedRestoreOfIndex_ShouldGenerateWarningAndResetIt(string storageName)
        {
            using (var db = new DocumentDatabase(new RavenConfiguration
            {
                DefaultStorageTypeName = storageName,
                DataDirectory = DataDir,
                RunInUnreliableYetFastModeThatIsNotSuitableForProduction = false,
            }))
            {
                db.SpinBackgroundWorkers();
                db.Indexes.PutIndex(new RavenDocumentsByEntityName().IndexName, new RavenDocumentsByEntityName().CreateIndexDefinition());

                db.Documents.Put("users/1", null, RavenJObject.Parse("{'Name':'Arek'}"), RavenJObject.Parse("{'Raven-Entity-Name':'Users'}"), null);
                db.Documents.Put("users/2", null, RavenJObject.Parse("{'Name':'David'}"), RavenJObject.Parse("{'Raven-Entity-Name':'Users'}"), null);
                db.Documents.Put("users/3", null, RavenJObject.Parse("{'Name':'Daniel'}"), RavenJObject.Parse("{'Raven-Entity-Name':'Users'}"), null);

                WaitForIndexing(db);

                db.Maintenance.StartBackup(BackupDir, false, new DatabaseDocument());
                WaitForBackup(db, true);
            }
            IOExtensions.DeleteDirectory(DataDir);

            var path = Directory.GetFiles(BackupDir, "index-files.required-for-index-restore", SearchOption.AllDirectories).First();
            // lock file to simulate IOException when restore operation will try to copy this file
            using (var file = File.Open(path, FileMode.Open, FileAccess.ReadWrite, FileShare.None))
            {
                var sb = new StringBuilder();

                MaintenanceActions.Restore(new RavenConfiguration(), new DatabaseRestoreRequest
                {
                    BackupLocation = BackupDir,
                    DatabaseLocation = DataDir
                }, s => sb.Append(s));

                Assert.Contains(
                    "could not be restored. All already copied index files was deleted." +
                    " Index will be recreated after launching Raven instance",
                    sb.ToString());
            }

            using (var db = new DocumentDatabase(new RavenConfiguration {DataDirectory = DataDir}))
            {
                db.SpinBackgroundWorkers();
                QueryResult queryResult;
                do
                {
                    queryResult = db.Queries.Query("Raven/DocumentsByEntityName", new IndexQuery
                    {
                        Query = "Tag:[[Users]]",
                        PageSize = 10
                    }, CancellationToken.None);
                } while (queryResult.IsStale);
                Assert.Equal(3, queryResult.Results.Count);
            }
        }
    }
>>>>>>> b19bf61a
}<|MERGE_RESOLUTION|>--- conflicted
+++ resolved
@@ -120,7 +120,6 @@
 
         [Theory]
         [PropertyData("Storages")]
-<<<<<<< HEAD
 		public void AfterFailedRestoreOfIndex_ShouldGenerateWarningAndResetIt(string storageName)
 		{
 			using (var db = new DocumentDatabase(new RavenConfiguration
@@ -263,63 +262,4 @@
 			}
 		}
 	}
-=======
-        public void AfterFailedRestoreOfIndex_ShouldGenerateWarningAndResetIt(string storageName)
-        {
-            using (var db = new DocumentDatabase(new RavenConfiguration
-            {
-                DefaultStorageTypeName = storageName,
-                DataDirectory = DataDir,
-                RunInUnreliableYetFastModeThatIsNotSuitableForProduction = false,
-            }))
-            {
-                db.SpinBackgroundWorkers();
-                db.Indexes.PutIndex(new RavenDocumentsByEntityName().IndexName, new RavenDocumentsByEntityName().CreateIndexDefinition());
-
-                db.Documents.Put("users/1", null, RavenJObject.Parse("{'Name':'Arek'}"), RavenJObject.Parse("{'Raven-Entity-Name':'Users'}"), null);
-                db.Documents.Put("users/2", null, RavenJObject.Parse("{'Name':'David'}"), RavenJObject.Parse("{'Raven-Entity-Name':'Users'}"), null);
-                db.Documents.Put("users/3", null, RavenJObject.Parse("{'Name':'Daniel'}"), RavenJObject.Parse("{'Raven-Entity-Name':'Users'}"), null);
-
-                WaitForIndexing(db);
-
-                db.Maintenance.StartBackup(BackupDir, false, new DatabaseDocument());
-                WaitForBackup(db, true);
-            }
-            IOExtensions.DeleteDirectory(DataDir);
-
-            var path = Directory.GetFiles(BackupDir, "index-files.required-for-index-restore", SearchOption.AllDirectories).First();
-            // lock file to simulate IOException when restore operation will try to copy this file
-            using (var file = File.Open(path, FileMode.Open, FileAccess.ReadWrite, FileShare.None))
-            {
-                var sb = new StringBuilder();
-
-                MaintenanceActions.Restore(new RavenConfiguration(), new DatabaseRestoreRequest
-                {
-                    BackupLocation = BackupDir,
-                    DatabaseLocation = DataDir
-                }, s => sb.Append(s));
-
-                Assert.Contains(
-                    "could not be restored. All already copied index files was deleted." +
-                    " Index will be recreated after launching Raven instance",
-                    sb.ToString());
-            }
-
-            using (var db = new DocumentDatabase(new RavenConfiguration {DataDirectory = DataDir}))
-            {
-                db.SpinBackgroundWorkers();
-                QueryResult queryResult;
-                do
-                {
-                    queryResult = db.Queries.Query("Raven/DocumentsByEntityName", new IndexQuery
-                    {
-                        Query = "Tag:[[Users]]",
-                        PageSize = 10
-                    }, CancellationToken.None);
-                } while (queryResult.IsStale);
-                Assert.Equal(3, queryResult.Results.Count);
-            }
-        }
-    }
->>>>>>> b19bf61a
 }