﻿using System;
using System.Text;
using Raven.Abstractions.Data;
using Raven.Bundles.MoreLikeThis;
using Raven.Client.Connection;
using Raven.Client.Document;
using Raven.Client.Document.SessionOperations;
using Raven.Client.Indexes;
using Raven.Json.Linq;

<<<<<<< HEAD
namespace Raven.Client.MoreLikeThis
{
	public static class ServerClientExtensions
	{
		public static T[] MoreLikeThis<T, TIndexCreator>(this ISyncAdvancedSessionOperation advancedSession, string documentId) where TIndexCreator : AbstractIndexCreationTask, new()
		{
			var indexCreator = new TIndexCreator();
			return MoreLikeThis<T>(advancedSession, indexCreator.IndexName, new MoreLikeThisQueryParameters
			{
				DocumentId = documentId
			});
		}

		public static T[] MoreLikeThis<T, TIndexCreator>(this ISyncAdvancedSessionOperation advancedSession, MoreLikeThisQueryParameters parameters) where TIndexCreator : AbstractIndexCreationTask, new()
		{
			var indexCreator = new TIndexCreator();
			return MoreLikeThis<T>(advancedSession, indexCreator.IndexName, parameters);
		}


		public static T[] MoreLikeThis<T>(this ISyncAdvancedSessionOperation advancedSession, string index, string documentId)
		{
			return MoreLikeThis<T>(advancedSession, index, new MoreLikeThisQueryParameters
			{
				DocumentId = documentId
			});
		}

		public static T[] MoreLikeThis<T>(this ISyncAdvancedSessionOperation advancedSession, string index, MoreLikeThisQueryParameters parameters)
		{
			var cmd = advancedSession.DatabaseCommands as ServerClient;
			if (cmd == null)
				throw new NotImplementedException("Embedded client isn't supported");
=======
namespace Raven.Client.MoreLikeThis
{
    public static class ServerClientExtensions
    {
        public static T[] MoreLikeThis<T, TIndexCreator>(this ISyncAdvancedSessionOperation advancedSession, string documentId, MoreLikeThisQueryParameters parameters) where TIndexCreator : AbstractIndexCreationTask, new()
        {
            var indexCreator = new TIndexCreator();
            return MoreLikeThis<T>(advancedSession, indexCreator.IndexName, documentId, null, parameters);
        }

        public static T[] MoreLikeThis<T, TIndexCreator>(this ISyncAdvancedSessionOperation advancedSession, string documentId) where TIndexCreator : AbstractIndexCreationTask, new()
        {
            var indexCreator = new TIndexCreator();
            return MoreLikeThis<T>(advancedSession, indexCreator.IndexName, documentId, null, null);
        }

        public static T[] MoreLikeThis<T, TIndexCreator>(this ISyncAdvancedSessionOperation advancedSession, string documentId, string fields, MoreLikeThisQueryParameters parameters) where TIndexCreator : AbstractIndexCreationTask, new()
        {
            var indexCreator = new TIndexCreator();
            return MoreLikeThis<T>(advancedSession, indexCreator.IndexName, documentId, fields, parameters);
        }

        public static T[] MoreLikeThis<T, TIndexCreator>(this ISyncAdvancedSessionOperation advancedSession, string documentId, string fields) where TIndexCreator : AbstractIndexCreationTask, new()
        {
            var indexCreator = new TIndexCreator();
            return MoreLikeThis<T>(advancedSession, indexCreator.IndexName, documentId, fields, null);
        }

        public static T[] MoreLikeThis<T>(this ISyncAdvancedSessionOperation advancedSession, string index, string documentId, MoreLikeThisQueryParameters parameters)
        {
            return MoreLikeThis<T>(advancedSession, index, documentId, null, parameters);
        }

        public static T[] MoreLikeThis<T>(this ISyncAdvancedSessionOperation advancedSession, string index, string documentId)
        {
            return MoreLikeThis<T>(advancedSession, index, documentId, null, null);
        }

        public static T[] MoreLikeThis<T>(this ISyncAdvancedSessionOperation advancedSession, string index, string documentId, string fields, MoreLikeThisQueryParameters parameters)
        {
			var cmd = advancedSession.DatabaseCommands as ServerClient;
			if (cmd == null)
				throw new NotImplementedException("Embedded client isn't supported by the MoreLikeThis bundle");
>>>>>>> 06140cb9


			var inMemoryDocumentSessionOperations = ((InMemoryDocumentSessionOperations)advancedSession);

			// /morelikethis/(index-name)/(ravendb-document-id)?fields=(fields)
			EnsureIsNotNullOrEmpty(index, "index");

			inMemoryDocumentSessionOperations.IncrementRequestCount();
			var multiLoadOperation = new MultiLoadOperation(inMemoryDocumentSessionOperations, cmd.DisableAllCaching);
			MultiLoadResult multiLoadResult;
			do
			{
				multiLoadOperation.LogOperation();
				using (multiLoadOperation.EnterMultiLoadContext())
				{
<<<<<<< HEAD

					var requestUri = GetRequestUri(index, parameters);
=======
					var requestUri = GetRequestUri(index, documentId, fields, parameters);
>>>>>>> 06140cb9

					var result = cmd.ExecuteGetRequest(requestUri);

					multiLoadResult = RavenJObject.Parse(result).Deserialize<MultiLoadResult>(inMemoryDocumentSessionOperations.Conventions);
				}
			} while (multiLoadOperation.SetResult(multiLoadResult));

<<<<<<< HEAD
			return multiLoadOperation.Complete<T>();
		}

		private static void EnsureIsNotNullOrEmpty(string key, string argName)
		{
			if (string.IsNullOrEmpty(key))
				throw new ArgumentException("Key cannot be null or empty", argName);
		}

		private static string GetRequestUri(string index, MoreLikeThisQueryParameters parameters)
		{
			var uri = new StringBuilder();
			uri.AppendFormat("/morelikethis/{0}/{1}?", Uri.EscapeUriString(index), Uri.EscapeUriString(parameters.DocumentId));
			if (parameters.Fields != null)
			{
				foreach (var field in parameters.Fields)
				{
					uri.AppendFormat("fields={0}&", field);
				}
			}
			if (parameters.Boost != null && parameters.Boost != MoreLikeThisQueryParameters.DefaultBoost)
				uri.Append("boost=true&");
			if (parameters.MaximumQueryTerms != null &&
			    parameters.MaximumQueryTerms != MoreLikeThisQueryParameters.DefaultMaximumQueryTerms)
				uri.AppendFormat("maxQueryTerms={0}&", parameters.MaximumQueryTerms);
			if (parameters.MaximumNumberOfTokensParsed != null &&
			    parameters.MaximumNumberOfTokensParsed != MoreLikeThisQueryParameters.DefaultMaximumNumberOfTokensParsed)
				uri.AppendFormat("maxNumTokens={0}&", parameters.MaximumNumberOfTokensParsed);
			if (parameters.MaximumWordLength != null &&
			    parameters.MaximumWordLength != MoreLikeThisQueryParameters.DefaultMaximumWordLength)
				uri.AppendFormat("maxWordLen={0}", parameters.MaximumWordLength);
			if (parameters.MinimumDocumentFrequency != null &&
			    parameters.MinimumDocumentFrequency != MoreLikeThisQueryParameters.DefaltMinimumDocumentFrequency)
				uri.AppendFormat("minDocFreq={0}&", parameters.MinimumDocumentFrequency);
			if (parameters.MinimumTermFrequency != null &&
			    parameters.MinimumTermFrequency != MoreLikeThisQueryParameters.DefaultMinimumTermFrequency)
				uri.AppendFormat("minTermFreq={0}&", parameters.MinimumTermFrequency);
			if (parameters.MinimumWordLength != null &&
			    parameters.MinimumWordLength != MoreLikeThisQueryParameters.DefaultMinimumWordLength)
				uri.AppendFormat("minWordLen={0}&", parameters.MinimumWordLength);
			if (parameters.StopWordsDocumentId != null)
				uri.AppendFormat("stopWords={0}&", parameters.StopWordsDocumentId);
			return uri.ToString();
		}
	}
}

=======
			return multiLoadOperation.Complete<T>();
        }

        private static void EnsureIsNotNullOrEmpty(string key, string argName)
        {
            if (string.IsNullOrEmpty(key))
                throw new ArgumentException("Key cannot be null or empty", argName);
        }

        private static string GetRequestUri(string index, string documentId, string fields, MoreLikeThisQueryParameters parameters)
        {
            var hasParams = CheckIfHasParameters(fields, parameters);
            var uri = new StringBuilder();
            uri.AppendFormat("/morelikethis/{0}/{1}", Uri.EscapeUriString(index), documentId);
            if (!hasParams) return uri.ToString();
            uri.Append('?');
            if (!String.IsNullOrEmpty(fields)) 
                uri.AppendFormat("fields={0}&", fields);
            if (parameters != null)
            {
                if (parameters.Boost != null && parameters.Boost != MoreLikeThisQueryParameters.DefaultBoost)
                    uri.Append("boost=true&");
                if (parameters.MaximumQueryTerms != null &&
                    parameters.MaximumQueryTerms != MoreLikeThisQueryParameters.DefaultMaximumQueryTerms)
                    uri.AppendFormat("maxQueryTerms={0}&", parameters.MaximumQueryTerms);
                if (parameters.MaximumNumberOfTokensParsed != null &&
                    parameters.MaximumNumberOfTokensParsed !=
                    MoreLikeThisQueryParameters.DefaultMaximumNumberOfTokensParsed)
                    uri.AppendFormat("maxNumTokens={0}&", parameters.MaximumNumberOfTokensParsed);
                if (parameters.MaximumWordLength != null &&
                    parameters.MaximumWordLength != MoreLikeThisQueryParameters.DefaultMaximumWordLength)
                    uri.AppendFormat("maxWordLen={0}&", parameters.MaximumWordLength);
                if (parameters.MinimumDocumentFrequency != null &&
                    parameters.MinimumDocumentFrequency != MoreLikeThisQueryParameters.DefaltMinimumDocumentFrequency)
                    uri.AppendFormat("minDocFreq={0}&", parameters.MinimumDocumentFrequency);
                if (parameters.MinimumTermFrequency != null &&
                    parameters.MinimumTermFrequency != MoreLikeThisQueryParameters.DefaultMinimumTermFrequency)
                    uri.AppendFormat("minTermFreq={0}&", parameters.MinimumTermFrequency);
                if (parameters.MinimumWordLength != null &&
                    parameters.MinimumWordLength != MoreLikeThisQueryParameters.DefaultMinimumWordLength)
                    uri.AppendFormat("minWordLen={0}&", parameters.MinimumWordLength);
                if (parameters.StopWordsDocumentId != null)
                    uri.AppendFormat("stopWords={0}&", parameters.StopWordsDocumentId);
            }
            var ret = uri.ToString();
            return ret.Substring(0, ret.Length - 1);
        }

        private static bool CheckIfHasParameters(string fields, MoreLikeThisQueryParameters parameters)
        {
            return !String.IsNullOrEmpty(fields) || (parameters != null && (
                (parameters.Boost != null && parameters.Boost != MoreLikeThisQueryParameters.DefaultBoost) ||
                (parameters.MaximumQueryTerms != null && parameters.MaximumQueryTerms != MoreLikeThisQueryParameters.DefaultMaximumQueryTerms) ||
                (parameters.MaximumWordLength != null && parameters.MaximumWordLength != MoreLikeThisQueryParameters.DefaultMaximumWordLength) ||
                (parameters.MinimumDocumentFrequency != null && parameters.MinimumDocumentFrequency != MoreLikeThisQueryParameters.DefaltMinimumDocumentFrequency) ||
                (parameters.MinimumTermFrequency != null && parameters.MinimumTermFrequency != MoreLikeThisQueryParameters.DefaultMinimumTermFrequency) ||
                (parameters.MinimumWordLength != null && parameters.MinimumWordLength != MoreLikeThisQueryParameters.DefaultMinimumWordLength) ||
                (parameters.MaximumNumberOfTokensParsed != null && parameters.MaximumNumberOfTokensParsed != MoreLikeThisQueryParameters.DefaultMaximumNumberOfTokensParsed) ||
                parameters.StopWordsDocumentId != null));
        }
    }
}
>>>>>>> 06140cb9
<|MERGE_RESOLUTION|>--- conflicted
+++ resolved
@@ -1,229 +1,112 @@
-﻿using System;
-using System.Text;
-using Raven.Abstractions.Data;
-using Raven.Bundles.MoreLikeThis;
-using Raven.Client.Connection;
-using Raven.Client.Document;
-using Raven.Client.Document.SessionOperations;
-using Raven.Client.Indexes;
-using Raven.Json.Linq;
-
-<<<<<<< HEAD
-namespace Raven.Client.MoreLikeThis
-{
-	public static class ServerClientExtensions
-	{
-		public static T[] MoreLikeThis<T, TIndexCreator>(this ISyncAdvancedSessionOperation advancedSession, string documentId) where TIndexCreator : AbstractIndexCreationTask, new()
-		{
-			var indexCreator = new TIndexCreator();
-			return MoreLikeThis<T>(advancedSession, indexCreator.IndexName, new MoreLikeThisQueryParameters
-			{
-				DocumentId = documentId
-			});
-		}
-
-		public static T[] MoreLikeThis<T, TIndexCreator>(this ISyncAdvancedSessionOperation advancedSession, MoreLikeThisQueryParameters parameters) where TIndexCreator : AbstractIndexCreationTask, new()
-		{
-			var indexCreator = new TIndexCreator();
-			return MoreLikeThis<T>(advancedSession, indexCreator.IndexName, parameters);
-		}
-
-
-		public static T[] MoreLikeThis<T>(this ISyncAdvancedSessionOperation advancedSession, string index, string documentId)
-		{
-			return MoreLikeThis<T>(advancedSession, index, new MoreLikeThisQueryParameters
-			{
-				DocumentId = documentId
-			});
-		}
-
-		public static T[] MoreLikeThis<T>(this ISyncAdvancedSessionOperation advancedSession, string index, MoreLikeThisQueryParameters parameters)
-		{
-			var cmd = advancedSession.DatabaseCommands as ServerClient;
-			if (cmd == null)
-				throw new NotImplementedException("Embedded client isn't supported");
-=======
-namespace Raven.Client.MoreLikeThis
-{
-    public static class ServerClientExtensions
-    {
-        public static T[] MoreLikeThis<T, TIndexCreator>(this ISyncAdvancedSessionOperation advancedSession, string documentId, MoreLikeThisQueryParameters parameters) where TIndexCreator : AbstractIndexCreationTask, new()
-        {
-            var indexCreator = new TIndexCreator();
-            return MoreLikeThis<T>(advancedSession, indexCreator.IndexName, documentId, null, parameters);
-        }
-
-        public static T[] MoreLikeThis<T, TIndexCreator>(this ISyncAdvancedSessionOperation advancedSession, string documentId) where TIndexCreator : AbstractIndexCreationTask, new()
-        {
-            var indexCreator = new TIndexCreator();
-            return MoreLikeThis<T>(advancedSession, indexCreator.IndexName, documentId, null, null);
-        }
-
-        public static T[] MoreLikeThis<T, TIndexCreator>(this ISyncAdvancedSessionOperation advancedSession, string documentId, string fields, MoreLikeThisQueryParameters parameters) where TIndexCreator : AbstractIndexCreationTask, new()
-        {
-            var indexCreator = new TIndexCreator();
-            return MoreLikeThis<T>(advancedSession, indexCreator.IndexName, documentId, fields, parameters);
-        }
-
-        public static T[] MoreLikeThis<T, TIndexCreator>(this ISyncAdvancedSessionOperation advancedSession, string documentId, string fields) where TIndexCreator : AbstractIndexCreationTask, new()
-        {
-            var indexCreator = new TIndexCreator();
-            return MoreLikeThis<T>(advancedSession, indexCreator.IndexName, documentId, fields, null);
-        }
-
-        public static T[] MoreLikeThis<T>(this ISyncAdvancedSessionOperation advancedSession, string index, string documentId, MoreLikeThisQueryParameters parameters)
-        {
-            return MoreLikeThis<T>(advancedSession, index, documentId, null, parameters);
-        }
-
-        public static T[] MoreLikeThis<T>(this ISyncAdvancedSessionOperation advancedSession, string index, string documentId)
-        {
-            return MoreLikeThis<T>(advancedSession, index, documentId, null, null);
-        }
-
-        public static T[] MoreLikeThis<T>(this ISyncAdvancedSessionOperation advancedSession, string index, string documentId, string fields, MoreLikeThisQueryParameters parameters)
-        {
-			var cmd = advancedSession.DatabaseCommands as ServerClient;
-			if (cmd == null)
-				throw new NotImplementedException("Embedded client isn't supported by the MoreLikeThis bundle");
->>>>>>> 06140cb9
-
-
-			var inMemoryDocumentSessionOperations = ((InMemoryDocumentSessionOperations)advancedSession);
-
-			// /morelikethis/(index-name)/(ravendb-document-id)?fields=(fields)
-			EnsureIsNotNullOrEmpty(index, "index");
-
-			inMemoryDocumentSessionOperations.IncrementRequestCount();
-			var multiLoadOperation = new MultiLoadOperation(inMemoryDocumentSessionOperations, cmd.DisableAllCaching);
-			MultiLoadResult multiLoadResult;
-			do
-			{
-				multiLoadOperation.LogOperation();
-				using (multiLoadOperation.EnterMultiLoadContext())
-				{
-<<<<<<< HEAD
-
-					var requestUri = GetRequestUri(index, parameters);
-=======
-					var requestUri = GetRequestUri(index, documentId, fields, parameters);
->>>>>>> 06140cb9
-
-					var result = cmd.ExecuteGetRequest(requestUri);
-
-					multiLoadResult = RavenJObject.Parse(result).Deserialize<MultiLoadResult>(inMemoryDocumentSessionOperations.Conventions);
-				}
-			} while (multiLoadOperation.SetResult(multiLoadResult));
-
-<<<<<<< HEAD
-			return multiLoadOperation.Complete<T>();
-		}
-
-		private static void EnsureIsNotNullOrEmpty(string key, string argName)
-		{
-			if (string.IsNullOrEmpty(key))
-				throw new ArgumentException("Key cannot be null or empty", argName);
-		}
-
-		private static string GetRequestUri(string index, MoreLikeThisQueryParameters parameters)
-		{
-			var uri = new StringBuilder();
-			uri.AppendFormat("/morelikethis/{0}/{1}?", Uri.EscapeUriString(index), Uri.EscapeUriString(parameters.DocumentId));
-			if (parameters.Fields != null)
-			{
-				foreach (var field in parameters.Fields)
-				{
-					uri.AppendFormat("fields={0}&", field);
-				}
-			}
-			if (parameters.Boost != null && parameters.Boost != MoreLikeThisQueryParameters.DefaultBoost)
-				uri.Append("boost=true&");
-			if (parameters.MaximumQueryTerms != null &&
-			    parameters.MaximumQueryTerms != MoreLikeThisQueryParameters.DefaultMaximumQueryTerms)
-				uri.AppendFormat("maxQueryTerms={0}&", parameters.MaximumQueryTerms);
-			if (parameters.MaximumNumberOfTokensParsed != null &&
-			    parameters.MaximumNumberOfTokensParsed != MoreLikeThisQueryParameters.DefaultMaximumNumberOfTokensParsed)
-				uri.AppendFormat("maxNumTokens={0}&", parameters.MaximumNumberOfTokensParsed);
-			if (parameters.MaximumWordLength != null &&
-			    parameters.MaximumWordLength != MoreLikeThisQueryParameters.DefaultMaximumWordLength)
-				uri.AppendFormat("maxWordLen={0}", parameters.MaximumWordLength);
-			if (parameters.MinimumDocumentFrequency != null &&
-			    parameters.MinimumDocumentFrequency != MoreLikeThisQueryParameters.DefaltMinimumDocumentFrequency)
-				uri.AppendFormat("minDocFreq={0}&", parameters.MinimumDocumentFrequency);
-			if (parameters.MinimumTermFrequency != null &&
-			    parameters.MinimumTermFrequency != MoreLikeThisQueryParameters.DefaultMinimumTermFrequency)
-				uri.AppendFormat("minTermFreq={0}&", parameters.MinimumTermFrequency);
-			if (parameters.MinimumWordLength != null &&
-			    parameters.MinimumWordLength != MoreLikeThisQueryParameters.DefaultMinimumWordLength)
-				uri.AppendFormat("minWordLen={0}&", parameters.MinimumWordLength);
-			if (parameters.StopWordsDocumentId != null)
-				uri.AppendFormat("stopWords={0}&", parameters.StopWordsDocumentId);
-			return uri.ToString();
-		}
-	}
-}
-
-=======
-			return multiLoadOperation.Complete<T>();
-        }
-
-        private static void EnsureIsNotNullOrEmpty(string key, string argName)
-        {
-            if (string.IsNullOrEmpty(key))
-                throw new ArgumentException("Key cannot be null or empty", argName);
-        }
-
-        private static string GetRequestUri(string index, string documentId, string fields, MoreLikeThisQueryParameters parameters)
-        {
-            var hasParams = CheckIfHasParameters(fields, parameters);
-            var uri = new StringBuilder();
-            uri.AppendFormat("/morelikethis/{0}/{1}", Uri.EscapeUriString(index), documentId);
-            if (!hasParams) return uri.ToString();
-            uri.Append('?');
-            if (!String.IsNullOrEmpty(fields)) 
-                uri.AppendFormat("fields={0}&", fields);
-            if (parameters != null)
-            {
-                if (parameters.Boost != null && parameters.Boost != MoreLikeThisQueryParameters.DefaultBoost)
-                    uri.Append("boost=true&");
-                if (parameters.MaximumQueryTerms != null &&
-                    parameters.MaximumQueryTerms != MoreLikeThisQueryParameters.DefaultMaximumQueryTerms)
-                    uri.AppendFormat("maxQueryTerms={0}&", parameters.MaximumQueryTerms);
-                if (parameters.MaximumNumberOfTokensParsed != null &&
-                    parameters.MaximumNumberOfTokensParsed !=
-                    MoreLikeThisQueryParameters.DefaultMaximumNumberOfTokensParsed)
-                    uri.AppendFormat("maxNumTokens={0}&", parameters.MaximumNumberOfTokensParsed);
-                if (parameters.MaximumWordLength != null &&
-                    parameters.MaximumWordLength != MoreLikeThisQueryParameters.DefaultMaximumWordLength)
-                    uri.AppendFormat("maxWordLen={0}&", parameters.MaximumWordLength);
-                if (parameters.MinimumDocumentFrequency != null &&
-                    parameters.MinimumDocumentFrequency != MoreLikeThisQueryParameters.DefaltMinimumDocumentFrequency)
-                    uri.AppendFormat("minDocFreq={0}&", parameters.MinimumDocumentFrequency);
-                if (parameters.MinimumTermFrequency != null &&
-                    parameters.MinimumTermFrequency != MoreLikeThisQueryParameters.DefaultMinimumTermFrequency)
-                    uri.AppendFormat("minTermFreq={0}&", parameters.MinimumTermFrequency);
-                if (parameters.MinimumWordLength != null &&
-                    parameters.MinimumWordLength != MoreLikeThisQueryParameters.DefaultMinimumWordLength)
-                    uri.AppendFormat("minWordLen={0}&", parameters.MinimumWordLength);
-                if (parameters.StopWordsDocumentId != null)
-                    uri.AppendFormat("stopWords={0}&", parameters.StopWordsDocumentId);
-            }
-            var ret = uri.ToString();
-            return ret.Substring(0, ret.Length - 1);
-        }
-
-        private static bool CheckIfHasParameters(string fields, MoreLikeThisQueryParameters parameters)
-        {
-            return !String.IsNullOrEmpty(fields) || (parameters != null && (
-                (parameters.Boost != null && parameters.Boost != MoreLikeThisQueryParameters.DefaultBoost) ||
-                (parameters.MaximumQueryTerms != null && parameters.MaximumQueryTerms != MoreLikeThisQueryParameters.DefaultMaximumQueryTerms) ||
-                (parameters.MaximumWordLength != null && parameters.MaximumWordLength != MoreLikeThisQueryParameters.DefaultMaximumWordLength) ||
-                (parameters.MinimumDocumentFrequency != null && parameters.MinimumDocumentFrequency != MoreLikeThisQueryParameters.DefaltMinimumDocumentFrequency) ||
-                (parameters.MinimumTermFrequency != null && parameters.MinimumTermFrequency != MoreLikeThisQueryParameters.DefaultMinimumTermFrequency) ||
-                (parameters.MinimumWordLength != null && parameters.MinimumWordLength != MoreLikeThisQueryParameters.DefaultMinimumWordLength) ||
-                (parameters.MaximumNumberOfTokensParsed != null && parameters.MaximumNumberOfTokensParsed != MoreLikeThisQueryParameters.DefaultMaximumNumberOfTokensParsed) ||
-                parameters.StopWordsDocumentId != null));
-        }
-    }
-}
->>>>>>> 06140cb9
+﻿using System;
+using System.Text;
+using Raven.Abstractions.Data;
+using Raven.Bundles.MoreLikeThis;
+using Raven.Client.Connection;
+using Raven.Client.Document;
+using Raven.Client.Document.SessionOperations;
+using Raven.Client.Indexes;
+using Raven.Json.Linq;
+
+namespace Raven.Client.MoreLikeThis
+{
+	public static class ServerClientExtensions
+	{
+		public static T[] MoreLikeThis<T, TIndexCreator>(this ISyncAdvancedSessionOperation advancedSession, string documentId) where TIndexCreator : AbstractIndexCreationTask, new()
+		{
+			var indexCreator = new TIndexCreator();
+			return MoreLikeThis<T>(advancedSession, indexCreator.IndexName, new MoreLikeThisQueryParameters
+			{
+				DocumentId = documentId
+			});
+		}
+
+		public static T[] MoreLikeThis<T, TIndexCreator>(this ISyncAdvancedSessionOperation advancedSession, MoreLikeThisQueryParameters parameters) where TIndexCreator : AbstractIndexCreationTask, new()
+		{
+			var indexCreator = new TIndexCreator();
+			return MoreLikeThis<T>(advancedSession, indexCreator.IndexName, parameters);
+		}
+
+
+		public static T[] MoreLikeThis<T>(this ISyncAdvancedSessionOperation advancedSession, string index, string documentId)
+		{
+			return MoreLikeThis<T>(advancedSession, index, new MoreLikeThisQueryParameters
+			{
+				DocumentId = documentId
+			});
+		}
+
+		public static T[] MoreLikeThis<T>(this ISyncAdvancedSessionOperation advancedSession, string index, MoreLikeThisQueryParameters parameters)
+		{
+			var cmd = advancedSession.DatabaseCommands as ServerClient;
+			if (cmd == null)
+				throw new NotImplementedException("Embedded client isn't supported by the MoreLikeThis bundle");
+
+
+			var inMemoryDocumentSessionOperations = ((InMemoryDocumentSessionOperations)advancedSession);
+
+			// /morelikethis/(index-name)/(ravendb-document-id)?fields=(fields)
+			EnsureIsNotNullOrEmpty(index, "index");
+
+			inMemoryDocumentSessionOperations.IncrementRequestCount();
+			var multiLoadOperation = new MultiLoadOperation(inMemoryDocumentSessionOperations, cmd.DisableAllCaching);
+			MultiLoadResult multiLoadResult;
+			do
+			{
+				multiLoadOperation.LogOperation();
+				using (multiLoadOperation.EnterMultiLoadContext())
+				{
+					var requestUri = GetRequestUri(index, parameters);
+
+					var result = cmd.ExecuteGetRequest(requestUri);
+
+					multiLoadResult = RavenJObject.Parse(result).Deserialize<MultiLoadResult>(inMemoryDocumentSessionOperations.Conventions);
+				}
+			} while (multiLoadOperation.SetResult(multiLoadResult));
+
+			return multiLoadOperation.Complete<T>();
+		}
+
+		private static void EnsureIsNotNullOrEmpty(string key, string argName)
+		{
+			if (string.IsNullOrEmpty(key))
+				throw new ArgumentException("Key cannot be null or empty", argName);
+		}
+
+		private static string GetRequestUri(string index, MoreLikeThisQueryParameters parameters)
+		{
+			var uri = new StringBuilder();
+			uri.AppendFormat("/morelikethis/{0}/{1}?", Uri.EscapeUriString(index), Uri.EscapeUriString(parameters.DocumentId));
+			if (parameters.Fields != null)
+			{
+				foreach (var field in parameters.Fields)
+				{
+					uri.AppendFormat("fields={0}&", field);
+				}
+			}
+			if (parameters.Boost != null && parameters.Boost != MoreLikeThisQueryParameters.DefaultBoost)
+				uri.Append("boost=true&");
+			if (parameters.MaximumQueryTerms != null &&
+			    parameters.MaximumQueryTerms != MoreLikeThisQueryParameters.DefaultMaximumQueryTerms)
+				uri.AppendFormat("maxQueryTerms={0}&", parameters.MaximumQueryTerms);
+			if (parameters.MaximumNumberOfTokensParsed != null &&
+			    parameters.MaximumNumberOfTokensParsed != MoreLikeThisQueryParameters.DefaultMaximumNumberOfTokensParsed)
+				uri.AppendFormat("maxNumTokens={0}&", parameters.MaximumNumberOfTokensParsed);
+			if (parameters.MaximumWordLength != null &&
+			    parameters.MaximumWordLength != MoreLikeThisQueryParameters.DefaultMaximumWordLength)
+				uri.AppendFormat("maxWordLen={0}", parameters.MaximumWordLength);
+			if (parameters.MinimumDocumentFrequency != null &&
+			    parameters.MinimumDocumentFrequency != MoreLikeThisQueryParameters.DefaltMinimumDocumentFrequency)
+				uri.AppendFormat("minDocFreq={0}&", parameters.MinimumDocumentFrequency);
+			if (parameters.MinimumTermFrequency != null &&
+			    parameters.MinimumTermFrequency != MoreLikeThisQueryParameters.DefaultMinimumTermFrequency)
+				uri.AppendFormat("minTermFreq={0}&", parameters.MinimumTermFrequency);
+			if (parameters.MinimumWordLength != null &&
+			    parameters.MinimumWordLength != MoreLikeThisQueryParameters.DefaultMinimumWordLength)
+				uri.AppendFormat("minWordLen={0}&", parameters.MinimumWordLength);
+			if (parameters.StopWordsDocumentId != null)
+				uri.AppendFormat("stopWords={0}&", parameters.StopWordsDocumentId);
+			return uri.ToString();
+		}
+	}
+}