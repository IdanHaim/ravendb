﻿<?xml version="1.0" encoding="utf-8"?>
<Project ToolsVersion="4.0" DefaultTargets="Build" xmlns="http://schemas.microsoft.com/developer/msbuild/2003">
  <Import Project="$(MSBuildExtensionsPath)\$(MSBuildToolsVersion)\Microsoft.Common.props" Condition="Exists('$(MSBuildExtensionsPath)\$(MSBuildToolsVersion)\Microsoft.Common.props')" />
  <PropertyGroup>
    <Configuration Condition=" '$(Configuration)' == '' ">Debug</Configuration>
    <Platform Condition=" '$(Platform)' == '' ">AnyCPU</Platform>
    <ProjectGuid>{479222E7-C9DF-448E-B6C9-9E8EEBE1A51D}</ProjectGuid>
    <OutputType>Library</OutputType>
    <AppDesignerFolder>Properties</AppDesignerFolder>
    <RootNamespace>Raven.Tests.Counters</RootNamespace>
    <AssemblyName>Raven.Tests.Counters</AssemblyName>
    <TargetFrameworkVersion>v4.5</TargetFrameworkVersion>
    <FileAlignment>512</FileAlignment>
    <SolutionDir Condition="$(SolutionDir) == '' Or $(SolutionDir) == '*Undefined*'">..\</SolutionDir>
    <RestorePackages>true</RestorePackages>
  </PropertyGroup>
  <PropertyGroup Condition=" '$(Configuration)|$(Platform)' == 'Debug|AnyCPU' ">
    <DebugSymbols>true</DebugSymbols>
    <DebugType>full</DebugType>
    <Optimize>false</Optimize>
    <OutputPath>bin\Debug\</OutputPath>
    <DefineConstants>DEBUG;TRACE</DefineConstants>
    <ErrorReport>prompt</ErrorReport>
    <WarningLevel>4</WarningLevel>
    <PlatformTarget>x64</PlatformTarget>
  </PropertyGroup>
  <PropertyGroup Condition=" '$(Configuration)|$(Platform)' == 'Release|AnyCPU' ">
    <DebugType>pdbonly</DebugType>
    <Optimize>true</Optimize>
    <OutputPath>bin\Release\</OutputPath>
    <DefineConstants>TRACE</DefineConstants>
    <ErrorReport>prompt</ErrorReport>
    <WarningLevel>4</WarningLevel>
  </PropertyGroup>
  <ItemGroup>
<<<<<<< HEAD
    <Reference Include="FluentAssertions">
=======
    <Reference Include="FluentAssertions, Version=4.0.0.0, Culture=neutral, PublicKeyToken=33f2691a05b67b6a, processorArchitecture=MSIL">
>>>>>>> 6c14a173
      <HintPath>..\packages\FluentAssertions.4.0.0\lib\net45\FluentAssertions.dll</HintPath>
      <Private>True</Private>
    </Reference>
    <Reference Include="FluentAssertions.Core, Version=4.0.0.0, Culture=neutral, PublicKeyToken=33f2691a05b67b6a, processorArchitecture=MSIL">
<<<<<<< HEAD
      <SpecificVersion>False</SpecificVersion>
      <HintPath>..\packages\FluentAssertions.4.0.0\lib\net45\FluentAssertions.Core.dll</HintPath>
=======
      <HintPath>..\packages\FluentAssertions.4.0.0\lib\net45\FluentAssertions.Core.dll</HintPath>
      <Private>True</Private>
>>>>>>> 6c14a173
    </Reference>
    <Reference Include="Microsoft.Owin, Version=3.0.1.0, Culture=neutral, PublicKeyToken=31bf3856ad364e35, processorArchitecture=MSIL">
      <HintPath>..\packages\Microsoft.Owin.3.0.1\lib\net45\Microsoft.Owin.dll</HintPath>
      <Private>True</Private>
    </Reference>
    <Reference Include="Microsoft.Owin.Host.HttpListener, Version=3.0.1.0, Culture=neutral, PublicKeyToken=31bf3856ad364e35, processorArchitecture=MSIL">
      <HintPath>..\packages\Microsoft.Owin.Host.HttpListener.3.0.1\lib\net45\Microsoft.Owin.Host.HttpListener.dll</HintPath>
      <Private>True</Private>
    </Reference>
    <Reference Include="System" />
    <Reference Include="System.Core" />
    <Reference Include="System.Net.Http" />
    <Reference Include="System.Reactive.PlatformServices">
      <HintPath>..\packages\Rx-PlatformServices.2.2.5\lib\net45\System.Reactive.PlatformServices.dll</HintPath>
    </Reference>
    <Reference Include="System.Xml.Linq" />
    <Reference Include="System.Data.DataSetExtensions" />
    <Reference Include="Microsoft.CSharp" />
    <Reference Include="System.Data" />
    <Reference Include="System.Xml" />
    <Reference Include="Owin, Version=1.0.0.0, Culture=neutral, PublicKeyToken=f0ebd12fd5e55cc5">
      <HintPath>..\packages\Owin.1.0\lib\net40\Owin.dll</HintPath>
    </Reference>
    <Reference Include="System.Reactive.Core">
      <HintPath>..\packages\Rx-Core.2.2.5\lib\net45\System.Reactive.Core.dll</HintPath>
    </Reference>
    <Reference Include="System.Reactive.Interfaces">
      <HintPath>..\packages\Rx-Interfaces.2.2.5\lib\net45\System.Reactive.Interfaces.dll</HintPath>
    </Reference>
    <Reference Include="System.Reactive.Linq">
      <HintPath>..\packages\Rx-Linq.2.2.5\lib\net45\System.Reactive.Linq.dll</HintPath>
    </Reference>
    <Reference Include="xunit">
      <HintPath>..\packages\xunit.1.9.2\lib\net20\xunit.dll</HintPath>
    </Reference>
    <Reference Include="xunit.extensions">
      <HintPath>..\packages\xunit.extensions.1.9.2\lib\net20\xunit.extensions.dll</HintPath>
    </Reference>
  </ItemGroup>
  <ItemGroup>
    <Compile Include="AdminClientTests.cs" />
    <Compile Include="BackupRestoreTests.cs" />
    <Compile Include="CounterAuthTests.cs" />
    <Compile Include="CounterFailoverTests.cs" />
    <Compile Include="CounterLoadBalancingTests.cs" />
    <Compile Include="CounterReplicationTests.cs" />
    <Compile Include="CountersChangesTests.cs" />
    <Compile Include="CounterStatsTests.cs" />
    <Compile Include="CountersTopologyViewTests.cs" />
    <Compile Include="RavenBaseCountersTest.cs" />
    <Compile Include="CountersBasicClientTests.cs" />
    <Compile Include="CountersBatchTests.cs" />
    <Compile Include="Properties\AssemblyInfo.cs" />
    <Compile Include="SmugglerTests.cs" />
  </ItemGroup>
  <ItemGroup>
    <ProjectReference Include="..\Raven.Abstractions\Raven.Abstractions.csproj">
      <Project>{41AC479E-1EB2-4D23-AAF2-E4C8DF1BC2BA}</Project>
      <Name>Raven.Abstractions</Name>
    </ProjectReference>
    <ProjectReference Include="..\Raven.Client.Lightweight\Raven.Client.Lightweight.csproj">
      <Project>{4E087ECB-E7CA-4891-AC3C-3C76702715B6}</Project>
      <Name>Raven.Client.Lightweight</Name>
    </ProjectReference>
    <ProjectReference Include="..\Raven.Database\Raven.Database.csproj">
      <Project>{212823CD-25E1-41AC-92D1-D6DF4D53FC85}</Project>
      <Name>Raven.Database</Name>
    </ProjectReference>
    <ProjectReference Include="..\Raven.Tests.Helpers\Raven.Tests.Helpers.csproj">
      <Project>{14F2D508-8E06-407B-9451-97E99538E26B}</Project>
      <Name>Raven.Tests.Helpers</Name>
    </ProjectReference>
    <ProjectReference Include="..\Raven.Voron\Voron\Voron.csproj">
      <Project>{FF83C7C2-BC7B-4DCC-A782-49EF9BBD9390}</Project>
      <Name>Voron</Name>
    </ProjectReference>
    <ProjectReference Include="..\Raven.Server\Raven.Server.csproj">
      <Project>{3B90EB20-AEA3-4972-8219-936F1A62768C}</Project>
      <Name>Raven.Server</Name>
    </ProjectReference>
  </ItemGroup>
  <ItemGroup>
    <None Include="app.config" />
    <None Include="packages.config" />
  </ItemGroup>
  <ItemGroup>
    <Service Include="{82A7F48D-3B50-4B1E-B82E-3ADA8210C358}" />
  </ItemGroup>
  <Import Project="$(MSBuildToolsPath)\Microsoft.CSharp.targets" />
  <Import Project="$(SolutionDir)\.nuget\NuGet.targets" Condition="Exists('$(SolutionDir)\.nuget\NuGet.targets')" />
  <Target Name="EnsureNuGetPackageBuildImports" BeforeTargets="PrepareForBuild">
    <PropertyGroup>
      <ErrorText>This project references NuGet package(s) that are missing on this computer. Enable NuGet Package Restore to download them.  For more information, see http://go.microsoft.com/fwlink/?LinkID=322105. The missing file is {0}.</ErrorText>
    </PropertyGroup>
    <Error Condition="!Exists('$(SolutionDir)\.nuget\NuGet.targets')" Text="$([System.String]::Format('$(ErrorText)', '$(SolutionDir)\.nuget\NuGet.targets'))" />
  </Target>
  <!-- To modify your build process, add your task inside one of the targets below and uncomment it. 
       Other similar extension points exist, see Microsoft.Common.targets.
  <Target Name="BeforeBuild">
  </Target>
  <Target Name="AfterBuild">
  </Target>
  -->
</Project><|MERGE_RESOLUTION|>--- conflicted
+++ resolved
@@ -33,22 +33,16 @@
     <WarningLevel>4</WarningLevel>
   </PropertyGroup>
   <ItemGroup>
-<<<<<<< HEAD
     <Reference Include="FluentAssertions">
-=======
     <Reference Include="FluentAssertions, Version=4.0.0.0, Culture=neutral, PublicKeyToken=33f2691a05b67b6a, processorArchitecture=MSIL">
->>>>>>> 6c14a173
       <HintPath>..\packages\FluentAssertions.4.0.0\lib\net45\FluentAssertions.dll</HintPath>
       <Private>True</Private>
     </Reference>
     <Reference Include="FluentAssertions.Core, Version=4.0.0.0, Culture=neutral, PublicKeyToken=33f2691a05b67b6a, processorArchitecture=MSIL">
-<<<<<<< HEAD
       <SpecificVersion>False</SpecificVersion>
       <HintPath>..\packages\FluentAssertions.4.0.0\lib\net45\FluentAssertions.Core.dll</HintPath>
-=======
       <HintPath>..\packages\FluentAssertions.4.0.0\lib\net45\FluentAssertions.Core.dll</HintPath>
       <Private>True</Private>
->>>>>>> 6c14a173
     </Reference>
     <Reference Include="Microsoft.Owin, Version=3.0.1.0, Culture=neutral, PublicKeyToken=31bf3856ad364e35, processorArchitecture=MSIL">
       <HintPath>..\packages\Microsoft.Owin.3.0.1\lib\net45\Microsoft.Owin.dll</HintPath>
