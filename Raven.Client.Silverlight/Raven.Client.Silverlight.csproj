--- conflicted
+++ resolved
@@ -67,7 +67,6 @@
       <SpecificVersion>False</SpecificVersion>
       <HintPath>..\..\..\Program Files (x86)\Microsoft SDKs\Silverlight\v5.0\Libraries\Client\Microsoft.CSharp.dll</HintPath>
     </Reference>
-<<<<<<< HEAD
     <Reference Include="Microsoft.Threading.Tasks, Version=1.0.12.0, Culture=neutral, PublicKeyToken=b03f5f7f11d50a3a, processorArchitecture=MSIL">
       <SpecificVersion>False</SpecificVersion>
       <HintPath>..\packages\Microsoft.Bcl.Async.1.0.14-rc\lib\sl4\Microsoft.Threading.Tasks.dll</HintPath>
@@ -80,9 +79,7 @@
       <SpecificVersion>False</SpecificVersion>
       <HintPath>..\packages\Microsoft.Bcl.Async.1.0.14-rc\lib\sl4\Microsoft.Threading.Tasks.Extensions.Silverlight.dll</HintPath>
     </Reference>
-=======
     <Reference Include="Microsoft.VisualBasic" />
->>>>>>> f2a050be
     <Reference Include="mscorlib" />
     <Reference Include="NLog">
       <HintPath>..\packages\NLog.2.0.0.2000\lib\sl4\NLog.dll</HintPath>
@@ -849,16 +846,13 @@
     <Compile Include="..\Raven.Abstractions\Logging\LogProviders\NLogLogManager.cs">
       <Link>Imports\Logging\LogProviders\NLogLogManager.cs</Link>
     </Compile>
-<<<<<<< HEAD
     <Compile Include="..\Raven.Abstractions\MissingFromBCL\WinRTCompetability.cs">
       <Link>Imports\MissingFromBCL\WinRTCompetability.cs</Link>
-=======
     <Compile Include="..\Raven.Abstractions\OAuth\AbstractAuthenticator.cs">
       <Link>Imports\Document\OAuth\AbstractAuthenticator.cs</Link>
     </Compile>
     <Compile Include="..\Raven.Abstractions\OAuth\SecuredAuthenticator.cs">
       <Link>Imports\Document\OAuth\SecuredAuthenticator.cs</Link>
->>>>>>> f2a050be
     </Compile>
     <Compile Include="..\Raven.Abstractions\SystemTime.cs">
       <Link>Imports\SystemTime.cs</Link>
@@ -1136,10 +1130,8 @@
     <Compile Include="..\Raven.Client.Lightweight\WhereEqualsParams.cs">
       <Link>Imports\WhereEqualsParams.cs</Link>
     </Compile>
-<<<<<<< HEAD
     <Compile Include="..\Raven.Client.WinRT\MissingFromWinRT\ThreadSleep.cs">
       <Link>MissingFromSilverlight\ThreadSleep.cs</Link>
-=======
     <Compile Include="..\Raven.Database\Bundles\SqlReplication\LastReplicatedEtag.cs">
       <Link>Imports\SqlReplication\LastReplicatedEtag.cs</Link>
     </Compile>
@@ -1151,7 +1143,6 @@
     </Compile>
     <Compile Include="..\Raven.Database\Plugins\PluginsStatus.cs">
       <Link>Imports\Plugins\PluginsStatus.cs</Link>
->>>>>>> f2a050be
     </Compile>
     <Compile Include="Connection\HttpJsonRequest.cs" />
     <Compile Include="Connection\HttpJsonRequestFactory.cs" />
