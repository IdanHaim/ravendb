--- conflicted
+++ resolved
@@ -55,7 +55,7 @@
         {
             DoNotReuseServer();
 
-            Server.Configuration.Security.AuthenticationEnabled = false;
+           Server.Configuration.Security.AuthenticationEnabled = false;
             using (var store = GetDocumentStore(apiKey: "super/" + "bad secret"))
             {
                 store.Admin.Server.Send(new PutApiKeyOperation("super", _apiKey));
@@ -121,13 +121,8 @@
                 }
 
                 // Admin should be able to save apiKey
-<<<<<<< HEAD
-                Server.Configuration.Server.AnonymousUserAccessMode = AnonymousUserAccessModeValues.Admin;
-                _apiKey.ResourcesAccessMode[store.Database] = AccessMode.ReadWrite;
-=======
                 Server.Configuration.Security.AuthenticationEnabled = false;
-                _apiKey.ResourcesAccessMode[store.Database] = AccessModes.ReadWrite;
->>>>>>> baf7ba1b
+                 _apiKey.ResourcesAccessMode[store.Database] = AccessMode.ReadWrite;
                 store.Admin.Server.Send(new PutApiKeyOperation("super", _apiKey));
                 var doc = store.Admin.Server.Send(new GetApiKeyOperation("super"));
                 Assert.NotNull(doc);
@@ -136,7 +131,7 @@
                 string token;
                 using (var commands = store.Commands())
                 {
-                    Server.Configuration.Security.AuthenticationEnabled = true;
+                   Server.Configuration.Security.AuthenticationEnabled = true;
                     var apiKeyAuthenticator = new ApiKeyAuthenticator();
                     token = await apiKeyAuthenticator.GetAuthenticationTokenAsync("super/secret", store.Urls.First(), commands.Context);
                     Assert.NotNull(token);
@@ -164,7 +159,7 @@
                 var doc = store.Admin.Server.Send(new GetApiKeyOperation("super"));
                 Assert.NotNull(doc);
 
-                Server.Configuration.Security.AuthenticationEnabled = true;
+                 Server.Configuration.Security.AuthenticationEnabled = true;
 
                 Assert.Throws<AuthorizationException>(() => StoreSampleDoc(store, "test/1"));
             }
