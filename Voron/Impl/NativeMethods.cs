<<<<<<< HEAD
﻿using System;
using System.Runtime.InteropServices;

namespace Voron.Impl
{
	public static unsafe class NativeMethods
	{
		[DllImport("msvcrt.dll", EntryPoint = "memcpy", CallingConvention = CallingConvention.Cdecl, SetLastError = false)]
        public static extern IntPtr memcpy(byte* dest, byte* src, IntPtr count);

        [DllImport("msvcrt.dll", EntryPoint = "memcpy", CallingConvention = CallingConvention.Cdecl, SetLastError = false)]
        public static extern IntPtr memcpy(byte* dest, byte* src, int count);

		[DllImport("msvcrt.dll", CallingConvention = CallingConvention.Cdecl, SetLastError = false)]
		public static extern int memcmp(byte* b1, byte* b2, int count);

		[DllImport("msvcrt.dll", CallingConvention = CallingConvention.Cdecl, SetLastError = false)]
		public static extern int memmove(byte* b1, byte* b2, int count);

        [DllImport("msvcrt.dll", EntryPoint = "memset", CallingConvention = CallingConvention.Cdecl, SetLastError = false)]
        public static extern IntPtr memset(byte* dest, int c, int count);
	}

=======
﻿using System;
using System.Runtime.InteropServices;

namespace Voron.Impl
{
	public static unsafe class NativeMethods
	{
		[DllImport("msvcrt.dll", EntryPoint = "memcpy", CallingConvention = CallingConvention.Cdecl, SetLastError = false)]
        public static extern IntPtr memcpy(byte* dest, byte* src, IntPtr count);

        [DllImport("msvcrt.dll", EntryPoint = "memcpy", CallingConvention = CallingConvention.Cdecl, SetLastError = false)]
        public static extern IntPtr memcpy(byte* dest, byte* src, int count);

		[DllImport("msvcrt.dll", CallingConvention = CallingConvention.Cdecl, SetLastError = false)]
		public static extern int memcmp(byte* b1, byte* b2, int count);

		[DllImport("msvcrt.dll", CallingConvention = CallingConvention.Cdecl, SetLastError = false)]
		public static extern int memmove(byte* b1, byte* b2, int count);

        [DllImport("msvcrt.dll", EntryPoint = "memset", CallingConvention = CallingConvention.Cdecl, SetLastError = false)]
        public static extern IntPtr memset(byte* dest, int c, int count);
	}
>>>>>>> d8897405
}<|MERGE_RESOLUTION|>--- conflicted
+++ resolved
@@ -1,4 +1,3 @@
-<<<<<<< HEAD
 ﻿using System;
 using System.Runtime.InteropServices;
 
@@ -21,29 +20,4 @@
         [DllImport("msvcrt.dll", EntryPoint = "memset", CallingConvention = CallingConvention.Cdecl, SetLastError = false)]
         public static extern IntPtr memset(byte* dest, int c, int count);
 	}
-
-=======
-﻿using System;
-using System.Runtime.InteropServices;
-
-namespace Voron.Impl
-{
-	public static unsafe class NativeMethods
-	{
-		[DllImport("msvcrt.dll", EntryPoint = "memcpy", CallingConvention = CallingConvention.Cdecl, SetLastError = false)]
-        public static extern IntPtr memcpy(byte* dest, byte* src, IntPtr count);
-
-        [DllImport("msvcrt.dll", EntryPoint = "memcpy", CallingConvention = CallingConvention.Cdecl, SetLastError = false)]
-        public static extern IntPtr memcpy(byte* dest, byte* src, int count);
-
-		[DllImport("msvcrt.dll", CallingConvention = CallingConvention.Cdecl, SetLastError = false)]
-		public static extern int memcmp(byte* b1, byte* b2, int count);
-
-		[DllImport("msvcrt.dll", CallingConvention = CallingConvention.Cdecl, SetLastError = false)]
-		public static extern int memmove(byte* b1, byte* b2, int count);
-
-        [DllImport("msvcrt.dll", EntryPoint = "memset", CallingConvention = CallingConvention.Cdecl, SetLastError = false)]
-        public static extern IntPtr memset(byte* dest, int c, int count);
-	}
->>>>>>> d8897405
 }