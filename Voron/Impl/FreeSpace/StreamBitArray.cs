<<<<<<< HEAD
﻿//
// Bit Array.cs
//
// Authors:
// Ben Maurer (bmaurer@users.sourceforge.net)
// Marek Safar (marek.safar@gmail.com)
//
// (C) 2003 Ben Maurer
//

//
// Copyright (C) 2004 Novell, Inc (http://www.novell.com)
//
// Permission is hereby granted, free of charge, to any person obtaining
// a copy of this software and associated documentation files (the
// "Software"), to deal in the Software without restriction, including
// without limitation the rights to use, copy, modify, merge, publish,
// distribute, sublicense, and/or sell copies of the Software, and to
// permit persons to whom the Software is furnished to do so, subject to
// the following conditions:
// 
// The above copyright notice and this permission notice shall be
// included in all copies or substantial portions of the Software.
// 
// THE SOFTWARE IS PROVIDED "AS IS", WITHOUT WARRANTY OF ANY KIND,
// EXPRESS OR IMPLIED, INCLUDING BUT NOT LIMITED TO THE WARRANTIES OF
// MERCHANTABILITY, FITNESS FOR A PARTICULAR PURPOSE AND
// NONINFRINGEMENT. IN NO EVENT SHALL THE AUTHORS OR COPYRIGHT HOLDERS BE
// LIABLE FOR ANY CLAIM, DAMAGES OR OTHER LIABILITY, WHETHER IN AN ACTION
// OF CONTRACT, TORT OR OTHERWISE, ARISING FROM, OUT OF OR IN CONNECTION
// WITH THE SOFTWARE OR THE USE OR OTHER DEALINGS IN THE SOFTWARE.
//

using System;
using System.IO;

namespace Voron.Impl.FreeSpace
{
    public sealed class StreamBitArray
    {
        readonly int[] _inner = new int[64];

        public int SetCount { get; private set; }

        public StreamBitArray()
        {
            
        }

        public StreamBitArray(Stream stream)
        {
            var br = new BinaryReader(stream);

            SetCount = br.ReadInt32();
            for (var i = 0; i < _inner.Length; i++)
            {
                _inner[i] = br.ReadInt32();
            }
        }

        public int FirstSetBit()
        {
            for (int i = 0; i < _inner.Length; i++)
            {
                if (_inner[i] == 0)
                    continue;
                return i << 5 | HighestBitSet(_inner[i]);
            }
            return -1;
        }


        // Code taken from http://graphics.stanford.edu/~seander/bithacks.html#IntegerLogDeBruijn

        private static readonly int[] MultiplyDeBruijnBitPosition = new int[]
            {
                0, 9, 1, 10, 13, 21, 2, 29, 11, 14, 16, 18, 22, 25, 3, 30,
                8, 12, 20, 28, 15, 17, 24, 7, 19, 27, 23, 6, 26, 5, 4, 31
            };

        private static int HighestBitSet(int v)
        {

            v |= v >> 1; // first round down to one less than a power of 2 
            v |= v >> 2;
            v |= v >> 4;
            v |= v >> 8;
            v |= v >> 16;

            return MultiplyDeBruijnBitPosition[(uint)(v * 0x07C4ACDDU) >> 27];
        }

        public bool this[int index]
        {
            get { return Get(index); }
            set { Set(index, value); }
        }

        public bool Get(int index)
        {
            return (_inner[index >> 5] & (1 << (index & 31))) != 0;
        }

        public void Set(int index, bool value)
        {
            if (value)
            {
                _inner[index >> 5] |= (1 << (index & 31));
                SetCount++;
            }
            else
            {
                _inner[index >> 5] &= ~(1 << (index & 31));
                SetCount--;
            }
        }

        public int GetEndRangeCount()
        {
            int c = 0;
            for (int i = _inner.Length * 32 -1; i >= 0; i--)
            {
                if (Get(i) == false)
                    break;
                c++;
            }
            return c;
        }

        public bool HasStartRangeCount(int max)
        {
            int c = 0;
            var len = _inner.Length*32;
            for (int i = 0; i < len && c < max; i++)
            {
                if (Get(i) == false)
                    break;
                c++;
            }
            return c == max;
        }

        public Stream ToStream()
        {
            var ms = new MemoryStream(260);
            var bw = new BinaryWriter(ms);
            bw.Write(SetCount);

            foreach (var i in _inner)
            {
                bw.Write(i);
            }

            ms.Position = 0;
            return ms;
        }
    }
=======
﻿//
// Bit Array.cs
//
// Authors:
// Ben Maurer (bmaurer@users.sourceforge.net)
// Marek Safar (marek.safar@gmail.com)
//
// (C) 2003 Ben Maurer
//

//
// Copyright (C) 2004 Novell, Inc (http://www.novell.com)
//
// Permission is hereby granted, free of charge, to any person obtaining
// a copy of this software and associated documentation files (the
// "Software"), to deal in the Software without restriction, including
// without limitation the rights to use, copy, modify, merge, publish,
// distribute, sublicense, and/or sell copies of the Software, and to
// permit persons to whom the Software is furnished to do so, subject to
// the following conditions:
// 
// The above copyright notice and this permission notice shall be
// included in all copies or substantial portions of the Software.
// 
// THE SOFTWARE IS PROVIDED "AS IS", WITHOUT WARRANTY OF ANY KIND,
// EXPRESS OR IMPLIED, INCLUDING BUT NOT LIMITED TO THE WARRANTIES OF
// MERCHANTABILITY, FITNESS FOR A PARTICULAR PURPOSE AND
// NONINFRINGEMENT. IN NO EVENT SHALL THE AUTHORS OR COPYRIGHT HOLDERS BE
// LIABLE FOR ANY CLAIM, DAMAGES OR OTHER LIABILITY, WHETHER IN AN ACTION
// OF CONTRACT, TORT OR OTHERWISE, ARISING FROM, OUT OF OR IN CONNECTION
// WITH THE SOFTWARE OR THE USE OR OTHER DEALINGS IN THE SOFTWARE.
//

using System;
using System.IO;

namespace Voron.Impl.FreeSpace
{
    public sealed class StreamBitArray
    {
        readonly int[] _inner = new int[64];

        public int SetCount { get; private set; }

        public StreamBitArray()
        {
            
        }

        public StreamBitArray(ValueReader reader)
        {
            SetCount = reader.ReadInt32();
            for (var i = 0; i < _inner.Length; i++)
            {
                _inner[i] = reader.ReadInt32();
            }
        }

        public int FirstSetBit()
        {
            for (int i = 0; i < _inner.Length; i++)
            {
                if (_inner[i] == 0)
                    continue;
                return i << 5 | HighestBitSet(_inner[i]);
            }
            return -1;
        }


        // Code taken from http://graphics.stanford.edu/~seander/bithacks.html#IntegerLogDeBruijn

        private static readonly int[] MultiplyDeBruijnBitPosition = new int[]
            {
                0, 9, 1, 10, 13, 21, 2, 29, 11, 14, 16, 18, 22, 25, 3, 30,
                8, 12, 20, 28, 15, 17, 24, 7, 19, 27, 23, 6, 26, 5, 4, 31
            };

        private static int HighestBitSet(int v)
        {

            v |= v >> 1; // first round down to one less than a power of 2 
            v |= v >> 2;
            v |= v >> 4;
            v |= v >> 8;
            v |= v >> 16;

            return MultiplyDeBruijnBitPosition[(uint)(v * 0x07C4ACDDU) >> 27];
        }

        public bool this[int index]
        {
            get { return Get(index); }
            set { Set(index, value); }
        }

        public bool Get(int index)
        {
            return (_inner[index >> 5] & (1 << (index & 31))) != 0;
        }

        public void Set(int index, bool value)
        {
            if (value)
            {
                _inner[index >> 5] |= (1 << (index & 31));
                SetCount++;
            }
            else
            {
                _inner[index >> 5] &= ~(1 << (index & 31));
                SetCount--;
            }
        }

        public int GetEndRangeCount()
        {
            int c = 0;
            for (int i = _inner.Length * 32 -1; i >= 0; i--)
            {
                if (Get(i) == false)
                    break;
                c++;
            }
            return c;
        }

        public bool HasStartRangeCount(int max)
        {
            int c = 0;
            var len = _inner.Length*32;
            for (int i = 0; i < len && c < max; i++)
            {
                if (Get(i) == false)
                    break;
                c++;
            }
            return c == max;
        }

        public Stream ToStream()
        {
            var ms = new MemoryStream(260);
            var bw = new BinaryWriter(ms);
            bw.Write(SetCount);

            foreach (var i in _inner)
            {
                bw.Write(i);
            }

            ms.Position = 0;
            return ms;
        }
    }
>>>>>>> d8897405
}<|MERGE_RESOLUTION|>--- conflicted
+++ resolved
@@ -1,162 +1,3 @@
-<<<<<<< HEAD
-﻿//
-// Bit Array.cs
-//
-// Authors:
-// Ben Maurer (bmaurer@users.sourceforge.net)
-// Marek Safar (marek.safar@gmail.com)
-//
-// (C) 2003 Ben Maurer
-//
-
-//
-// Copyright (C) 2004 Novell, Inc (http://www.novell.com)
-//
-// Permission is hereby granted, free of charge, to any person obtaining
-// a copy of this software and associated documentation files (the
-// "Software"), to deal in the Software without restriction, including
-// without limitation the rights to use, copy, modify, merge, publish,
-// distribute, sublicense, and/or sell copies of the Software, and to
-// permit persons to whom the Software is furnished to do so, subject to
-// the following conditions:
-// 
-// The above copyright notice and this permission notice shall be
-// included in all copies or substantial portions of the Software.
-// 
-// THE SOFTWARE IS PROVIDED "AS IS", WITHOUT WARRANTY OF ANY KIND,
-// EXPRESS OR IMPLIED, INCLUDING BUT NOT LIMITED TO THE WARRANTIES OF
-// MERCHANTABILITY, FITNESS FOR A PARTICULAR PURPOSE AND
-// NONINFRINGEMENT. IN NO EVENT SHALL THE AUTHORS OR COPYRIGHT HOLDERS BE
-// LIABLE FOR ANY CLAIM, DAMAGES OR OTHER LIABILITY, WHETHER IN AN ACTION
-// OF CONTRACT, TORT OR OTHERWISE, ARISING FROM, OUT OF OR IN CONNECTION
-// WITH THE SOFTWARE OR THE USE OR OTHER DEALINGS IN THE SOFTWARE.
-//
-
-using System;
-using System.IO;
-
-namespace Voron.Impl.FreeSpace
-{
-    public sealed class StreamBitArray
-    {
-        readonly int[] _inner = new int[64];
-
-        public int SetCount { get; private set; }
-
-        public StreamBitArray()
-        {
-            
-        }
-
-        public StreamBitArray(Stream stream)
-        {
-            var br = new BinaryReader(stream);
-
-            SetCount = br.ReadInt32();
-            for (var i = 0; i < _inner.Length; i++)
-            {
-                _inner[i] = br.ReadInt32();
-            }
-        }
-
-        public int FirstSetBit()
-        {
-            for (int i = 0; i < _inner.Length; i++)
-            {
-                if (_inner[i] == 0)
-                    continue;
-                return i << 5 | HighestBitSet(_inner[i]);
-            }
-            return -1;
-        }
-
-
-        // Code taken from http://graphics.stanford.edu/~seander/bithacks.html#IntegerLogDeBruijn
-
-        private static readonly int[] MultiplyDeBruijnBitPosition = new int[]
-            {
-                0, 9, 1, 10, 13, 21, 2, 29, 11, 14, 16, 18, 22, 25, 3, 30,
-                8, 12, 20, 28, 15, 17, 24, 7, 19, 27, 23, 6, 26, 5, 4, 31
-            };
-
-        private static int HighestBitSet(int v)
-        {
-
-            v |= v >> 1; // first round down to one less than a power of 2 
-            v |= v >> 2;
-            v |= v >> 4;
-            v |= v >> 8;
-            v |= v >> 16;
-
-            return MultiplyDeBruijnBitPosition[(uint)(v * 0x07C4ACDDU) >> 27];
-        }
-
-        public bool this[int index]
-        {
-            get { return Get(index); }
-            set { Set(index, value); }
-        }
-
-        public bool Get(int index)
-        {
-            return (_inner[index >> 5] & (1 << (index & 31))) != 0;
-        }
-
-        public void Set(int index, bool value)
-        {
-            if (value)
-            {
-                _inner[index >> 5] |= (1 << (index & 31));
-                SetCount++;
-            }
-            else
-            {
-                _inner[index >> 5] &= ~(1 << (index & 31));
-                SetCount--;
-            }
-        }
-
-        public int GetEndRangeCount()
-        {
-            int c = 0;
-            for (int i = _inner.Length * 32 -1; i >= 0; i--)
-            {
-                if (Get(i) == false)
-                    break;
-                c++;
-            }
-            return c;
-        }
-
-        public bool HasStartRangeCount(int max)
-        {
-            int c = 0;
-            var len = _inner.Length*32;
-            for (int i = 0; i < len && c < max; i++)
-            {
-                if (Get(i) == false)
-                    break;
-                c++;
-            }
-            return c == max;
-        }
-
-        public Stream ToStream()
-        {
-            var ms = new MemoryStream(260);
-            var bw = new BinaryWriter(ms);
-            bw.Write(SetCount);
-
-            foreach (var i in _inner)
-            {
-                bw.Write(i);
-            }
-
-            ms.Position = 0;
-            return ms;
-        }
-    }
-=======
 ﻿//
 // Bit Array.cs
 //
@@ -312,5 +153,4 @@
             return ms;
         }
     }
->>>>>>> d8897405
 }