//-----------------------------------------------------------------------
// <copyright file="InMemoryDocumentSessionOperations.cs" company="Hibernating Rhinos LTD">
//     Copyright (c) Hibernating Rhinos LTD. All rights reserved.
// </copyright>
//-----------------------------------------------------------------------
using System;
using System.Collections.Generic;
using System.Dynamic;
using System.Linq;
#if !SILVERLIGHT && !NETFX_CORE
using System.Transactions;
#endif
using System.Text;
using System.Threading;
using System.Threading.Tasks;
using Raven.Abstractions.Extensions;
using Raven.Abstractions.Util;
using Raven.Abstractions.Commands;
using Raven.Abstractions.Data;
using Raven.Abstractions.Exceptions;
using Raven.Abstractions.Logging;
using Raven.Abstractions.Linq;
using Raven.Client.Connection;
using Raven.Client.Document.DTC;
using Raven.Client.Exceptions;
using Raven.Client.Util;
using Raven.Imports.Newtonsoft.Json.Linq;
using Raven.Json.Linq;

namespace Raven.Client.Document
{
    /// <summary>
    /// Abstract implementation for in memory session operations
    /// </summary>
    public abstract class InMemoryDocumentSessionOperations : IDisposable
    {
        private static int counter;

        private readonly int hash = Interlocked.Increment(ref counter);

        protected bool GenerateDocumentKeysOnStore = true;
        /// <summary>
        /// The session id 
        /// </summary>
        public Guid Id { get; private set; }

        /// <summary>
        /// The database name for this session
        /// </summary>
        public string DatabaseName { get; internal set; }

        protected static readonly ILog log = LogManager.GetCurrentClassLogger();

        /// <summary>
        /// The entities waiting to be deleted
        /// </summary>
        protected readonly HashSet<object> deletedEntities = new HashSet<object>(ObjectReferenceEqualityComparer<object>.Default);

        /// <summary>
        /// Entities whose id we already know do not exists, because they are a missing include, or a missing load, etc.
        /// </summary>
        protected readonly HashSet<string> knownMissingIds = new HashSet<string>(StringComparer.OrdinalIgnoreCase);

        private Dictionary<string, object> externalState;

        public IDictionary<string, object> ExternalState
        {
            get { return externalState ?? (externalState = new Dictionary<string, object>()); }
        }

#if !SILVERLIGHT
        private bool hasEnlisted;
        [ThreadStatic]
        private static Dictionary<string, HashSet<string>> _registeredStoresInTransaction;

        private static Dictionary<string, HashSet<string>> RegisteredStoresInTransaction
        {
            get { return (_registeredStoresInTransaction ?? (_registeredStoresInTransaction = new Dictionary<string, HashSet<string>>())); }
        }
#endif

        /// <summary>
        /// hold the data required to manage the data for RavenDB's Unit of Work
        /// </summary>
        protected readonly Dictionary<object, DocumentMetadata> entitiesAndMetadata =
            new Dictionary<object, DocumentMetadata>(ObjectReferenceEqualityComparer<object>.Default);

        /// <summary>
        /// Translate between a key and its associated entity
        /// </summary>
        protected readonly Dictionary<string, object> entitiesByKey = new Dictionary<string, object>(StringComparer.OrdinalIgnoreCase);

        protected readonly string dbName;
        private readonly DocumentStoreBase documentStore;

        /// <summary>
        /// all the listeners for this session
        /// </summary>
        protected readonly DocumentSessionListeners listeners;

        ///<summary>
        /// The document store associated with this session
        ///</summary>
        public IDocumentStore DocumentStore
        {
            get { return documentStore; }
        }


        /// <summary>
        /// Gets the number of requests for this session
        /// </summary>
        /// <value></value>
        public int NumberOfRequests { get; private set; }

        /// <summary>
        /// Gets the number of entities held in memory to manage Unit of Work
        /// </summary>
        public int NumberOfEntitiesInUnitOfWork
        {
            get
            {
                return entitiesAndMetadata.Count;
            }
        }

        /// <summary>
        /// Initializes a new instance of the <see cref="InMemoryDocumentSessionOperations"/> class.
        /// </summary>
        protected InMemoryDocumentSessionOperations(
            string dbName,
            DocumentStoreBase documentStore,
            DocumentSessionListeners listeners,
            Guid id)
        {
            Id = id;
            this.dbName = dbName;
            this.documentStore = documentStore;
            this.listeners = listeners;
            ResourceManagerId = documentStore.ResourceManagerId;
            UseOptimisticConcurrency = false;
            AllowNonAuthoritativeInformation = true;
            NonAuthoritativeInformationTimeout = TimeSpan.FromSeconds(15);
            MaxNumberOfRequestsPerSession = documentStore.Conventions.MaxNumberOfRequestsPerSession;
            GenerateEntityIdOnTheClient = new GenerateEntityIdOnTheClient(documentStore, GenerateKey);
            EntityToJson = new EntityToJson(documentStore, listeners);
        }

        /// <summary>
        /// Gets or sets the timeout to wait for authoritative information if encountered non authoritative document.
        /// </summary>
        /// <value></value>
        public TimeSpan NonAuthoritativeInformationTimeout { get; set; }

        /// <summary>
        /// Gets the store identifier for this session.
        /// The store identifier is the identifier for the particular RavenDB instance.
        /// </summary>
        /// <value>The store identifier.</value>
        public string StoreIdentifier
        {
            get { return documentStore.Identifier + ";" + DatabaseName; }
        }

        /// <summary>
        /// Gets the conventions used by this session
        /// </summary>
        /// <value>The conventions.</value>
        /// <remarks>
        /// This instance is shared among all sessions, changes to the <see cref="DocumentConvention"/> should be done
        /// via the <see cref="IDocumentStore"/> instance, not on a single session.
        /// </remarks>
        public DocumentConvention Conventions
        {
            get { return documentStore.Conventions; }
        }

        /// <summary>
        /// The transaction resource manager identifier
        /// </summary>
        public Guid ResourceManagerId { get; private set; }


        /// <summary>
        /// Gets or sets the max number of requests per session.
        /// If the <see cref="NumberOfRequests"/> rise above <see cref="MaxNumberOfRequestsPerSession"/>, an exception will be thrown.
        /// </summary>
        /// <value>The max number of requests per session.</value>
        public int MaxNumberOfRequestsPerSession { get; set; }

        /// <summary>
        /// Gets or sets a value indicating whether the session should use optimistic concurrency.
        /// When set to <c>true</c>, a check is made so that a change made behind the session back would fail
        /// and raise <see cref="ConcurrencyException"/>.
        /// </summary>
        /// <value></value>
        public bool UseOptimisticConcurrency { get; set; }

        /// <summary>
        /// Gets the ETag for the specified entity.
        /// If the entity is transient, it will load the etag from the store
        /// and associate the current state of the entity with the etag from the server.
        /// </summary>
        /// <param name="instance">The instance.</param>
        /// <returns></returns>
        public Etag GetEtagFor<T>(T instance)
        {
            return GetDocumentMetadata(instance).ETag;
        }

        /// <summary>
        /// Gets the metadata for the specified entity.
        /// </summary>
        /// <typeparam name="T"></typeparam>
        /// <param name="instance">The instance.</param>
        /// <returns></returns>
        public RavenJObject GetMetadataFor<T>(T instance)
        {
            return GetDocumentMetadata(instance).Metadata;
        }

        private DocumentMetadata GetDocumentMetadata<T>(T instance)
        {
            DocumentMetadata value;
            if (entitiesAndMetadata.TryGetValue(instance, out value) == false)
            {
                string id;
                if (GenerateEntityIdOnTheClient.TryGetIdFromInstance(instance, out id)
                    || (instance is IDynamicMetaObjectProvider &&
                       GenerateEntityIdOnTheClient.TryGetIdFromDynamic(instance, out id))
)
                {
                    AssertNoNonUniqueInstance(instance, id);

                    var jsonDocument = GetJsonDocument(id);
                    entitiesByKey[id] = instance;
                    entitiesAndMetadata[instance] = value = new DocumentMetadata
                    {
                        ETag = UseOptimisticConcurrency ? Etag.Empty : null,
                        Key = id,
                        OriginalMetadata = jsonDocument.Metadata,
                        Metadata = (RavenJObject)jsonDocument.Metadata.CloneToken(),
                        OriginalValue = new RavenJObject()
                    };
                }
                else
                {
                    throw new InvalidOperationException("Could not find the document key for " + instance);
                }
            }
            return value;
        }

        /// <summary>
        /// Get the json document by key from the store
        /// </summary>
        protected abstract JsonDocument GetJsonDocument(string documentKey);

        /// <summary>
        /// Returns whatever a document with the specified id is loaded in the 
        /// current session
        /// </summary>
        public bool IsLoaded(string id)
        {
            return entitiesByKey.ContainsKey(id);
        }

        /// <summary>
        /// Returns whatever a document with the specified id is deleted 
        /// or known to be missing
        /// </summary>
        public bool IsDeleted(string id)
        {
            return knownMissingIds.Contains(id);
        }


        /// <summary>
        /// Gets the document id.
        /// </summary>
        /// <param name="instance">The instance.</param>
        /// <returns></returns>
        public string GetDocumentId(object instance)
        {
            if (instance == null)
                return null;
            DocumentMetadata value;
            if (entitiesAndMetadata.TryGetValue(instance, out value) == false)
                return null;
            return value.Key;
        }
        /// <summary>
        /// Gets a value indicating whether any of the entities tracked by the session has changes.
        /// </summary>
        /// <value></value>
        public bool HasChanges
        {
            get
            {
                return deletedEntities.Count > 0 ||
                        entitiesAndMetadata.Any(pair => EntityChanged(pair.Key, pair.Value));
            }
        }



        /// <summary>
        /// Determines whether the specified entity has changed.
        /// </summary>
        /// <param name="entity">The entity.</param>
        /// <returns>
        /// 	<c>true</c> if the specified entity has changed; otherwise, <c>false</c>.
        /// </returns>
        public bool HasChanged(object entity)
        {
            DocumentMetadata value;
            if (entitiesAndMetadata.TryGetValue(entity, out value) == false)
                return false;
            return EntityChanged(entity, value);
        }

        public void IncrementRequestCount()
        {
            if (++NumberOfRequests > MaxNumberOfRequestsPerSession)
                throw new InvalidOperationException(
                    string.Format(
                        @"The maximum number of requests ({0}) allowed for this session has been reached.
Raven limits the number of remote calls that a session is allowed to make as an early warning system. Sessions are expected to be short lived, and 
Raven provides facilities like Load(string[] keys) to load multiple documents at once and batch saves (call SaveChanges() only once).
You can increase the limit by setting DocumentConvention.MaxNumberOfRequestsPerSession or MaxNumberOfRequestsPerSession, but it is
advisable that you'll look into reducing the number of remote calls first, since that will speed up your application significantly and result in a 
more responsive application.
",
                        MaxNumberOfRequestsPerSession));
        }

        /// <summary>
        /// Tracks the entity inside the unit of work
        /// </summary>
        /// <typeparam name="T"></typeparam>
        /// <param name="documentFound">The document found.</param>
        /// <returns></returns>
        public T TrackEntity<T>(JsonDocument documentFound)
        {
            return (T)TrackEntity(typeof(T), documentFound);
        }

        /// <summary>
        /// Tracks the entity.
        /// </summary>
        /// <typeparam name="T"></typeparam>
        /// <param name="key">The key.</param>
        /// <param name="document">The document.</param>
        /// <param name="metadata">The metadata.</param>'
        /// <param name="noTracking"></param>
        /// <returns></returns>
        public T TrackEntity<T>(string key, RavenJObject document, RavenJObject metadata, bool noTracking)
        {
            var entity = TrackEntity(typeof(T), key, document, metadata, noTracking);
            try
            {
                return (T)entity;
            }
            catch (InvalidCastException e)
            {
                var actual = typeof(T).Name;
                var expected = entity.GetType().Name;
                var message = string.Format("The query results type is '{0}' but you expected to get results of type '{1}'. If you want to return a projection, you should use .AsProjection<{1}>() before calling to .ToList().", expected, actual);
                throw new InvalidOperationException(message, e);
            }
        }

        /// <summary>
        /// Tracks the entity inside the unit of work
        /// </summary>
        /// <param name="entityType"></param>
        /// <param name="documentFound">The document found.</param>
        /// <returns></returns>
        public object TrackEntity(Type entityType, JsonDocument documentFound)
        {
            if (documentFound.NonAuthoritativeInformation.HasValue
                && documentFound.NonAuthoritativeInformation.Value
                && AllowNonAuthoritativeInformation == false)
            {
                throw new NonAuthoritativeInformationException("Document " + documentFound.Key +
                " returned Non Authoritative Information (probably modified by a transaction in progress) and AllowNonAuthoritativeInformation  is set to false");
            }
            if (documentFound.Metadata.Value<bool?>(Constants.RavenDocumentDoesNotExists) == true)
            {
                return GetDefaultValue(entityType); // document is not really there.
            }
            if (documentFound.Etag != null && !documentFound.Metadata.ContainsKey("@etag"))
            {
                documentFound.Metadata["@etag"] = documentFound.Etag.ToString();
            }
            if (!documentFound.Metadata.ContainsKey(Constants.LastModified))
            {
                documentFound.Metadata[Constants.LastModified] = documentFound.LastModified;
            }

            return TrackEntity(entityType, documentFound.Key, documentFound.DataAsJson, documentFound.Metadata, noTracking: false);
        }

        /// <summary>
        /// Tracks the entity.
        /// </summary>
		/// <param name="entityType">The entity type.</param>
        /// <param name="key">The key.</param>
        /// <param name="document">The document.</param>
        /// <param name="metadata">The metadata.</param>
        /// <returns></returns>
        object TrackEntity(Type entityType, string key, RavenJObject document, RavenJObject metadata, bool noTracking)
        {
            if (string.IsNullOrEmpty(key))
            {
                return JsonObjectToClrInstancesWithoutTracking(entityType, document);
            }
            document.Remove("@metadata");
            object entity;
            if (entitiesByKey.TryGetValue(key, out entity) == false)
            {
                entity = ConvertToEntity(entityType, key, document, metadata);
            }
            else
            {
                // the local instance may have been changed, we adhere to the current Unit of Work
                // instance, and return that, ignoring anything new.
                return entity;
            }
            var etag = metadata.Value<string>("@etag");
            if (metadata.Value<bool>("Non-Authoritative-Information") &&
                AllowNonAuthoritativeInformation == false)
            {
                throw new NonAuthoritativeInformationException("Document " + key +
                    " returned Non Authoritative Information (probably modified by a transaction in progress) and AllowNonAuthoritativeInformation  is set to false");
            }

            if (noTracking == false)
            {
                entitiesAndMetadata[entity] = new DocumentMetadata
                {
                    OriginalValue = document,
                    Metadata = metadata,
                    OriginalMetadata = (RavenJObject)metadata.CloneToken(),
                    ETag = HttpExtensions.EtagHeaderToEtag(etag),
                    Key = key
                };
                entitiesByKey[key] = entity;
            }

            return entity;
        }

        /// <summary>
        /// Converts the json document to an entity.
        /// </summary>
        /// <param name="entityType"></param>
        /// <param name="id">The id.</param>
        /// <param name="documentFound">The document found.</param>
        /// <param name="metadata">The metadata.</param>
        /// <returns></returns>
        object ConvertToEntity(Type entityType, string id, RavenJObject documentFound, RavenJObject metadata)
        {
            try
            {
                if (entityType == typeof (RavenJObject))
                    return documentFound.CloneToken();

				foreach (var extendedDocumentConversionListener in listeners.ExtendedConversionListeners)
				{
					extendedDocumentConversionListener.BeforeConversionToEntity(id, documentFound, metadata);
				}

                var defaultValue = GetDefaultValue(entityType);
                var entity = defaultValue;
                EnsureNotReadVetoed(metadata);

		        IDisposable disposable = null;
		        var defaultRavenContractResolver = Conventions.JsonContractResolver as DefaultRavenContractResolver;
		        if (defaultRavenContractResolver != null)
		        {
			        disposable = defaultRavenContractResolver.RegisterForExtensionData(RegisterMissingProperties);
		        }

		        using (disposable)
		        {
                var documentType = Conventions.GetClrType(id, documentFound, metadata);
                if (documentType != null)
                {
                    var type = Type.GetType(documentType);
                    if (type != null)
                        entity = documentFound.Deserialize(type, Conventions);
                }

                if (Equals(entity, defaultValue))
                {
                    entity = documentFound.Deserialize(entityType, Conventions);
                    var document = entity as RavenJObject;
                    if (document != null)
                    {
                        entity = (object) (new DynamicJsonObject(document));
                    }
                }
                GenerateEntityIdOnTheClient.TrySetIdentity(entity, id);

                foreach (var documentConversionListener in listeners.ConversionListeners)
                {
                    documentConversionListener.DocumentToEntity(id, entity, documentFound, metadata);
                }

				foreach (var extendedDocumentConversionListener in listeners.ExtendedConversionListeners)
				{
					extendedDocumentConversionListener.AfterConversionToEntity(id, documentFound, metadata, entity);
				}

                return entity;
            }
	        }
            catch (ReadVetoException)
            {
                throw;
            }
            catch (Exception ex)
            {
		        throw new InvalidOperationException("Could not convert document " + id + " to entity of type " + entityType,
		                                            ex);
	        }
            }

		private void RegisterMissingProperties(object o, string key, JToken value)
		{
			Dictionary<string, JToken> dictionary;
			if (EntityToJson.MissingDictionary.TryGetValue(o, out dictionary) == false)
			{
				EntityToJson.MissingDictionary[o] = dictionary = new Dictionary<string, JToken>();
        }

			dictionary[key] = value;
		}

        /// <summary>
        /// Gets the default value of the specified type.
        /// </summary>
        /// <param name="type"></param>
        /// <returns></returns>
        static object GetDefaultValue(Type type)
        {
#if !NETFX_CORE
            return type.IsValueType ? Activator.CreateInstance(type) : null;
#else
            return null;
#endif
        }

        /// <summary>
        /// Gets or sets a value indicating whether non authoritative information is allowed.
        /// Non authoritative information is document that has been modified by a transaction that hasn't been committed.
        /// The server provides the latest committed version, but it is known that attempting to write to a non authoritative document
        /// will fail, because it is already modified.
        /// If set to <c>false</c>, the session will wait <see cref="NonAuthoritativeInformationTimeout"/> for the transaction to commit to get an
        /// authoritative information. If the wait is longer than <see cref="NonAuthoritativeInformationTimeout"/>, <see cref="NonAuthoritativeInformationException"/> is thrown.
        /// </summary>
        /// <value>
        /// 	<c>true</c> if non authoritative information is allowed; otherwise, <c>false</c>.
        /// </value>
        public bool AllowNonAuthoritativeInformation { get; set; }

        /// <summary>
        /// Marks the specified entity for deletion. The entity will be deleted when SaveChanges is called.
        /// </summary>
        /// <typeparam name="T"></typeparam>
        /// <param name="entity">The entity.</param>
        public void Delete<T>(T entity)
        {
            if (ReferenceEquals(entity, null)) throw new ArgumentNullException("entity");
            DocumentMetadata value;
            if (entitiesAndMetadata.TryGetValue(entity, out value) == false)
                throw new InvalidOperationException(entity + " is not associated with the session, cannot delete unknown entity instance");
            if (value.OriginalMetadata.ContainsKey(Constants.RavenReadOnly) && value.OriginalMetadata.Value<bool>(Constants.RavenReadOnly))
                throw new InvalidOperationException(entity + " is marked as read only and cannot be deleted");
            deletedEntities.Add(entity);
            knownMissingIds.Add(value.Key);
        }

        /// <summary>
        /// Marks the specified entity for deletion. The entity will be deleted when <see cref="IDocumentSession.SaveChanges"/> is called.
        /// WARNING: This method will not call beforeDelete listener!
        /// </summary>
        /// <typeparam name="T"></typeparam>
        /// <param name="id">The entity.</param>
        public void Delete<T>(ValueType id)
        {
            Delete(Conventions.FindFullDocumentKeyFromNonStringIdentifier(id, typeof(T), false));
        }

        /// <summary>
        /// Marks the specified entity for deletion. The entity will be deleted when <see cref="IDocumentSession.SaveChanges"/> is called.
        /// WARNING: This method will not call beforeDelete listener!
        /// </summary>
        /// <param name="id"></param>
        public void Delete(string id)
        {
            knownMissingIds.Add(id);
            object entity;
            if (entitiesByKey.TryGetValue(id, out entity))
            {
                // find if entity was changed on session or just inserted
                if (EntityChanged(entity, entitiesAndMetadata[entity]))
                {
                    throw new InvalidOperationException("Can't delete changed entity using identifier. Use Delete<T>(T entity) instead.");
                }
                entitiesByKey.Remove(id);
                entitiesAndMetadata.Remove(entity);
            }
            Defer(new DeleteCommandData { Key = id });
        }

        /// <summary>
        /// Converts the json document to an entity.
        /// </summary>
        /// <typeparam name="T"></typeparam>
        /// <param name="id">The id.</param>
        /// <param name="documentFound">The document found.</param>
        /// <param name="metadata">The metadata.</param>
        /// <returns></returns>
        protected object ConvertToEntity<T>(string id, RavenJObject documentFound, RavenJObject metadata)
        {
            try
            {
		        if (typeof (T) == typeof (RavenJObject))
			        return (T) (object) documentFound.CloneToken();

                foreach (var extendedDocumentConversionListener in listeners.ExtendedConversionListeners)
                {
                    extendedDocumentConversionListener.BeforeConversionToEntity(id, documentFound, metadata);
                }

                var entity = default(T);
                EnsureNotReadVetoed(metadata);

		        IDisposable disposable = null;
		        var defaultRavenContractResolver = Conventions.JsonContractResolver as DefaultRavenContractResolver;
		        if (defaultRavenContractResolver != null)
		        {
			        disposable = defaultRavenContractResolver.RegisterForExtensionData(RegisterMissingProperties);
		        }
		        using (disposable)
		        {

                var documentType = Conventions.GetClrType(id, documentFound, metadata);
                if (documentType != null)
                {
                    var type = Type.GetType(documentType);
                    if (type != null)
					        entity = (T) documentFound.Deserialize(type, Conventions);
                }
                if (Equals(entity, default(T)))
                {
                    entity = documentFound.Deserialize<T>(Conventions);
                    var document = entity as RavenJObject;
                    if (document != null)
                    {
					        entity = (T) (object) (new DynamicJsonObject(document));
                    }
                }
                GenerateEntityIdOnTheClient.TrySetIdentity(entity, id);

                foreach (var documentConversionListener in listeners.ConversionListeners)
                {
                    documentConversionListener.DocumentToEntity(id, entity, documentFound, metadata);
                }

                foreach (var extendedDocumentConversionListener in listeners.ExtendedConversionListeners)
                {
                    extendedDocumentConversionListener.AfterConversionToEntity(id, documentFound, metadata, entity);
                }

                return entity;
            }
	        }
            catch (Exception ex)
            {
		        throw new InvalidOperationException("Could not convert document " + id + " to entity of type " + typeof (T),
		                                            ex);
            }
        }

		internal void EnsureNotReadVetoed(RavenJObject metadata)
        {
            var readVeto = metadata["Raven-Read-Veto"] as RavenJObject;
            if (readVeto == null)
                return;

            var s = readVeto.Value<string>("Reason");
            throw new ReadVetoException(
                "Document could not be read because of a read veto." + Environment.NewLine +
                "The read was vetoed by: " + readVeto.Value<string>("Trigger") + Environment.NewLine +
                "Veto reason: " + s
                );
        }

        /// <summary>
        /// Stores the specified entity in the session. The entity will be saved when SaveChanges is called.
        /// </summary>
        public void Store(object entity)
        {
            string id;
            var hasId = GenerateEntityIdOnTheClient.TryGetIdFromInstance(entity, out id);
            StoreInternal(entity, null, null, forceConcurrencyCheck: hasId == false);
        }

        /// <summary>
        /// Stores the specified entity in the session. The entity will be saved when SaveChanges is called.
        /// </summary>
        public void Store(object entity, Etag etag)
        {
            StoreInternal(entity, etag, null, forceConcurrencyCheck: true);
        }

        /// <summary>
        /// Stores the specified entity in the session, explicitly specifying its Id. The entity will be saved when SaveChanges is called.
        /// </summary>
        public void Store(object entity, string id)
        {
            StoreInternal(entity, null, id, forceConcurrencyCheck: false);
        }

        /// <summary>
        /// Stores the specified entity in the session, explicitly specifying its Id. The entity will be saved when SaveChanges is called.
        /// </summary>
        public void Store(object entity, Etag etag, string id)
        {
            StoreInternal(entity, etag, id, forceConcurrencyCheck: true);
        }

        private void StoreInternal(object entity, Etag etag, string id, bool forceConcurrencyCheck)
        {
            if (null == entity)
                throw new ArgumentNullException("entity");

            DocumentMetadata value;
            if (entitiesAndMetadata.TryGetValue(entity, out value))
            {
                value.ETag = etag ?? value.ETag;
                value.ForceConcurrencyCheck = forceConcurrencyCheck;
                return;
            }

            if (id == null)
            {
                if (GenerateDocumentKeysOnStore)
                {
                    id = GenerateEntityIdOnTheClient.GenerateDocumentKeyForStorage(entity);
                }
                else
                {
                    RememberEntityForDocumentKeyGeneration(entity);
                }
            }
            else
            {
                // Store it back into the Id field so the client has access to to it                    
                GenerateEntityIdOnTheClient.TrySetIdentity(entity, id);
            }

            if (deferedCommands.Any(c => c.GetType() == typeof(DeleteCommandData) && c.Key == id))
                throw new InvalidOperationException("Can't store object, which was deleted in this session.");

            // we make the check here even if we just generated the key
            // users can override the key generation behavior, and we need
            // to detect if they generate duplicates.
            AssertNoNonUniqueInstance(entity, id);

            var metadata = new RavenJObject();
            var tag = documentStore.Conventions.GetTypeTagName(entity.GetType());
            if (tag != null)
                metadata.Add(Constants.RavenEntityName, tag);
            if (id != null)
                knownMissingIds.Remove(id);
            StoreEntityInUnitOfWork(id, entity, etag, metadata, forceConcurrencyCheck);
        }

        public Task StoreAsync(object entity)
        {
            string id;
            var hasId = GenerateEntityIdOnTheClient.TryGetIdFromInstance(entity, out id);

            return StoreAsyncInternal(entity, null, null, forceConcurrencyCheck: hasId == false);
        }

        public Task StoreAsync(object entity, Etag etag)
        {
            return StoreAsyncInternal(entity, etag, null, forceConcurrencyCheck: true);
        }

        public Task StoreAsync(object entity, Etag etag, string id)
        {
            return StoreAsyncInternal(entity, etag, id, forceConcurrencyCheck: true);
        }

        public Task StoreAsync(object entity, string id)
        {
            return StoreAsyncInternal(entity, null, id, forceConcurrencyCheck: false);
        }

		private async Task StoreAsyncInternal(object entity, Etag etag, string id, bool forceConcurrencyCheck)
        {
            if (null == entity)
                throw new ArgumentNullException("entity");

            if (id == null)
            {
				id = await GenerateDocumentKeyForStorageAsync(entity);
            }

            StoreInternal(entity, etag, id, forceConcurrencyCheck);
        }

        protected abstract string GenerateKey(object entity);

        protected virtual void RememberEntityForDocumentKeyGeneration(object entity)
        {
            throw new NotImplementedException("You cannot set GenerateDocumentKeysOnStore to false without implementing RememberEntityForDocumentKeyGeneration");
        }

		protected internal async Task<string> GenerateDocumentKeyForStorageAsync(object entity)
        {
            if (entity is IDynamicMetaObjectProvider)
            {
                string id;
                if (GenerateEntityIdOnTheClient.TryGetIdFromDynamic(entity, out id) || id == null)
					return id;

				var key = await GenerateKeyAsync(entity);
                            // If we generated a new id, store it back into the Id field so the client has access to to it                    
				if (key != null)
					GenerateEntityIdOnTheClient.TrySetIdOnDynamic(entity, key);
				return key;
            }

			var result = await GetOrGenerateDocumentKeyAsync(entity);
			GenerateEntityIdOnTheClient.TrySetIdentity(entity, result);
			return result;
        }

        protected abstract Task<string> GenerateKeyAsync(object entity);

        protected virtual void StoreEntityInUnitOfWork(string id, object entity, Etag etag, RavenJObject metadata, bool forceConcurrencyCheck)
        {
            entitiesAndMetadata.Add(entity, new DocumentMetadata
            {
                Key = id,
                Metadata = metadata,
                OriginalMetadata = new RavenJObject(),
                ETag = etag,
                OriginalValue = new RavenJObject(),
                ForceConcurrencyCheck = forceConcurrencyCheck
            });
            if (id != null)
                entitiesByKey[id] = entity;
        }

        protected virtual void AssertNoNonUniqueInstance(object entity, string id)
        {
            if (id == null || id.EndsWith("/") || !entitiesByKey.ContainsKey(id) || ReferenceEquals(entitiesByKey[id], entity))
                return;

            throw new NonUniqueObjectException("Attempted to associate a different object with id '" + id + "'.");
        }



		protected async Task<string> GetOrGenerateDocumentKeyAsync(object entity)
        {
            string id;
            GenerateEntityIdOnTheClient.TryGetIdFromInstance(entity, out id);

            Task<string> generator =
                id != null
                ? CompletedTask.With(id)
                : GenerateKeyAsync(entity);

			var result = await generator;
			if (result != null && result.StartsWith("/"))
                    throw new InvalidOperationException("Cannot use value '" + id + "' as a document id because it begins with a '/'");

			return result;
        }

        /// <summary>
        /// Creates the put entity command.
        /// </summary>
        /// <param name="entity">The entity.</param>
        /// <param name="documentMetadata">The document metadata.</param>
        /// <returns></returns>
        protected ICommandData CreatePutEntityCommand(object entity, DocumentMetadata documentMetadata)
        {
            string id;
            if (GenerateEntityIdOnTheClient.TryGetIdFromInstance(entity, out id) &&
                documentMetadata.Key != null &&
                documentMetadata.Key.Equals(id, StringComparison.OrdinalIgnoreCase) == false)
            {
                throw new InvalidOperationException("Entity " + entity.GetType().FullName + " had document key '" +
                                                    documentMetadata.Key + "' but now has document key property '" + id + "'." +
                                                    Environment.NewLine +
                                                    "You cannot change the document key property of a entity loaded into the session");
            }

            var json = EntityToJson.ConvertEntityToJson(documentMetadata.Key, entity, documentMetadata.Metadata);

            var etag = UseOptimisticConcurrency || documentMetadata.ForceConcurrencyCheck
                           ? (documentMetadata.ETag ?? Etag.Empty)
                           : null;

            return new PutCommandData
            {
                Document = json,
                Etag = etag,
                Key = documentMetadata.Key,
                Metadata = (RavenJObject)documentMetadata.Metadata.CloneToken(),
            };
        }

        /// <summary>
        /// Updates the batch results.
        /// </summary>
        protected void UpdateBatchResults(IList<BatchResult> batchResults, SaveChangesData saveChangesData)
        {
#if !SILVERLIGHT && !NETFX_CORE
            if (documentStore.HasJsonRequestFactory && Conventions.ShouldSaveChangesForceAggressiveCacheCheck && batchResults.Count != 0)
            {
                documentStore.JsonRequestFactory.ExpireItemsFromCache(DatabaseName ?? Constants.SystemDatabase);
            }
#endif
            for (var i = saveChangesData.DeferredCommandsCount; i < batchResults.Count; i++)
            {
                var batchResult = batchResults[i];
                if (batchResult.Method != "PUT")
                    continue;

                var entity = saveChangesData.Entities[i - saveChangesData.DeferredCommandsCount];
                DocumentMetadata documentMetadata;
                if (entitiesAndMetadata.TryGetValue(entity, out documentMetadata) == false)
                    continue;

				batchResult.Metadata["@etag"] = new RavenJValue((string)batchResult.Etag);
				entitiesByKey[batchResult.Key] = entity;
				documentMetadata.ETag = batchResult.Etag;
				documentMetadata.Key = batchResult.Key;
				documentMetadata.OriginalMetadata = (RavenJObject)batchResult.Metadata.CloneToken();
				documentMetadata.Metadata = batchResult.Metadata;
				documentMetadata.OriginalValue = EntityToJson.ConvertEntityToJson(documentMetadata.Key, entity, documentMetadata.Metadata);

                GenerateEntityIdOnTheClient.TrySetIdentity(entity, batchResult.Key);

                foreach (var documentStoreListener in listeners.StoreListeners)
                {
                    documentStoreListener.AfterStore(batchResult.Key, entity, batchResult.Metadata);
                }
            }

            var lastPut = batchResults.LastOrDefault(x => x.Method == "PUT");
            if (lastPut == null)
                return;

            documentStore.LastEtagHolder.UpdateLastWrittenEtag(lastPut.Etag);
        }

        /// <summary>
        /// Prepares for save changes.
        /// </summary>
        /// <returns></returns>
        protected SaveChangesData PrepareForSaveChanges()
        {
            EntityToJson.CachedJsonDocs.Clear();
            var result = new SaveChangesData
            {
                Entities = new List<object>(),
                Commands = new List<ICommandData>(deferedCommands),
                DeferredCommandsCount = deferedCommands.Count
            };
            deferedCommands.Clear();

#if !SILVERLIGHT && !NETFX_CORE
            if (documentStore.EnlistInDistributedTransactions)
                TryEnlistInAmbientTransaction();
#endif
            PrepareForEntitiesDeletion(result);
            PrepareForEntitiesPuts(result);

            return result;
        }

        private void PrepareForEntitiesPuts(SaveChangesData result)
        {
            foreach (var entity in entitiesAndMetadata.Where(pair => EntityChanged(pair.Key, pair.Value)).ToArray())
            {
                foreach (var documentStoreListener in listeners.StoreListeners)
                {
                    if (documentStoreListener.BeforeStore(entity.Value.Key, entity.Key, entity.Value.Metadata, entity.Value.OriginalValue))
                        EntityToJson.CachedJsonDocs.Remove(entity.Key);
                }
                result.Entities.Add(entity.Key);
                if (entity.Value.Key != null)
                    entitiesByKey.Remove(entity.Value.Key);
                result.Commands.Add(CreatePutEntityCommand(entity.Key, entity.Value));
            }
        }

        private void PrepareForEntitiesDeletion(SaveChangesData result)
        {
            DocumentMetadata value = null;

            var keysToDelete = (from deletedEntity in deletedEntities
                                where entitiesAndMetadata.TryGetValue(deletedEntity, out value)
                                // skip deleting read only entities
                                where !value.OriginalMetadata.ContainsKey(Constants.RavenReadOnly) ||
                                      !value.OriginalMetadata.Value<bool>(Constants.RavenReadOnly)
                                select value.Key).ToList();

            foreach (var key in keysToDelete)
            {
                Etag etag = null;
                object existingEntity;
                DocumentMetadata metadata = null;
                if (entitiesByKey.TryGetValue(key, out existingEntity))
                {
                    if (entitiesAndMetadata.TryGetValue(existingEntity, out metadata))
                        etag = metadata.ETag;
                    entitiesAndMetadata.Remove(existingEntity);
                    entitiesByKey.Remove(key);
                }

                etag = UseOptimisticConcurrency ? etag : null;
                result.Entities.Add(existingEntity);

                foreach (var deleteListener in listeners.DeleteListeners)
                {
                    deleteListener.BeforeDelete(key, existingEntity, metadata != null ? metadata.Metadata : null);
                }

                result.Commands.Add(new DeleteCommandData
                {
                    Etag = etag,
                    Key = key,
                });
            }
            deletedEntities.Clear();
        }

#if !SILVERLIGHT && !NETFX_CORE
        protected virtual void TryEnlistInAmbientTransaction()
        {

            if (hasEnlisted || Transaction.Current == null)
                return;

            HashSet<string> registered;
            var localIdentifier = Transaction.Current.TransactionInformation.LocalIdentifier;
            if (RegisteredStoresInTransaction.TryGetValue(localIdentifier, out registered) == false)
            {
                RegisteredStoresInTransaction[localIdentifier] =
                    registered = new HashSet<string>();
            }

            if (registered.Add(StoreIdentifier))
            {
                var transactionalSession = (ITransactionalDocumentSession)this;
                var ravenClientEnlistment = new RavenClientEnlistment(documentStore, transactionalSession, () =>
                    {
                        RegisteredStoresInTransaction.Remove(localIdentifier);
                        if (documentStore.WasDisposed)
                            throw new ObjectDisposedException("RavenDB Session");
                    });
                if (documentStore.TransactionRecoveryStorage is VolatileOnlyTransactionRecoveryStorage)
                    Transaction.Current.EnlistVolatile(ravenClientEnlistment, EnlistmentOptions.None);
                else
                    Transaction.Current.EnlistDurable(ResourceManagerId, ravenClientEnlistment, EnlistmentOptions.None);
            }
            hasEnlisted = true;
        }
#endif


        /// <summary>
        /// Mark the entity as read only, change tracking won't apply 
        /// to such an entity. This can be done as an optimization step, so 
        /// we don't need to check the entity for changes.
        /// This flag is persisted in the document metadata and subsequent modifications of the document will not be possible.
        /// If you want the session to ignore this entity, consider using the Evict() method.
        /// </summary>
        public void MarkReadOnly(object entity)
        {
            GetMetadataFor(entity)[Constants.RavenReadOnly] = true;
        }


        /// <summary>
        /// Determines if the entity have changed.
        /// </summary>
        /// <param name="entity">The entity.</param>
        /// <param name="documentMetadata">The document metadata.</param>
        /// <returns></returns>
        protected bool EntityChanged(object entity, DocumentMetadata documentMetadata)
        {
            if (documentMetadata == null)
                return true;

            string id;
            if (GenerateEntityIdOnTheClient.TryGetIdFromInstance(entity, out id) &&
                string.Equals(documentMetadata.Key, id, StringComparison.OrdinalIgnoreCase) == false)
                return true;

            // prevent saves of a modified read only entity
            if (documentMetadata.OriginalMetadata.ContainsKey(Constants.RavenReadOnly) &&
                documentMetadata.OriginalMetadata.Value<bool>(Constants.RavenReadOnly) &&
                documentMetadata.Metadata.ContainsKey(Constants.RavenReadOnly) &&
                documentMetadata.Metadata.Value<bool>(Constants.RavenReadOnly))
                return false;

            var newObj = EntityToJson.ConvertEntityToJson(documentMetadata.Key, entity, documentMetadata.Metadata);
            return RavenJToken.DeepEquals(newObj, documentMetadata.OriginalValue) == false ||
                RavenJToken.DeepEquals(documentMetadata.Metadata, documentMetadata.OriginalMetadata) == false;
        }

        /// <summary>
        /// Evicts the specified entity from the session.
        /// Remove the entity from the delete queue and stops tracking changes for this entity.
        /// </summary>
        /// <typeparam name="T"></typeparam>
        /// <param name="entity">The entity.</param>
        public void Evict<T>(T entity)
        {
            DocumentMetadata value;
            if (entitiesAndMetadata.TryGetValue(entity, out value))
            {
                entitiesAndMetadata.Remove(entity);
                entitiesByKey.Remove(value.Key);
            }
            deletedEntities.Remove(entity);
        }

        /// <summary>
        /// Clears this instance.
        /// Remove all entities from the delete queue and stops tracking changes for all entities.
        /// </summary>
        public void Clear()
        {
            entitiesAndMetadata.Clear();
            deletedEntities.Clear();
            entitiesByKey.Clear();
            knownMissingIds.Clear();
        }

        private readonly List<ICommandData> deferedCommands = new List<ICommandData>();
        public GenerateEntityIdOnTheClient GenerateEntityIdOnTheClient { get; private set; }
        public EntityToJson EntityToJson { get; private set; }

        /// <summary>
        /// Defer commands to be executed on SaveChanges()
        /// </summary>
        /// <param name="commands">The commands to be executed</param>
        public virtual void Defer(params ICommandData[] commands)
        {
            deferedCommands.AddRange(commands);
        }

<<<<<<< HEAD
        /// <summary>
        /// Performs application-defined tasks associated with freeing, releasing, or resetting unmanaged resources.
        /// </summary>
        public virtual void Dispose()
        {
        }
=======
		/// <summary>
		/// Version this entity when it is saved.  Use when Versioning bundle configured to ExcludeUnlessExplicit.
		/// </summary>
		/// <param name="entity">The entity.</param>
		public void ExplicitlyVersion(object entity)
		{
			var metadata = GetMetadataFor(entity);

			metadata[Constants.RavenCreateVersion] = true;
		}

		/// <summary>
		/// Performs application-defined tasks associated with freeing, releasing, or resetting unmanaged resources.
		/// </summary>
		public virtual void Dispose()
		{
		}
>>>>>>> 12d3de75

        /// <summary>
        /// Commits the specified tx id.
        /// </summary>
        /// <param name="txId">The tx id.</param>
        public abstract void Commit(string txId);
        /// <summary>
        /// Rollbacks the specified tx id.
        /// </summary>
        /// <param name="txId">The tx id.</param>
        public abstract void Rollback(string txId);

#if !SILVERLIGHT
        /// <summary>
        /// Clears the enlistment.
        /// </summary>
        protected void ClearEnlistment()
        {
            hasEnlisted = false;
        }
#endif
        /// <summary>
        /// Metadata held about an entity by the session
        /// </summary>
        public class DocumentMetadata
        {
            /// <summary>
            /// Gets or sets the original value.
            /// </summary>
            /// <value>The original value.</value>
            public RavenJObject OriginalValue { get; set; }
            /// <summary>
            /// Gets or sets the metadata.
            /// </summary>
            /// <value>The metadata.</value>
            public RavenJObject Metadata { get; set; }
            /// <summary>
            /// Gets or sets the ETag.
            /// </summary>
            /// <value>The ETag.</value>
            public Etag ETag { get; set; }
            /// <summary>
            /// Gets or sets the key.
            /// </summary>
            /// <value>The key.</value>
            public string Key { get; set; }
            /// <summary>
            /// Gets or sets the original metadata.
            /// </summary>
            /// <value>The original metadata.</value>
            public RavenJObject OriginalMetadata { get; set; }

            /// <summary>
            /// A concurrency check will be forced on this entity 
            /// even if UseOptimisticConcurrency is set to false
            /// </summary>
            public bool ForceConcurrencyCheck { get; set; }
        }

        /// <summary>
        /// Data for a batch command to the server
        /// </summary>
        public class SaveChangesData
        {
            public SaveChangesData()
            {
                Commands = new List<ICommandData>();
                Entities = new List<object>();
            }

            /// <summary>
            /// Gets or sets the commands.
            /// </summary>
            /// <value>The commands.</value>
            public List<ICommandData> Commands { get; set; }

            public int DeferredCommandsCount { get; set; }

            /// <summary>
            /// Gets or sets the entities.
            /// </summary>
            /// <value>The entities.</value>
            public IList<object> Entities { get; set; }
        }

        protected void LogBatch(SaveChangesData data)
        {
            log.Debug(() =>
            {
                var sb = new StringBuilder()
                    .AppendFormat("Saving {0} changes to {1}", data.Commands.Count, StoreIdentifier)
                    .AppendLine();
                foreach (var commandData in data.Commands)
                {
                    sb.AppendFormat("\t{0} {1}", commandData.Method, commandData.Key).AppendLine();
                }
                return sb.ToString();
            });
        }

        public void RegisterMissing(string id)
        {
            knownMissingIds.Add(id);
        }

        public void RegisterMissingIncludes(IEnumerable<RavenJObject> results, ICollection<string> includes)
        {
            if (includes == null || includes.Any() == false)
                return;

            foreach (var result in results)
            {
                foreach (var include in includes)
                {
                    IncludesUtil.Include(result, include, id =>
                    {
                        if (id == null)
                            return false;
                        if (IsLoaded(id) == false)
                        {
                            RegisterMissing(id);
                            return false;
                        }
                        return true;
                    });
                }
            }
        }

        public override int GetHashCode()
        {
            return hash;
        }

        public override bool Equals(object obj)
        {
            return ReferenceEquals(obj, this);
        }

        internal void HandleInternalMetadata(RavenJObject result)
        {
            // Implant a property with "id" value ... if not exists
            var metadata = result.Value<RavenJObject>("@metadata");
            if (metadata == null || string.IsNullOrEmpty(metadata.Value<string>("@id")))
            {
                // if the item has metadata, then nested items will not have it, so we can skip recursing down
                foreach (var nested in result.Select(property => property.Value))
                {
                    var jObject = nested as RavenJObject;
                    if (jObject != null)
                        HandleInternalMetadata(jObject);
                    var jArray = nested as RavenJArray;
                    if (jArray == null)
                        continue;
                    foreach (var item in jArray.OfType<RavenJObject>())
                    {
                        HandleInternalMetadata(item);
                    }
                }
                return;
            }

            var entityName = metadata.Value<string>(Constants.RavenEntityName);

            var idPropName = Conventions.FindIdentityPropertyNameFromEntityName(entityName);
            if (result.ContainsKey(idPropName))
                return;

            result[idPropName] = new RavenJValue(metadata.Value<string>("@id"));
        }

        protected object JsonObjectToClrInstancesWithoutTracking(Type type, RavenJObject val)
        {
            if (val == null)
                return null;
            if (type.IsArray)
            {
                // Returns array, public APIs don't surface that yet though as we only support Transform
                // With a single Id
                var elementType = type.GetElementType();
                var array = val.Value<RavenJArray>("$values").Cast<RavenJObject>()
                               .Where(x => x != null)
                               .Select(y =>
                               {
                                   HandleInternalMetadata(y);

                                   return ProjectionToInstance(y, elementType);
                               })
                               .ToArray();

                var newArray = Array.CreateInstance(elementType, array.Length);
                Array.Copy(array, newArray, array.Length);
                return newArray;
            }

            var items = (val.Value<RavenJArray>("$values") ?? new RavenJArray(val))
                .Select(JsonExtensions.ToJObject)
                .Where(x => x != null)
                .Select(x =>
                {
                    HandleInternalMetadata(x);
                    return ProjectionToInstance(x, type);
                })
                .ToArray();

            if (items.Length == 1)
                return items[0];

            return items;
        }

        private object ProjectionToInstance(RavenJObject y, Type type)
        {
            foreach (var conversionListener in listeners.ExtendedConversionListeners)
            {
                conversionListener.BeforeConversionToEntity(null, y, null);
            }
            var instance = y.Deserialize(type, Conventions);
            foreach (var conversionListener in listeners.ConversionListeners)
            {
                conversionListener.DocumentToEntity(null, instance, y, null);
            }
            foreach (var conversionListener in listeners.ExtendedConversionListeners)
            {
                conversionListener.AfterConversionToEntity(null, y, null, instance);
            }
            return instance;
        }

    }
}<|MERGE_RESOLUTION|>--- conflicted
+++ resolved
@@ -1165,14 +1165,6 @@
             deferedCommands.AddRange(commands);
         }
 
-<<<<<<< HEAD
-        /// <summary>
-        /// Performs application-defined tasks associated with freeing, releasing, or resetting unmanaged resources.
-        /// </summary>
-        public virtual void Dispose()
-        {
-        }
-=======
 		/// <summary>
 		/// Version this entity when it is saved.  Use when Versioning bundle configured to ExcludeUnlessExplicit.
 		/// </summary>
@@ -1190,7 +1182,6 @@
 		public virtual void Dispose()
 		{
 		}
->>>>>>> 12d3de75
 
         /// <summary>
         /// Commits the specified tx id.
