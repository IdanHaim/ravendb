﻿using System;
using System.Collections;
using System.Collections.Generic;
using System.Globalization;
using System.Linq;
using System.Linq.Expressions;
using System.Reflection;
using System.Text;
using Raven.Abstractions.Data;
using Raven.Abstractions.Extensions;
using Raven.Abstractions.Indexing;
using Raven.Client.Connection;
using Raven.Client.Listeners;
using Raven.Client.Connection.Async;
using Raven.Client.Spatial;
using Raven.Json.Linq;
using Raven.Imports.Newtonsoft.Json.Utilities;

namespace Raven.Client.Document
{
	/// <summary>
	/// A query against a Raven index
	/// </summary>
	public class DocumentQuery<T> : AbstractDocumentQuery<T, DocumentQuery<T>>, IDocumentQuery<T>
	{
		/// <summary>
		/// Initializes a new instance of the <see cref="DocumentQuery{T}"/> class.
		/// </summary>
		public DocumentQuery(InMemoryDocumentSessionOperations session
			, IDatabaseCommands databaseCommands
			, IAsyncDatabaseCommands asyncDatabaseCommands, string indexName, string[] fieldsToFetch, string[] projectionFields, IDocumentQueryListener[] queryListeners, bool isMapReduce)
			: base(session
			, databaseCommands
			, asyncDatabaseCommands, indexName, fieldsToFetch, projectionFields, queryListeners, isMapReduce)
		{
		}

		/// <summary>
		/// Initializes a new instance of the <see cref="DocumentQuery{T}"/> class.
		/// </summary>
		public DocumentQuery(DocumentQuery<T> other)
			: base(other)
		{
			
		}

		/// <summary>
		/// Selects the projection fields directly from the index
		/// </summary>
		/// <typeparam name="TProjection">The type of the projection.</typeparam>
		public IDocumentQuery<TProjection> SelectFields<TProjection>()
		{
			var propertyInfos = ReflectionUtil.GetPropertiesAndFieldsFor<TProjection>(BindingFlags.Public | BindingFlags.NonPublic | BindingFlags.Instance).ToList();
			var projections = propertyInfos.Select(x => x.Name).ToArray();
			var identityProperty = DocumentConvention.GetIdentityProperty(typeof (TProjection));
			var fields = propertyInfos.Select(p =>(p == identityProperty) ? Constants.DocumentIdFieldName : p.Name).ToArray();
			return SelectFields<TProjection>(fields, projections);
		}

		IDocumentQuery<T> IDocumentQueryBase<T, IDocumentQuery<T>>.Distinct()
		{
			Distinct();
			return this;
		}

		IDocumentQuery<T> IDocumentQueryBase<T, IDocumentQuery<T>>.SetResultTransformer(string resultsTransformer)
	    {
	        base.SetResultTransformer(resultsTransformer);
	        return this;
	    }

        IDocumentQuery<T> IDocumentQueryBase<T, IDocumentQuery<T>>.SetAllowMultipleIndexEntriesForSameDocumentToResultTransformer(bool val)
        {
            base.SetAllowMultipleIndexEntriesForSameDocumentToResultTransformer(val);
            return this;
        }

<<<<<<< HEAD
		public IDocumentQuery<T> OrderByScore()
=======
	    public IDocumentQuery<T> OrderByScore()
>>>>>>> 2dd178ad
		{
			AddOrder(Constants.TemporaryScoreValue, false);
			return this;
		}

		public IDocumentQuery<T> OrderByScoreDescending()
		{
			AddOrder(Constants.TemporaryScoreValue, true);
			return this;
		}

<<<<<<< HEAD
		public IDocumentQuery<T> ExplainScores()
		{
			shouldExplainScores = true;
			return this;
		}

		public void SetQueryInputs(Dictionary<string, RavenJToken> queryInputs)
	    {
	        SetTransformerParameters(queryInputs);
	    }

		public void SetTransformerParameters(Dictionary<string, RavenJToken> transformerParameters)
	    {
	        this.transformerParameters = transformerParameters;
	    }

		public bool IsDistinct { get { return isDistinct; } }

=======
>>>>>>> 2dd178ad
		/// <summary>
		/// Selects the specified fields directly from the index
		/// </summary>
		/// <typeparam name="TProjection">The type of the projection.</typeparam>
		public IDocumentQuery<TProjection> SelectFields<TProjection>(params string[] fields)
		{
			return SelectFields<TProjection>(fields, fields);
		}

		/// <summary>
		/// Selects the specified fields directly from the index
		/// </summary>
		/// <typeparam name="TProjection">The type of the projection.</typeparam>
		public virtual IDocumentQuery<TProjection> SelectFields<TProjection>(string[] fields, string[] projections)
		{
			var documentQuery = new DocumentQuery<TProjection>(theSession,
															   theDatabaseCommands,
															   theAsyncDatabaseCommands,
															   indexName, 
															   fields,
															   projections,
															   queryListeners, 
															   isMapReduce)
			{
				pageSize = pageSize,
				queryText = new StringBuilder(queryText.ToString()),
				start = start,
				timeout = timeout,
				cutoff = cutoff,
				cutoffEtag = cutoffEtag,
				queryStats = queryStats,
				theWaitForNonStaleResults = theWaitForNonStaleResults,
                theWaitForNonStaleResultsAsOfNow = theWaitForNonStaleResultsAsOfNow,
				sortByHints = sortByHints,
				orderByFields = orderByFields,
<<<<<<< HEAD
				isDistinct = isDistinct,
                allowMultipleIndexEntriesForSameDocumentToResultTransformer = allowMultipleIndexEntriesForSameDocumentToResultTransformer,
=======
                allowMultipleIndexEntriesForSameDocumentToResultTransformer = allowMultipleIndexEntriesForSameDocumentToResultTransformer,
				groupByFields = groupByFields,
				aggregationOp = aggregationOp,
>>>>>>> 2dd178ad
				negate = negate,
				transformResultsFunc = transformResultsFunc,
				includes = new HashSet<string>(includes),
				isSpatialQuery = isSpatialQuery,
				spatialFieldName = spatialFieldName,
				queryShape = queryShape,
				spatialRelation = spatialRelation,
				spatialUnits = spatialUnits,
				distanceErrorPct = distanceErrorPct,
				rootTypes = {typeof(T)},
				defaultField = defaultField,
				beforeQueryExecutionAction = beforeQueryExecutionAction,
				afterQueryExecutedCallback = afterQueryExecutedCallback,
				highlightedFields = new List<HighlightedField>(highlightedFields),
				highlighterPreTags = highlighterPreTags,
				highlighterPostTags = highlighterPostTags,
                resultsTransformer = resultsTransformer,
                transformerParameters = transformerParameters,
				disableEntitiesTracking = disableEntitiesTracking,
				disableCaching = disableCaching,
				showQueryTimings = showQueryTimings,
                lastEquality = lastEquality,
                defaultOperator = defaultOperator,
				shouldExplainScores = shouldExplainScores
			};
			return documentQuery;
		}

		/// <summary>
		/// EXPERT ONLY: Instructs the query to wait for non stale results for the specified wait timeout.
		/// This shouldn't be used outside of unit tests unless you are well aware of the implications
		/// </summary>
		/// <param name="waitTimeout">The wait timeout.</param>
		IDocumentQuery<T> IDocumentQueryBase<T, IDocumentQuery<T>>.WaitForNonStaleResults(TimeSpan waitTimeout)
		{
			WaitForNonStaleResults(waitTimeout);
			return this;
		}

		/// <summary>
		/// Adds an ordering for a specific field to the query
		/// </summary>
		/// <param name="fieldName">Name of the field.</param>
		/// <param name="descending">if set to <c>true</c> [descending].</param>
		IDocumentQuery<T> IDocumentQueryBase<T, IDocumentQuery<T>>.AddOrder(string fieldName, bool descending)
		{
			AddOrder(fieldName, descending);
			return this;
		}

		/// <summary>
		///   Adds an ordering for a specific field to the query
		/// </summary>
		/// <param name = "propertySelector">Property selector for the field.</param>
		/// <param name = "descending">if set to <c>true</c> [descending].</param>
		public IDocumentQuery<T> AddOrder<TValue>(Expression<Func<T, TValue>> propertySelector, bool descending)
		{
			AddOrder(GetMemberQueryPath(propertySelector.Body), descending);
			return this;
		}

		/// <summary>
		/// Order the search results randomly
		/// </summary>
		IDocumentQuery<T> IDocumentQueryBase<T, IDocumentQuery<T>>.RandomOrdering()
		{
			RandomOrdering();
			return this;
		}

		/// <summary>
		/// Order the search results randomly using the specified seed
		/// this is useful if you want to have repeatable random queries
		/// </summary>
		IDocumentQuery<T> IDocumentQueryBase<T, IDocumentQuery<T>>.RandomOrdering(string seed)
		{
			RandomOrdering(seed);
			return this;
		}

		/// <summary>
		/// Adds an ordering for a specific field to the query and specifies the type of field for sorting purposes
		/// </summary>
		/// <param name="fieldName">Name of the field.</param>
		/// <param name="descending">if set to <c>true</c> [descending].</param>
		/// <param name="fieldType">the type of the field to be sorted.</param>
		IDocumentQuery<T> IDocumentQueryBase<T, IDocumentQuery<T>>.AddOrder(string fieldName, bool descending, Type fieldType)
		{
			AddOrder(fieldName, descending, fieldType);
			return this;
		}

		/// <summary>
		/// Simplified method for opening a new clause within the query
		/// </summary>
		/// <returns></returns>
		IDocumentQuery<T> IDocumentQueryBase<T, IDocumentQuery<T>>.OpenSubclause()
		{
			OpenSubclause();
			return this;
		}

		/// <summary>
		/// Simplified method for closing a clause within the query
		/// </summary>
		/// <returns></returns>
		IDocumentQuery<T> IDocumentQueryBase<T, IDocumentQuery<T>>.CloseSubclause()
		{
			CloseSubclause();
			return this;
		}

		/// <summary>
		/// Perform a search for documents which fields that match the searchTerms.
		/// If there is more than a single term, each of them will be checked independently.
		/// </summary>
		IDocumentQuery<T> IDocumentQueryBase<T, IDocumentQuery<T>>.Search(string fieldName, string searchTerms)
		{
			Search(fieldName, searchTerms);
			return this;
		}

		/// <summary>
		/// Perform a search for documents which fields that match the searchTerms.
		/// If there is more than a single term, each of them will be checked independently.
		/// </summary>
		public IDocumentQuery<T> Search<TValue>(Expression<Func<T, TValue>> propertySelector, string searchTerms)
		{
			Search(GetMemberQueryPath(propertySelector.Body), searchTerms);
			return this;
		}

		/// <summary>
		/// Partition the query so we can intersect different parts of the query
		/// across different index entries.
		/// </summary>
		IDocumentQuery<T> IDocumentQueryBase<T, IDocumentQuery<T>>.Intersect()
		{
			Intersect();
			return this;
		}

		/// <summary>
		/// Performs a query matching ANY of the provided values against the given field (OR)
		/// </summary>
        IDocumentQuery<T> IDocumentQueryBase<T, IDocumentQuery<T>>.ContainsAny(string fieldName, IEnumerable<object> values)
		{
			ContainsAny(fieldName, values);
			return this;
		}

		/// <summary>
		/// Performs a query matching ANY of the provided values against the given field (OR)
		/// </summary>
		public IDocumentQuery<T> ContainsAny<TValue>(Expression<Func<T, TValue>> propertySelector, IEnumerable<TValue> values)
		{
			ContainsAny(GetMemberQueryPath(propertySelector.Body), values.Cast<object>());
			return this;
		}

		/// <summary>
		/// Performs a query matching ALL of the provided values against the given field (AND)
		/// </summary>
		IDocumentQuery<T> IDocumentQueryBase<T, IDocumentQuery<T>>.ContainsAll(string fieldName, IEnumerable<object> values)
		{
			ContainsAll(fieldName, values);
			return this;
		}

		/// <summary>
		/// Performs a query matching ALL of the provided values against the given field (AND)
		/// </summary>
		public IDocumentQuery<T> ContainsAll<TValue>(Expression<Func<T, TValue>> propertySelector, IEnumerable<TValue> values)
		{
			ContainsAll(GetMemberQueryPath(propertySelector.Body), values.Cast<object>());
			return this;
		}

		/// <summary>
		/// Provide statistics about the query, such as total count of matching records
		/// </summary>
		IDocumentQuery<T> IDocumentQueryBase<T, IDocumentQuery<T>>.Statistics(out RavenQueryStatistics stats)
		{
			Statistics(out stats);
			return this;
		}

		IDocumentQuery<T> IDocumentQueryBase<T, IDocumentQuery<T>>.UsingDefaultField(string field)
		{
			UsingDefaultField(field);
			return this;
		}

		IDocumentQuery<T> IDocumentQueryBase<T, IDocumentQuery<T>>.UsingDefaultOperator(QueryOperator queryOperator)
		{
			UsingDefaultOperator(queryOperator);
			return this;
		}

		IDocumentQuery<T> IDocumentQueryBase<T, IDocumentQuery<T>>.NoTracking()
		{
			NoTracking();
			return this;
		}

		IDocumentQuery<T> IDocumentQueryBase<T, IDocumentQuery<T>>.NoCaching()
		{
			NoCaching();
			return this;
		}

		IDocumentQuery<T> IDocumentQueryBase<T, IDocumentQuery<T>>.ShowTimings()
		{
			ShowTimings();
			return this;
		}

		/// <summary>
		/// Includes the specified path in the query, loading the document specified in that path
		/// </summary>
		/// <param name="path">The path.</param>
		IDocumentQuery<T> IDocumentQueryBase<T, IDocumentQuery<T>>.Include(string path)
		{
			Include(path);
			return this;
		}

		/// <summary>
		/// Includes the specified path in the query, loading the document specified in that path
		/// </summary>
		/// <param name="path">The path.</param>
		IDocumentQuery<T> IDocumentQueryBase<T, IDocumentQuery<T>>.Include(Expression<Func<T, object>> path)
		{
			Include(path);
			return this;
		}

		/// <summary>
		/// Negate the next operation
		/// </summary>
		IDocumentQuery<T> IDocumentQueryBase<T, IDocumentQuery<T>>.Not
		{
			get
			{
				NegateNext();
				return this;
			}
		}

		/// <summary>
		/// Takes the specified count.
		/// </summary>
		/// <param name="count">The count.</param>
		/// <returns></returns>
		IDocumentQuery<T> IDocumentQueryBase<T, IDocumentQuery<T>>.Take(int count)
		{
			Take(count);
			return this;
		}

		/// <summary>
		/// Skips the specified count.
		/// </summary>
		/// <param name="count">The count.</param>
		/// <returns></returns>
		IDocumentQuery<T> IDocumentQueryBase<T, IDocumentQuery<T>>.Skip(int count)
		{
			Skip(count);
			return this;
		}

		/// <summary>
		/// Filter the results from the index using the specified where clause.
		/// </summary>
		/// <param name="whereClause">The where clause.</param>
		IDocumentQuery<T> IDocumentQueryBase<T, IDocumentQuery<T>>.Where(string whereClause)
		{
			Where(whereClause);
			return this;
		}

		/// <summary>
		/// 	Matches exact value
		/// </summary>
		/// <remarks>
		/// 	Defaults to NotAnalyzed
		/// </remarks>
		IDocumentQuery<T> IDocumentQueryBase<T, IDocumentQuery<T>>.WhereEquals(string fieldName, object value)
		{
			WhereEquals(fieldName, value);
			return this;
		}

		/// <summary>
		/// 	Matches exact value
		/// </summary>
		/// <remarks>
		///   Defaults to NotAnalyzed
		/// </remarks>
		public IDocumentQuery<T> WhereEquals<TValue>(Expression<Func<T, TValue>> propertySelector, TValue value)
		{
			WhereEquals(GetMemberQueryPath(propertySelector.Body), value);
			return this;
		}

		/// <summary>
		/// 	Matches exact value
		/// </summary>
		/// <remarks>
		/// 	Defaults to allow wildcards only if analyzed
		/// </remarks>
		IDocumentQuery<T> IDocumentQueryBase<T, IDocumentQuery<T>>.WhereEquals(string fieldName, object value, bool isAnalyzed)
		{
			WhereEquals(fieldName, value, isAnalyzed);
			return this;
		}

		/// <summary>
		/// 	Matches exact value
		/// </summary>
		/// <remarks>
		///   Defaults to allow wildcards only if analyzed
		/// </remarks>
		public IDocumentQuery<T> WhereEquals<TValue>(Expression<Func<T, TValue>> propertySelector, TValue value, bool isAnalyzed)
		{
			WhereEquals(GetMemberQueryPath(propertySelector.Body), value, isAnalyzed);
			return this;
		}

		/// <summary>
		/// 	Matches exact value
		/// </summary>
		IDocumentQuery<T> IDocumentQueryBase<T, IDocumentQuery<T>>.WhereEquals(WhereParams whereEqualsParams)
		{
			WhereEquals(whereEqualsParams);
			return this;
		}

		/// <summary>
		/// Check that the field has one of the specified value
		/// </summary>
		IDocumentQuery<T> IDocumentQueryBase<T, IDocumentQuery<T>>.WhereIn(string fieldName, IEnumerable<object> values)
		{
			WhereIn(fieldName, values);
			return this;
		}

		/// <summary>
		/// Check that the field has one of the specified value
		/// </summary>
		public IDocumentQuery<T> WhereIn<TValue>(Expression<Func<T, TValue>> propertySelector, IEnumerable<TValue> values)
		{
			WhereIn(GetMemberQueryPath(propertySelector.Body), values.Cast<object>());
			return this;
		}

		/// <summary>
		/// Matches fields which starts with the specified value.
		/// </summary>
		/// <param name="fieldName">Name of the field.</param>
		/// <param name="value">The value.</param>
		IDocumentQuery<T> IDocumentQueryBase<T, IDocumentQuery<T>>.WhereStartsWith(string fieldName, object value)
		{
			WhereStartsWith(fieldName, value);
			return this;
		}

		/// <summary>
		///   Matches fields which starts with the specified value.
		/// </summary>
		/// <param name = "propertySelector">Property selector for the field.</param>
		/// <param name = "value">The value.</param>
		public IDocumentQuery<T> WhereStartsWith<TValue>(Expression<Func<T, TValue>> propertySelector, TValue value)
		{
			WhereStartsWith(GetMemberQueryPath(propertySelector.Body), value);
			return this;
		}

		/// <summary>
		/// Matches fields which ends with the specified value.
		/// </summary>
		/// <param name="fieldName">Name of the field.</param>
		/// <param name="value">The value.</param>
		IDocumentQuery<T> IDocumentQueryBase<T, IDocumentQuery<T>>.WhereEndsWith(string fieldName, object value)
		{
			WhereEndsWith(fieldName, value);
			return this;
		}

		/// <summary>
		///   Matches fields which ends with the specified value.
		/// </summary>
		/// <param name = "propertySelector">Property selector for the field.</param>
		/// <param name = "value">The value.</param>
		public IDocumentQuery<T> WhereEndsWith<TValue>(Expression<Func<T, TValue>> propertySelector, TValue value)
		{
			WhereEndsWith(GetMemberQueryPath(propertySelector.Body), value);
			return this;
		}

		/// <summary>
		/// Matches fields where the value is between the specified start and end, exclusive
		/// </summary>
		/// <param name="fieldName">Name of the field.</param>
		/// <param name="start">The start.</param>
		/// <param name="end">The end.</param>
		IDocumentQuery<T> IDocumentQueryBase<T, IDocumentQuery<T>>.WhereBetween(string fieldName, object start, object end)
		{
			WhereBetween(fieldName, start, end);
			return this;
		}

		/// <summary>
		///   Matches fields where the value is between the specified start and end, exclusive
		/// </summary>
		/// <param name = "propertySelector">Property selector for the field.</param>
		/// <param name = "start">The start.</param>
		/// <param name = "end">The end.</param>
		public IDocumentQuery<T> WhereBetween<TValue>(Expression<Func<T, TValue>> propertySelector, TValue start, TValue end)
		{
			WhereBetween(GetMemberQueryPath(propertySelector.Body), start, end);
			return this;
		}

		/// <summary>
		/// Matches fields where the value is between the specified start and end, inclusive
		/// </summary>
		/// <param name="fieldName">Name of the field.</param>
		/// <param name="start">The start.</param>
		/// <param name="end">The end.</param>
		IDocumentQuery<T> IDocumentQueryBase<T, IDocumentQuery<T>>.WhereBetweenOrEqual(string fieldName, object start, object end)
		{
			WhereBetweenOrEqual(fieldName, start, end);
			return this;
		}

		/// <summary>
		///   Matches fields where the value is between the specified start and end, inclusive
		/// </summary>
		/// <param name = "propertySelector">Property selector for the field.</param>
		/// <param name = "start">The start.</param>
		/// <param name = "end">The end.</param>
		public IDocumentQuery<T> WhereBetweenOrEqual<TValue>(Expression<Func<T, TValue>> propertySelector, TValue start, TValue end)
		{
			WhereBetweenOrEqual(GetMemberQueryPath(propertySelector.Body), start, end);
			return this;
		}

		/// <summary>
		/// Matches fields where the value is greater than the specified value
		/// </summary>
		/// <param name="fieldName">Name of the field.</param>
		/// <param name="value">The value.</param>
		IDocumentQuery<T> IDocumentQueryBase<T, IDocumentQuery<T>>.WhereGreaterThan(string fieldName, object value)
		{
			WhereGreaterThan(fieldName, value);
			return this;
		}

		/// <summary>
		///   Matches fields where the value is greater than the specified value
		/// </summary>
		/// <param name = "propertySelector">Property selector for the field.</param>
		/// <param name = "value">The value.</param>
		public IDocumentQuery<T> WhereGreaterThan<TValue>(Expression<Func<T, TValue>> propertySelector, TValue value)
		{
			WhereGreaterThan(GetMemberQueryPath(propertySelector.Body), value);
			return this;
		}

		/// <summary>
		/// Matches fields where the value is greater than or equal to the specified value
		/// </summary>
		/// <param name="fieldName">Name of the field.</param>
		/// <param name="value">The value.</param>
		IDocumentQuery<T> IDocumentQueryBase<T, IDocumentQuery<T>>.WhereGreaterThanOrEqual(string fieldName, object value)
		{
			WhereGreaterThanOrEqual(fieldName, value);
			return this;
		}

		/// <summary>
		///   Matches fields where the value is greater than or equal to the specified value
		/// </summary>
		/// <param name = "propertySelector">Property selector for the field.</param>
		/// <param name = "value">The value.</param>
		public IDocumentQuery<T> WhereGreaterThanOrEqual<TValue>(Expression<Func<T, TValue>> propertySelector, TValue value)
		{
			WhereGreaterThanOrEqual(GetMemberQueryPath(propertySelector.Body), value);
			return this;
		}

		/// <summary>
		/// Matches fields where the value is less than the specified value
		/// </summary>
		/// <param name="fieldName">Name of the field.</param>
		/// <param name="value">The value.</param>
		IDocumentQuery<T> IDocumentQueryBase<T, IDocumentQuery<T>>.WhereLessThan(string fieldName, object value)
		{
			WhereLessThan(fieldName, value);
			return this;
		}

		/// <summary>
		///   Matches fields where the value is less than the specified value
		/// </summary>
		/// <param name = "propertySelector">Property selector for the field.</param>
		/// <param name = "value">The value.</param>
		public IDocumentQuery<T> WhereLessThan<TValue>(Expression<Func<T, TValue>> propertySelector, TValue value)
		{
			WhereLessThan(GetMemberQueryPath(propertySelector.Body), value);
			return this;
		}

		/// <summary>
		/// Matches fields where the value is less than or equal to the specified value
		/// </summary>
		/// <param name="fieldName">Name of the field.</param>
		/// <param name="value">The value.</param>
		IDocumentQuery<T> IDocumentQueryBase<T, IDocumentQuery<T>>.WhereLessThanOrEqual(string fieldName, object value)
		{
			WhereLessThanOrEqual(fieldName, value);
			return this;
		}

		/// <summary>
		///   Matches fields where the value is less than or equal to the specified value
		/// </summary>
		/// <param name = "propertySelector">Property selector for the field.</param>
		/// <param name = "value">The value.</param>
		public IDocumentQuery<T> WhereLessThanOrEqual<TValue>(Expression<Func<T, TValue>> propertySelector, TValue value)
		{
			WhereLessThanOrEqual(GetMemberQueryPath(propertySelector.Body), value);
			return this;
		}

		/// <summary>
		/// Add an AND to the query
		/// </summary>
		IDocumentQuery<T> IDocumentQueryBase<T, IDocumentQuery<T>>.AndAlso()
		{
			AndAlso();
			return this;
		}

		/// <summary>
		/// Add an OR to the query
		/// </summary>
		IDocumentQuery<T> IDocumentQueryBase<T, IDocumentQuery<T>>.OrElse()
		{
			OrElse();
			return this;
		}

		/// <summary>
		/// Specifies a boost weight to the last where clause.
		/// The higher the boost factor, the more relevant the term will be.
		/// </summary>
		/// <param name="boost">boosting factor where 1.0 is default, less than 1.0 is lower weight, greater than 1.0 is higher weight</param>
		/// <returns></returns>
		/// <remarks>
		/// http://lucene.apache.org/java/2_4_0/queryparsersyntax.html#Boosting%20a%20Term
		/// </remarks>
		IDocumentQuery<T> IDocumentQueryBase<T, IDocumentQuery<T>>.Boost(decimal boost)
		{
			Boost(boost);
			return this;
		}

		/// <summary>
		/// Specifies a fuzziness factor to the single word term in the last where clause
		/// </summary>
		/// <param name="fuzzy">0.0 to 1.0 where 1.0 means closer match</param>
		/// <returns></returns>
		/// <remarks>
		/// http://lucene.apache.org/java/2_4_0/queryparsersyntax.html#Fuzzy%20Searches
		/// </remarks>
		IDocumentQuery<T> IDocumentQueryBase<T, IDocumentQuery<T>>.Fuzzy(decimal fuzzy)
		{
			Fuzzy(fuzzy);
			return this;
		}

		/// <summary>
		/// Specifies a proximity distance for the phrase in the last where clause
		/// </summary>
		/// <param name="proximity">number of words within</param>
		/// <returns></returns>
		/// <remarks>
		/// http://lucene.apache.org/java/2_4_0/queryparsersyntax.html#Proximity%20Searches
		/// </remarks>
		IDocumentQuery<T> IDocumentQueryBase<T, IDocumentQuery<T>>.Proximity(int proximity)
		{
			Proximity(proximity);
			return this;
		}

		/// <summary>
		/// Filter matches to be inside the specified radius
		/// </summary>
		/// <param name="radius">The radius.</param>
		/// <param name="latitude">The latitude.</param>
		/// <param name="longitude">The longitude.</param>
        /// <param name="radiusUnits">The units of the <paramref name="radius"/>.</param>
		public IDocumentQuery<T> WithinRadiusOf(double radius, double latitude, double longitude, SpatialUnits radiusUnits = SpatialUnits.Kilometers)
		{
			return GenerateQueryWithinRadiusOf(Constants.DefaultSpatialFieldName, radius, latitude, longitude, radiusUnits: radiusUnits);
		}

		public IDocumentQuery<T> WithinRadiusOf(string fieldName, double radius, double latitude, double longitude, SpatialUnits radiusUnits = SpatialUnits.Kilometers)
		{
			return GenerateQueryWithinRadiusOf(fieldName, radius, latitude, longitude, radiusUnits: radiusUnits);
		}

		public IDocumentQuery<T> RelatesToShape(string fieldName, string shapeWKT, SpatialRelation rel, double distanceErrorPct = 0.025)
		{
			return GenerateSpatialQueryData(fieldName, shapeWKT, rel, distanceErrorPct);
		}

		/// <summary>
		/// Sorts the query results by distance.
		/// </summary>
		IDocumentQuery<T> IDocumentQueryBase<T, IDocumentQuery<T>>.SortByDistance()
		{
			OrderBy(Constants.DistanceFieldName);
			return this;
		}

		/// <summary>
		/// Order the results by the specified fields
		/// The fields are the names of the fields to sort, defaulting to sorting by ascending.
		/// You can prefix a field name with '-' to indicate sorting by descending or '+' to sort by ascending
		/// </summary>
		/// <param name="fields">The fields.</param>
		IDocumentQuery<T> IDocumentQueryBase<T, IDocumentQuery<T>>.OrderBy(params string[] fields)
		{
			OrderBy(fields);
			return this;
		}

		/// <summary>
		///   Order the results by the specified fields
		///   The fields are the names of the fields to sort, defaulting to sorting by ascending.
		///   You can prefix a field name with '-' to indicate sorting by descending or '+' to sort by ascending
		/// </summary>
		/// <param name = "propertySelectors">Property selectors for the fields.</param>
		public IDocumentQuery<T> OrderBy<TValue>(params Expression<Func<T, TValue>>[] propertySelectors)
		{
			var orderByfields = propertySelectors.Select(GetMemberQueryPathForOrderBy).ToArray();
			OrderBy(orderByfields);
			for (int index = 0; index < orderByfields.Length; index++)
			{
				var fld = orderByfields[index];
				sortByHints.Add(new KeyValuePair<string, Type>(fld, propertySelectors[index].ReturnType));
			}
			return this;
		}

		/// <summary>
		/// Order the results by the specified fields
		/// The fields are the names of the fields to sort, defaulting to sorting by descending.
		/// You can prefix a field name with '-' to indicate sorting by descending or '+' to sort by ascending
		/// </summary>
		/// <param name="fields">The fields.</param>
		IDocumentQuery<T> IDocumentQueryBase<T, IDocumentQuery<T>>.OrderByDescending(params string[] fields)
		{
			OrderByDescending(fields);
			return this;
		}

		/// <summary>
		///   Order the results by the specified fields
		///   The fields are the names of the fields to sort, defaulting to sorting by descending.
		///   You can prefix a field name with '-' to indicate sorting by descending or '+' to sort by ascending
		/// </summary>
		/// <param name = "propertySelectors">Property selectors for the fields.</param>
		public IDocumentQuery<T> OrderByDescending<TValue>(params Expression<Func<T, TValue>>[] propertySelectors)
		{
            var orderByfields = propertySelectors.Select(expression => MakeFieldSortDescending(GetMemberQueryPathForOrderBy(expression))).ToArray();
            OrderByDescending(orderByfields);
            for (int index = 0; index < orderByfields.Length; index++)
            {
                var fld = orderByfields[index];
                sortByHints.Add(new KeyValuePair<string, Type>(fld, propertySelectors[index].ReturnType));
            }
            return this;
		}

		IDocumentQuery<T> IDocumentQueryBase<T, IDocumentQuery<T>>.Highlight(
			string fieldName, 
			int fragmentLength, 
			int fragmentCount, 
			string fragmentsField)
		{
			Highlight(fieldName, fragmentLength, fragmentCount, fragmentsField);
			return this;
		}

		IDocumentQuery<T> IDocumentQueryBase<T, IDocumentQuery<T>>.Highlight(
			string fieldName, 
			int fragmentLength, 
			int fragmentCount, 
			out FieldHighlightings highlightings)
		{
			this.Highlight(fieldName, fragmentLength, fragmentCount, out highlightings);
			return this;
		}

		IDocumentQuery<T> IDocumentQueryBase<T, IDocumentQuery<T>>.Highlight<TValue>(
			Expression<Func<T, TValue>> propertySelector, 
			int fragmentLength, 
			int fragmentCount,
			Expression<Func<T, IEnumerable>> fragmentsPropertySelector)
		{
			var fieldName = this.GetMemberQueryPath(propertySelector);
			var fragmentsField = this.GetMemberQueryPath(fragmentsPropertySelector);
			this.Highlight(fieldName, fragmentLength, fragmentCount, fragmentsField);
			return this;
		}

		IDocumentQuery<T> IDocumentQueryBase<T, IDocumentQuery<T>>.Highlight<TValue>(
			Expression<Func<T, TValue>> propertySelector, 
			int fragmentLength, 
			int fragmentCount,
			out FieldHighlightings fieldHighlightings)
		{
			this.Highlight(this.GetMemberQueryPath(propertySelector), fragmentLength, fragmentCount, out fieldHighlightings);
			return this;
		}

		IDocumentQuery<T> IDocumentQueryBase<T, IDocumentQuery<T>>.SetHighlighterTags(string preTag, string postTag)
		{
			this.SetHighlighterTags(new[]{preTag},new[]{postTag});
			return this;
		}

		IDocumentQuery<T> IDocumentQueryBase<T, IDocumentQuery<T>>.SetHighlighterTags(string[] preTags, string[] postTags)
		{
			this.SetHighlighterTags(preTags, postTags);
			return this;
		}
        
		/// <summary>
		/// Instructs the query to wait for non stale results as of now.
		/// </summary>
		/// <returns></returns>
		IDocumentQuery<T> IDocumentQueryBase<T, IDocumentQuery<T>>.WaitForNonStaleResultsAsOfNow()
		{
			WaitForNonStaleResultsAsOfNow();
			return this;
		}

		/// <summary>
		/// Instructs the query to wait for non stale results as of the last write made by any session belonging to the 
		/// current document store.
		/// This ensures that you'll always get the most relevant results for your scenarios using simple indexes (map only or dynamic queries).
		/// However, when used to query map/reduce indexes, it does NOT guarantee that the document that this etag belong to is actually considered for the results. 
		/// </summary>
		IDocumentQuery<T> IDocumentQueryBase<T, IDocumentQuery<T>>.WaitForNonStaleResultsAsOfLastWrite()
		{
			WaitForNonStaleResultsAsOfLastWrite();
			return this;
		}

		/// <summary>
		/// Instructs the query to wait for non stale results as of the last write made by any session belonging to the 
		/// current document store.
		/// This ensures that you'll always get the most relevant results for your scenarios using simple indexes (map only or dynamic queries).
		/// However, when used to query map/reduce indexes, it does NOT guarantee that the document that this etag belong to is actually considered for the results. 
		/// </summary>
		IDocumentQuery<T> IDocumentQueryBase<T, IDocumentQuery<T>>.WaitForNonStaleResultsAsOfLastWrite(TimeSpan waitTimeout)
		{
			WaitForNonStaleResultsAsOfLastWrite(waitTimeout);
			return this;
		}

		/// <summary>
		/// Instructs the query to wait for non stale results as of now for the specified timeout.
		/// </summary>
		/// <param name="waitTimeout">The wait timeout.</param>
		/// <returns></returns>
		IDocumentQuery<T> IDocumentQueryBase<T, IDocumentQuery<T>>.WaitForNonStaleResultsAsOfNow(TimeSpan waitTimeout)
		{
			WaitForNonStaleResultsAsOfNow(waitTimeout);
			return this;
		}

		/// <summary>
		/// Instructs the query to wait for non stale results as of the cutoff date.
		/// </summary>
		/// <param name="cutOff">The cut off.</param>
		/// <returns></returns>
		IDocumentQuery<T> IDocumentQueryBase<T, IDocumentQuery<T>>.WaitForNonStaleResultsAsOf(DateTime cutOff)
		{
			WaitForNonStaleResultsAsOf(cutOff);
			return this;
		}

		/// <summary>
		/// Instructs the query to wait for non stale results as of the cutoff date for the specified timeout
		/// </summary>
		/// <param name="cutOff">The cut off.</param>
		/// <param name="waitTimeout">The wait timeout.</param>
		IDocumentQuery<T> IDocumentQueryBase<T, IDocumentQuery<T>>.WaitForNonStaleResultsAsOf(DateTime cutOff, TimeSpan waitTimeout)
		{
			WaitForNonStaleResultsAsOf(cutOff, waitTimeout);
			return this;
		}

		/// <summary>
		/// Instructs the query to wait for non stale results as of the cutoff etag.
		/// </summary>
		/// <param name="cutOffEtag">The cut off etag.</param>
		/// <returns></returns>
		IDocumentQuery<T> IDocumentQueryBase<T, IDocumentQuery<T>>.WaitForNonStaleResultsAsOf(Etag cutOffEtag)
		{
			WaitForNonStaleResultsAsOf(cutOffEtag);
			return this;
		}

		/// <summary>
		/// Instructs the query to wait for non stale results as of the cutoff etag for the specified timeout.
		/// </summary>
		/// <param name="cutOffEtag">The cut off etag.</param>
		/// <param name="waitTimeout">The wait timeout.</param>
		IDocumentQuery<T> IDocumentQueryBase<T, IDocumentQuery<T>>.WaitForNonStaleResultsAsOf(Etag cutOffEtag, TimeSpan waitTimeout)
		{
			WaitForNonStaleResultsAsOf(cutOffEtag, waitTimeout);
			return this;
		}

		/// <summary>
		/// EXPERT ONLY: Instructs the query to wait for non stale results.
		/// This shouldn't be used outside of unit tests unless you are well aware of the implications
		/// </summary>
		IDocumentQuery<T> IDocumentQueryBase<T, IDocumentQuery<T>>.WaitForNonStaleResults()
		{
			WaitForNonStaleResults();
			return this;
		}


		/// <summary>
		/// Allows you to modify the index query before it is sent to the server
		/// </summary>
		IDocumentQuery<T> IDocumentQueryBase<T, IDocumentQuery<T>>.BeforeQueryExecution(Action<IndexQuery> beforeQueryExecution)
		{
			BeforeQueryExecution(beforeQueryExecution);
			return this;
		}

		/// <summary>
		/// Returns an enumerator that iterates through a collection.
		/// </summary>
		/// <returns>
		/// An <see cref="T:System.Collections.IEnumerator"/> object that can be used to iterate through the collection.
		/// </returns>
		/// <filterpriority>2</filterpriority>
		IEnumerator IEnumerable.GetEnumerator()
		{
			return GetEnumerator();
		}

		public IDocumentQuery<T> Spatial(Expression<Func<T, object>> path, Func<SpatialCriteriaFactory, SpatialCriteria> clause)
		{
			return Spatial(path.ToPropertyPath(), clause);
		}

		public IDocumentQuery<T> Spatial(string fieldName, Func<SpatialCriteriaFactory, SpatialCriteria> clause)
		{
			var criteria = clause(new SpatialCriteriaFactory());
			return GenerateSpatialQueryData(fieldName, criteria);
		}

		/// <summary>
		///   Returns a <see cref = "System.String" /> that represents this instance.
		/// </summary>
		/// <returns>
		///   A <see cref = "System.String" /> that represents this instance.
		/// </returns>
		public override string ToString()
		{
			var query = base.ToString();
			if (isSpatialQuery)
				return string.Format(CultureInfo.InvariantCulture, "{0} SpatialField: {1} QueryShape: {2} Relation: {3}", query, spatialFieldName, queryShape, spatialRelation);
			return query;
		}
	}
}<|MERGE_RESOLUTION|>--- conflicted
+++ resolved
@@ -63,7 +63,7 @@
 			return this;
 		}
 
-		IDocumentQuery<T> IDocumentQueryBase<T, IDocumentQuery<T>>.SetResultTransformer(string resultsTransformer)
+        IDocumentQuery<T> IDocumentQueryBase<T, IDocumentQuery<T>>.SetResultTransformer(string resultsTransformer)
 	    {
 	        base.SetResultTransformer(resultsTransformer);
 	        return this;
@@ -75,11 +75,7 @@
             return this;
         }
 
-<<<<<<< HEAD
 		public IDocumentQuery<T> OrderByScore()
-=======
-	    public IDocumentQuery<T> OrderByScore()
->>>>>>> 2dd178ad
 		{
 			AddOrder(Constants.TemporaryScoreValue, false);
 			return this;
@@ -91,7 +87,6 @@
 			return this;
 		}
 
-<<<<<<< HEAD
 		public IDocumentQuery<T> ExplainScores()
 		{
 			shouldExplainScores = true;
@@ -110,8 +105,6 @@
 
 		public bool IsDistinct { get { return isDistinct; } }
 
-=======
->>>>>>> 2dd178ad
 		/// <summary>
 		/// Selects the specified fields directly from the index
 		/// </summary>
@@ -147,14 +140,8 @@
                 theWaitForNonStaleResultsAsOfNow = theWaitForNonStaleResultsAsOfNow,
 				sortByHints = sortByHints,
 				orderByFields = orderByFields,
-<<<<<<< HEAD
 				isDistinct = isDistinct,
                 allowMultipleIndexEntriesForSameDocumentToResultTransformer = allowMultipleIndexEntriesForSameDocumentToResultTransformer,
-=======
-                allowMultipleIndexEntriesForSameDocumentToResultTransformer = allowMultipleIndexEntriesForSameDocumentToResultTransformer,
-				groupByFields = groupByFields,
-				aggregationOp = aggregationOp,
->>>>>>> 2dd178ad
 				negate = negate,
 				transformResultsFunc = transformResultsFunc,
 				includes = new HashSet<string>(includes),
@@ -896,7 +883,7 @@
 			this.SetHighlighterTags(preTags, postTags);
 			return this;
 		}
-        
+
 		/// <summary>
 		/// Instructs the query to wait for non stale results as of now.
 		/// </summary>
