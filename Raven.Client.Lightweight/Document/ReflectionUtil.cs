//-----------------------------------------------------------------------
// <copyright file="ReflectionUtil.cs" company="Hibernating Rhinos LTD">
//     Copyright (c) Hibernating Rhinos LTD. All rights reserved.
// </copyright>
//-----------------------------------------------------------------------
using System;
using System.Collections.Generic;
using System.Reflection;
using System.Runtime.CompilerServices;
using System.Text;
using System.Linq;
using Raven.Imports.Newtonsoft.Json.Utilities;

namespace Raven.Client.Document
{
    /// <summary>
    /// Helper class for reflection operations
    /// </summary>
    public static class ReflectionUtil
    {
        private static Dictionary<Type, string> fullnameCache = new Dictionary<Type, string>();

        /// <summary>
        /// Gets the full name without version information.
        /// </summary>
        /// <param name="entityType">Type of the entity.</param>
        /// <returns></returns>
        public static string GetFullNameWithoutVersionInformation(Type entityType)
        {
            string result;
            var localFullName = fullnameCache;
            if (localFullName.TryGetValue(entityType, out result))
                return result;

<<<<<<< HEAD
			var asmName = new AssemblyName(entityType.Assembly.FullName).Name;
			if (entityType.IsGenericType)
			{
				var genericTypeDefinition = entityType.GetGenericTypeDefinition();
				var sb = new StringBuilder(genericTypeDefinition.FullName);
				sb.Append("[");
				bool first = true;
				foreach (var genericArgument in entityType.GetGenericArguments())
				{
					if (first == false)
					{
						sb.Append(", ");
					}
					first = false;
					sb.Append("[")
						.Append(GetFullNameWithoutVersionInformation(genericArgument))
						.Append("]");
				}
				sb.Append("], ")
					.Append(asmName);
				result = sb.ToString();
			}
			else
			{
				result = entityType.FullName + ", " + asmName;
			}
=======
            var asmName = new AssemblyName(entityType.Assembly().FullName).Name;
            if (entityType.IsGenericType)
            {
                var genericTypeDefinition = entityType.GetGenericTypeDefinition();
                var sb = new StringBuilder(genericTypeDefinition.FullName);
                sb.Append("[");
                bool first = true;
                foreach (var genericArgument in entityType.GetGenericArguments())
                {
                    if (first == false)
                    {
                        sb.Append(", ");
                    }
                    first = false;
                    sb.Append("[")
                        .Append(GetFullNameWithoutVersionInformation(genericArgument))
                        .Append("]");
                }
                sb.Append("], ")
                    .Append(asmName);
                result = sb.ToString();
            }
            else
            {
                result = entityType.FullName + ", " + asmName;
            }
>>>>>>> b19bf61a

            fullnameCache = new Dictionary<Type, string>(localFullName)
            {
                {entityType, result}
            };

            return result;
        }

        public static IEnumerable<MemberInfo> GetPropertiesAndFieldsFor<TType>(BindingFlags bindingFlags = BindingFlags.Default)
        {
            return GetPropertiesAndFieldsFor(typeof(TType), bindingFlags);
        }

        public static IEnumerable<MemberInfo> GetPropertiesAndFieldsFor(Type type, BindingFlags bindingFlags = BindingFlags.Default)
        {
            foreach (var field in type.GetFields(bindingFlags))
            {
                var compilerGeneratedField = field.CustomAttributes.Any(x => x.AttributeType == typeof(CompilerGeneratedAttribute));
                if (compilerGeneratedField)
                    continue;

                yield return field;
            }

            foreach (var property in type.GetProperties(bindingFlags))
            {
                yield return property;
            }
        }
    }
}<|MERGE_RESOLUTION|>--- conflicted
+++ resolved
@@ -32,7 +32,6 @@
             if (localFullName.TryGetValue(entityType, out result))
                 return result;
 
-<<<<<<< HEAD
 			var asmName = new AssemblyName(entityType.Assembly.FullName).Name;
 			if (entityType.IsGenericType)
 			{
@@ -59,34 +58,6 @@
 			{
 				result = entityType.FullName + ", " + asmName;
 			}
-=======
-            var asmName = new AssemblyName(entityType.Assembly().FullName).Name;
-            if (entityType.IsGenericType)
-            {
-                var genericTypeDefinition = entityType.GetGenericTypeDefinition();
-                var sb = new StringBuilder(genericTypeDefinition.FullName);
-                sb.Append("[");
-                bool first = true;
-                foreach (var genericArgument in entityType.GetGenericArguments())
-                {
-                    if (first == false)
-                    {
-                        sb.Append(", ");
-                    }
-                    first = false;
-                    sb.Append("[")
-                        .Append(GetFullNameWithoutVersionInformation(genericArgument))
-                        .Append("]");
-                }
-                sb.Append("], ")
-                    .Append(asmName);
-                result = sb.ToString();
-            }
-            else
-            {
-                result = entityType.FullName + ", " + asmName;
-            }
->>>>>>> b19bf61a
 
             fullnameCache = new Dictionary<Type, string>(localFullName)
             {
