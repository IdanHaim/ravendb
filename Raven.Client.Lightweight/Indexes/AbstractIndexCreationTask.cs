//-----------------------------------------------------------------------
// <copyright file="AbstractIndexCreationTask.cs" company="Hibernating Rhinos LTD">
//     Copyright (c) Hibernating Rhinos LTD. All rights reserved.
// </copyright>
//-----------------------------------------------------------------------

using Raven.Abstractions.Data;
using Raven.Abstractions.Indexing;
using Raven.Abstractions.Util;
using Raven.Client.Connection;
using Raven.Client.Connection.Async;
using Raven.Client.Document;
using Raven.Json.Linq;

using System;
using System.Collections;
using System.Collections.Generic;
using System.Linq;
using System.Linq.Expressions;
using System.Threading;
using System.Threading.Tasks;

namespace Raven.Client.Indexes
{
    /// <summary>
    /// Base class for creating indexes
    /// </summary>
    /// <remarks>
    /// The naming convention is that underscores in the inherited class names are replaced by slashed
    /// For example: Posts_ByName will be saved to Posts/ByName
    /// </remarks>
#if !MONO
    [System.ComponentModel.Composition.InheritedExport]
#endif
    public abstract class AbstractIndexCreationTask : AbstractCommonApiForIndexesAndTransformers
    {
        /// <summary>
        /// Creates the index definition.
        /// </summary>
        public abstract IndexDefinition CreateIndexDefinition();

        protected internal virtual IEnumerable<object> ApplyReduceFunctionIfExists(IndexQuery indexQuery, IEnumerable<object> enumerable)
        {
            return enumerable.Take(indexQuery.PageSize);
        }

        /// <summary>
        /// Gets a value indicating whether this instance is map reduce index definition
        /// </summary>
        /// <value>
        /// 	<c>true</c> if this instance is map reduce; otherwise, <c>false</c>.
        /// </value>
        public virtual bool IsMapReduce { get { return false; } }

        /// <summary>
        /// Generates index name from type name replacing all _ with /
        /// <para>e.g.</para>
        /// <para>if our type is <code>'Orders_Totals'</code> then index name would be <code>'Orders/Totals'</code></para>
        /// </summary>
        public virtual string IndexName { get { return GetType().Name.Replace("_", "/"); } }

        /// <summary>
        /// Gets or sets the conventions that should be used when index definition is created.
        /// </summary>
        public DocumentConvention Conventions { get; set; }

		/// <summary>
		///  index can have a priority that controls how much power of the indexing process it is allowed to consume. index priority can be forced by the user.
		///  There are four available values that you can set: Normal, Idle, Disabled, Abandoned
		/// <para>Default value: null means that the priority of the index is Normal.</para>
		/// </summary>
		public IndexingPriority? Priority { get; set; }


        /// <summary>
        /// Provide a way to dynamically index values with runtime known values
        /// </summary>
        protected object CreateField(string name, object value, bool stored, bool analyzed)
        {
            throw new NotSupportedException("This can only be run on the server side");
        }

        /// <summary>
        /// Provide a way to dynamically index values with runtime known values
        /// </summary>
        protected object CreateField(string name, object value)
        {
            throw new NotSupportedException("This can only be run on the server side");
        }

        /// <summary>
        /// Generates a spatial field in the index, generating a Point from the provided lat/lng coordinates
        /// </summary>
        /// <param name="lat">Latitude</param>
        /// <param name="lng">Longitude</param>
        /// <returns></returns>
        public static object SpatialGenerate(double? lat, double? lng)
        {
            throw new NotSupportedException("This method is provided solely to allow query translation on the server");
        }

        /// <summary>
        /// Generate field with values that can be used for spatial clustering on the lat/lng coordinates
        /// </summary>
        public object SpatialClustering(string fieldName, double? lat, double? lng)
        {
            throw new NotSupportedException("This method is provided solely to allow query translation on the server");
        }

        /// <summary>
        /// Generate field with values that can be used for spatial clustering on the lat/lng coordinates
        /// </summary>
        public object SpatialClustering(string fieldName, double? lat, double? lng,
                                                         int minPrecision,
                                                         int maxPrecision)
        {
            throw new NotSupportedException("This method is provided solely to allow query translation on the server");
        }

        /// <summary>
        /// Generates a spatial field in the index, generating a Point from the provided lat/lng coordinates
        /// </summary>
        /// <param name="fieldName">The field name, will be used for querying</param>
        /// <param name="lat">Latitude</param>
        /// <param name="lng">Longitude</param>
        /// <returns></returns>
        public static object SpatialGenerate(string fieldName, double? lat, double? lng)
        {
            throw new NotSupportedException("This method is provided solely to allow query translation on the server");
        }

        [Obsolete]
        protected class SpatialIndex
        {
            /// <summary>
            /// Generates a spatial field in the index, generating a Point from the provided lat/lng coordinates
            /// </summary>
            /// <param name="fieldName">The field name, will be used for querying</param>
            /// <param name="lat">Latitude</param>
            /// <param name="lng">Longitude</param>
            [Obsolete("Use SpatialGenerate instead.")]
            public static object Generate(string fieldName, double? lat, double? lng)
            {
                throw new NotSupportedException("This method is provided solely to allow query translation on the server");
            }

            /// <summary>
            /// Generates a spatial field in the index, generating a Point from the provided lat/lng coordinates
            /// </summary>
            /// <param name="lat">Latitude</param>
            /// <param name="lng">Longitude</param>
            [Obsolete("Use SpatialGenerate instead.")]
            public static object Generate(double? lat, double? lng)
            {
                throw new NotSupportedException("This method is provided solely to allow query translation on the server");
            }
        }

        /// <summary>
        /// Generates a spatial field in the index, generating a Point from the provided lat/lng coordinates
        /// </summary>
        /// <param name="fieldName">The field name, will be used for querying</param>
        /// <param name="shapeWKT">The shape representation in the WKT format</param>
        /// <returns></returns>
        public static object SpatialGenerate(string fieldName, string shapeWKT)
        {
            throw new NotSupportedException("This method is provided solely to allow query translation on the server");
        }

        /// <summary>
        /// Generates a spatial field in the index, generating a Point from the provided lat/lng coordinates
        /// </summary>
        /// <param name="fieldName">The field name, will be used for querying</param>
        /// <param name="shapeWKT">The shape representation in the WKT format</param>
        /// <param name="strategy">The spatial strategy to use</param>
        /// <returns></returns>
        public static object SpatialGenerate(string fieldName, string shapeWKT, SpatialSearchStrategy strategy)
        {
            throw new NotSupportedException("This method is provided solely to allow query translation on the server");
        }

        /// <summary>
        /// Generates a spatial field in the index, generating a Point from the provided lat/lng coordinates
        /// </summary>
        /// <param name="fieldName">The field name, will be used for querying</param>
        /// <param name="shapeWKT">The shape representation in the WKT format</param>
        /// <param name="strategy">The spatial strategy to use</param>
        /// <param name="maxTreeLevel">Maximum number of levels to be used in the PrefixTree, controls the precision of shape representation.</param>
        /// <returns></returns>
        public static object SpatialGenerate(string fieldName, string shapeWKT, SpatialSearchStrategy strategy, int maxTreeLevel)
        {
            throw new NotSupportedException("This method is provided solely to allow query translation on the server");
        }

        /// <summary>
        /// Loads the specifed attachment content during the indexing process
        /// </summary>
        [Obsolete("Use RavenFS instead.")]
        public object LoadAttachmentForIndexing(string key)
        {
            throw new NotSupportedException("This can only be run on the server side");
        }

        /// <summary>
        /// Executes the index creation against the specified document store in side-by-side mode.
        /// </summary>
        /// <param name="store"></param>
        public void SideBySideExecute(IDocumentStore store, Etag minimumEtagBeforeReplace = null, DateTime? replaceTimeUtc = null)
        {
            store.SideBySideExecuteIndex(this, minimumEtagBeforeReplace, replaceTimeUtc);
        }

        /// <summary>
        /// Executes the index creation against the specified document store.
        /// </summary>
        public void Execute(IDocumentStore store)
        {
            store.ExecuteIndex(this);
        }

        /// <summary>
        /// Executes the index creation using in side-by-side mode.
        /// </summary>
        /// <param name="databaseCommands"></param>
        /// <param name="documentConvention"></param>
        public virtual void SideBySideExecute(IDatabaseCommands databaseCommands, DocumentConvention documentConvention, Etag minimumEtagBeforeReplace = null, DateTime? replaceTimeUtc = null)
        {
            Conventions = documentConvention;
            var indexDefinition = CreateIndexDefinition();

			var replaceIndexName = Constants.SideBySideIndexNamePrefix + IndexName;
			//check if side by side index exists
	        var sideBySideDef = databaseCommands.GetIndex(replaceIndexName);
	        if (sideBySideDef != null)
	        {
				if (CurrentOrLegacyIndexDefinitionEquals(documentConvention, sideBySideDef, indexDefinition))
					return;

				UpdateSideBySideIndex(databaseCommands, minimumEtagBeforeReplace, replaceTimeUtc, replaceIndexName, indexDefinition, documentConvention);
		        return;
	        }

			//check if "regular" index exists
            var serverDef = databaseCommands.GetIndex(IndexName);
            if (serverDef != null)
            {
	            if (CurrentOrLegacyIndexDefinitionEquals(documentConvention, serverDef, indexDefinition))
					return;

				UpdateSideBySideIndex(databaseCommands, minimumEtagBeforeReplace, replaceTimeUtc, replaceIndexName, indexDefinition, documentConvention);
            }
            else
            {
                // since index doesn't exist yet - create it in normal mode
                databaseCommands.PutIndex(IndexName, indexDefinition);
				AfterExecute(databaseCommands, documentConvention);
            }
        }

		private void UpdateSideBySideIndex(IDatabaseCommands databaseCommands, Etag minimumEtagBeforeReplace, DateTime? replaceTimeUtc, string replaceIndexName, IndexDefinition indexDefinition, DocumentConvention documentConvention)
	    {
		    databaseCommands.PutIndex(replaceIndexName, indexDefinition, true);

		    databaseCommands
			    .Put(Constants.IndexReplacePrefix + replaceIndexName,
				    null,
					RavenJObject.FromObject(new IndexReplaceDocument { IndexToReplace = IndexName, MinimumEtagBeforeReplace = minimumEtagBeforeReplace, ReplaceTimeUtc = replaceTimeUtc }),
				    new RavenJObject());

			AfterExecute(databaseCommands, documentConvention);
	    }

	    /// <summary>
        /// Executes the index creation against the specified document database using the specified conventions
        /// </summary>
        public virtual void Execute(IDatabaseCommands databaseCommands, DocumentConvention documentConvention)
        {
            Conventions = documentConvention;
            var indexDefinition = CreateIndexDefinition();

            if (documentConvention.PrettifyGeneratedLinqExpressions)
            {
                var serverDef = databaseCommands.GetIndex(IndexName);
	            if (serverDef != null && CurrentOrLegacyIndexDefinitionEquals(documentConvention, serverDef, indexDefinition))
	            {
		            AfterExecute(databaseCommands, documentConvention);
					return;
            }
            }

            // This code take advantage on the fact that RavenDB will turn an index PUT
            // to a noop of the index already exists and the stored definition matches
            // the new definition.
            databaseCommands.PutIndex(IndexName, indexDefinition, true);

			if (Priority != null)
				databaseCommands.SetIndexPriority(IndexName, Priority.Value);

			AfterExecute(databaseCommands, documentConvention);
        }

		public virtual void AfterExecute(IDatabaseCommands databaseCommands, DocumentConvention documentConvention)
	    {
<<<<<<< HEAD
            if (Conventions.IndexAndTransformerReplicationMode.HasFlag(IndexAndTransformerReplicationMode.Indexes))
                ReplicateIndexesIfNeeded(databaseCommands);
        }
=======
			if (documentConvention.IndexAndTransformerReplicationMode.HasFlag(IndexAndTransformerReplicationMode.Indexes))
				ReplicateIndexesIfNeeded(databaseCommands);
	    }
>>>>>>> 799bb2f8

		public virtual async Task AfterExecuteAsync(IAsyncDatabaseCommands asyncDatabaseCommands, DocumentConvention documentConvention, CancellationToken token = default(CancellationToken))
		{
			if (documentConvention.IndexAndTransformerReplicationMode.HasFlag(IndexAndTransformerReplicationMode.Indexes))
				await ReplicateIndexesIfNeededAsync(asyncDatabaseCommands).ConfigureAwait(false);
		}

        private bool CurrentOrLegacyIndexDefinitionEquals(DocumentConvention documentConvention, IndexDefinition serverDef, IndexDefinition indexDefinition)
        {
           
			var oldIndexId = serverDef.IndexId;

			try
			{
				serverDef.IndexId = indexDefinition.IndexId;

				if (serverDef.Equals(indexDefinition, false))
					return true;

				// now we need to check if this is a legacy index...
				var legacyIndexDefinition = GetLegacyIndexDefinition(documentConvention);
        
			    return serverDef.Equals(legacyIndexDefinition, compareIndexIds: false, ignoreFormatting: true, ignoreMaxIndexOutput: true);
			}
			finally
			{
				serverDef.IndexId = oldIndexId;
			}
        }

        private void ReplicateIndexesIfNeeded(IDatabaseCommands databaseCommands)
        {
            var serverClient = databaseCommands as ServerClient;
            if (serverClient == null)
                return;

	        try
	        {
		        serverClient.ReplicateIndex(IndexName);
	        }
	        catch 
	        {
	        }
        }

        private async Task ReplicateIndexesIfNeededAsync(IAsyncDatabaseCommands databaseCommands)
        {
            var serverClient = databaseCommands as AsyncServerClient;
            if (serverClient == null)
                return;
			try
			{
				await serverClient.ReplicateIndexAsync(IndexName);
			}
			catch
			{
			}

        }


        public IndexDefinition GetLegacyIndexDefinition(DocumentConvention documentConvention)
        {
            IndexDefinition legacyIndexDefinition;
			var oldPrettifyGeneratedLinqExpressions = documentConvention.PrettifyGeneratedLinqExpressions;
			documentConvention.PrettifyGeneratedLinqExpressions = false;
            try
            {
                legacyIndexDefinition = CreateIndexDefinition();
            }
            finally
            {
				documentConvention.PrettifyGeneratedLinqExpressions = oldPrettifyGeneratedLinqExpressions;
            }
            return legacyIndexDefinition;
        }

        /// <summary>
        /// Executes the index creation against the specified document store in side-by-side mode.
        /// </summary>
        public Task SideBySideExecuteAsync(IDocumentStore store, Etag minimumEtagBeforeReplace = null, DateTime? replaceTimeUtc = null)
        {
            return store.SideBySideExecuteIndexAsync(this, minimumEtagBeforeReplace, replaceTimeUtc);
        }

        /// <summary>
        /// Executes the index creation against the specified document store.
        /// </summary>
        public Task ExecuteAsync(IDocumentStore store)
        {
            return store.ExecuteIndexAsync(this);
        }

        public virtual async Task SideBySideExecuteAsync(IAsyncDatabaseCommands asyncDatabaseCommands, DocumentConvention documentConvention, Etag minimumEtagBeforeReplace = null, DateTime? replaceTimeUtc = null, CancellationToken token = default (CancellationToken))
        {
            Conventions = documentConvention;
            var indexDefinition = CreateIndexDefinition();

			var replaceIndexName = Constants.SideBySideIndexNamePrefix + IndexName;
			//check if side by side index exists
			var sideBySideDef = await asyncDatabaseCommands.GetIndexAsync(replaceIndexName, token).ConfigureAwait(false);
			if (sideBySideDef != null)
			{
				if (CurrentOrLegacyIndexDefinitionEquals(documentConvention, sideBySideDef, indexDefinition))
					return;

				await UpdateSideBySideIndexAsync(asyncDatabaseCommands, minimumEtagBeforeReplace, replaceTimeUtc, token, replaceIndexName, indexDefinition, documentConvention);
				return;
			}

            var serverDef = await asyncDatabaseCommands.GetIndexAsync(IndexName, token).ConfigureAwait(false);
            if (serverDef != null)
            {
	            if (CurrentOrLegacyIndexDefinitionEquals(documentConvention, serverDef, indexDefinition))
					return;

				await UpdateSideBySideIndexAsync(asyncDatabaseCommands, minimumEtagBeforeReplace, replaceTimeUtc, token, replaceIndexName, indexDefinition, documentConvention);
            }
            else
            {
                // since index doesn't exist yet - create it in normal mode
                await asyncDatabaseCommands.PutIndexAsync(IndexName, indexDefinition, token).ConfigureAwait(false);
				await AfterExecuteAsync(asyncDatabaseCommands, documentConvention, token);
            }
        }

	    private async Task UpdateSideBySideIndexAsync(IAsyncDatabaseCommands asyncDatabaseCommands, Etag minimumEtagBeforeReplace, DateTime? replaceTimeUtc, CancellationToken token, string replaceIndexName, IndexDefinition indexDefinition, DocumentConvention documentConvention)
	    {
		    await asyncDatabaseCommands.PutIndexAsync(replaceIndexName, indexDefinition, true, token).ConfigureAwait(false);

		    await asyncDatabaseCommands
			    .PutAsync(Constants.IndexReplacePrefix + replaceIndexName,
				    null,
				    RavenJObject.FromObject(new IndexReplaceDocument {IndexToReplace = IndexName, MinimumEtagBeforeReplace = minimumEtagBeforeReplace, ReplaceTimeUtc = replaceTimeUtc}),
				    new RavenJObject(),
				    token).ConfigureAwait(false);

		    await AfterExecuteAsync(asyncDatabaseCommands, documentConvention, token);
	    }

	    /// <summary>
        /// Executes the index creation against the specified document store.
        /// </summary>
        public virtual async Task ExecuteAsync(IAsyncDatabaseCommands asyncDatabaseCommands, DocumentConvention documentConvention, CancellationToken token = default (CancellationToken))
        {
            Conventions = documentConvention;
            var indexDefinition = CreateIndexDefinition();
            if (documentConvention.PrettifyGeneratedLinqExpressions)
            {
                var serverDef = await asyncDatabaseCommands.GetIndexAsync(IndexName, token).ConfigureAwait(false);
	            if (serverDef != null && CurrentOrLegacyIndexDefinitionEquals(documentConvention, serverDef, indexDefinition))
	            {
		            await AfterExecuteAsync(asyncDatabaseCommands, documentConvention, token).ConfigureAwait(false);
		            return;
            }
            }

            // This code take advantage on the fact that RavenDB will turn an index PUT
            // to a noop of the index already exists and the stored definition matches
            // the new definition.
            await asyncDatabaseCommands.PutIndexAsync(IndexName, indexDefinition, true, token).ConfigureAwait(false);
	        if (Priority != null)
		        await asyncDatabaseCommands.SetIndexPriorityAsync(IndexName, Priority.Value, token).ConfigureAwait(false);

			await AfterExecuteAsync(asyncDatabaseCommands, documentConvention, token).ConfigureAwait(false);
        }
    }

    /// <summary>
    /// Base class for creating indexes
    /// </summary>
    public class AbstractIndexCreationTask<TDocument> :
        AbstractIndexCreationTask<TDocument, TDocument>
    {
    }

    /// <summary>
    /// Base class for creating indexes
    /// </summary>
    public class AbstractIndexCreationTask<TDocument, TReduceResult> : AbstractGenericIndexCreationTask<TReduceResult>
    {
        protected internal override IEnumerable<object> ApplyReduceFunctionIfExists(IndexQuery indexQuery, IEnumerable<object> enumerable)
        {
            if (Reduce == null)
                return enumerable.Take(indexQuery.PageSize);

            return Conventions.ApplyReduceFunction(GetType(), typeof(TReduceResult), enumerable, () =>
            {
                var compile = Reduce.Compile();
                return (objects => compile(objects.Cast<TReduceResult>()));
            }).Take(indexQuery.PageSize);
        }

        /// <summary>
        /// Creates the index definition.
        /// </summary>
        /// <returns></returns>
        public override IndexDefinition CreateIndexDefinition()
        {
            if (Conventions == null)
                Conventions = new DocumentConvention();

            var indexDefinition = new IndexDefinitionBuilder<TDocument, TReduceResult>(IndexName)
            {
                Indexes = Indexes,
                IndexesStrings = IndexesStrings,
                SortOptionsStrings = IndexSortOptionsStrings,
                SortOptions = IndexSortOptions,
                Analyzers = Analyzers,
                AnalyzersStrings = AnalyzersStrings,
                Map = Map,
                Reduce = Reduce,
                Stores = Stores,
                StoresStrings = StoresStrings,
                SuggestionsOptions = IndexSuggestions,
                TermVectors = TermVectors,
                TermVectorsStrings = TermVectorsStrings,
                SpatialIndexes = SpatialIndexes,
                SpatialIndexesStrings = SpatialIndexesStrings,
                DisableInMemoryIndexing = DisableInMemoryIndexing,
                MaxIndexOutputsPerDocument = MaxIndexOutputsPerDocument,
            }.ToIndexDefinition(Conventions);

            var fields = Map.Body.Type.GenericTypeArguments.First().GetProperties();
            foreach (var field in fields)
            {
                if (indexDefinition.SortOptions.ContainsKey(field.Name))
                    continue;
                var fieldType = field.PropertyType;
                if (fieldType == typeof(int))
                {
                    indexDefinition.SortOptions.Add(field.Name, SortOptions.Int);
                }
                else if (fieldType == typeof(long))
                {
                    indexDefinition.SortOptions.Add(field.Name, SortOptions.Long);
                }
                else if (fieldType == typeof(short))
                {
                    indexDefinition.SortOptions.Add(field.Name, SortOptions.Short);
                }
                else if (fieldType == typeof(decimal))
                {
                    indexDefinition.SortOptions.Add(field.Name, SortOptions.Double);
                }
                else if (fieldType == typeof(double))
                {
                    indexDefinition.SortOptions.Add(field.Name, SortOptions.Double);
                }
                else if (fieldType == typeof(float))
                {
                    indexDefinition.SortOptions.Add(field.Name, SortOptions.Float);
                }
            }

            return indexDefinition;
        }

        /// <summary>
        /// Index specific setting that limits the number of map outputs that an index is allowed to create for a one source document. If a map operation applied to
        /// the one document produces more outputs than this number then an index definition will be considered as a suspicious, the indexing of this document 
        /// will be skipped and the appropriate error message will be added to the indexing errors.
        /// <para>Default value: null means that the global value from Raven configuration will be taken to detect if number of outputs was exceeded.</para>
        /// </summary>
        public int? MaxIndexOutputsPerDocument { get; set; }

        /// <summary>
        /// Gets a value indicating whether this instance is map reduce index definition
        /// </summary>
        /// <value>
        /// 	<c>true</c> if this instance is map reduce; otherwise, <c>false</c>.
        /// </value>
        public override bool IsMapReduce
        {
            get { return Reduce != null; }
        }

        /// <summary>
        /// The map definition
        /// </summary>
        protected Expression<Func<IEnumerable<TDocument>, IEnumerable>> Map { get; set; }
    }

    public abstract class AbstractCommonApiForIndexesAndTransformers
    {
        /// <summary>
        /// Allows to use lambdas recursively
        /// </summary>
        protected IEnumerable<TResult> Recurse<TSource, TResult>(TSource source, Func<TSource, TResult> func)
        {
            throw new NotSupportedException("This can only be run on the server side");
        }

        /// <summary>
        /// Allows to use lambdas recursively
        /// </summary>
        protected IEnumerable<TResult> Recurse<TSource, TResult>(TSource source, Func<TSource, IEnumerable<TResult>> func)
        {
            throw new NotSupportedException("This can only be run on the server side");
        }

        /// <summary>
        /// Allows to use lambdas recursively
        /// </summary>
        protected IEnumerable<TResult> Recurse<TSource, TResult>(TSource source, Func<TSource, ICollection<TResult>> func)
        {
            throw new NotSupportedException("This can only be run on the server side");
        }

        /// <summary>
        /// Allows to use lambdas recursively
        /// </summary>
        protected IEnumerable<TResult> Recurse<TSource, TResult>(TSource source, Func<TSource, ISet<TResult>> func)
        {
            throw new NotSupportedException("This can only be run on the server side");
        }

        /// <summary>
        /// Allows to use lambdas recursively
        /// </summary>
        protected IEnumerable<TResult> Recurse<TSource, TResult>(TSource source, Func<TSource, HashSet<TResult>> func)
        {
            throw new NotSupportedException("This can only be run on the server side");
        }

        /// <summary>
        /// Allows to use lambdas recursively
        /// </summary>
        protected IEnumerable<TResult> Recurse<TSource, TResult>(TSource source, Func<TSource, SortedSet<TResult>> func)
        {
            throw new NotSupportedException("This can only be run on the server side");
        }

        /// <summary>
        /// Loads the specifed document during the indexing process
        /// </summary>
        public T LoadDocument<T>(string key)
        {
            throw new NotSupportedException("This can only be run on the server side");
        }

        /// <summary>
        /// Loads the specifed document during the indexing process
        /// </summary>
        public T[] LoadDocument<T>(IEnumerable<string> keys)
        {
            throw new NotSupportedException("This can only be run on the server side");
        }

        /// <summary>
        /// Allows to use lambdas recursively
        /// </summary>
        protected IEnumerable<TResult> Recurse<TSource, TResult>(TSource source, Func<TSource, IList<TResult>> func)
        {
            throw new NotSupportedException("This can only be run on the server side");
        }

        /// <summary>
        /// Allows to use lambdas recursively
        /// </summary>
        protected IEnumerable<TResult> Recurse<TSource, TResult>(TSource source, Func<TSource, TResult[]> func)
        {
            throw new NotSupportedException("This can only be run on the server side");
        }

        /// <summary>
        /// Allows to use lambdas recursively
        /// </summary>
        protected IEnumerable<TResult> Recurse<TSource, TResult>(TSource source, Func<TSource, List<TResult>> func)
        {
            throw new NotSupportedException("This can only be run on the server side");
        }

        /// <summary>
        /// Allow to get to the metadata of the document
        /// </summary>
        protected RavenJObject MetadataFor(object doc)
        {
            throw new NotSupportedException("This is here as a marker only");
        }

        /// <summary>
        /// Allow to access an entity as a document
        /// </summary>
        protected RavenJObject AsDocument(object doc)
        {
            throw new NotSupportedException("This is here as a marker only");
        }
    }
}<|MERGE_RESOLUTION|>--- conflicted
+++ resolved
@@ -270,7 +270,7 @@
 			AfterExecute(databaseCommands, documentConvention);
 	    }
 
-	    /// <summary>
+        /// <summary>
         /// Executes the index creation against the specified document database using the specified conventions
         /// </summary>
         public virtual void Execute(IDatabaseCommands databaseCommands, DocumentConvention documentConvention)
@@ -285,7 +285,7 @@
 	            {
 		            AfterExecute(databaseCommands, documentConvention);
 					return;
-            }
+	            }
             }
 
             // This code take advantage on the fact that RavenDB will turn an index PUT
@@ -301,15 +301,9 @@
 
 		public virtual void AfterExecute(IDatabaseCommands databaseCommands, DocumentConvention documentConvention)
 	    {
-<<<<<<< HEAD
-            if (Conventions.IndexAndTransformerReplicationMode.HasFlag(IndexAndTransformerReplicationMode.Indexes))
-                ReplicateIndexesIfNeeded(databaseCommands);
-        }
-=======
 			if (documentConvention.IndexAndTransformerReplicationMode.HasFlag(IndexAndTransformerReplicationMode.Indexes))
 				ReplicateIndexesIfNeeded(databaseCommands);
 	    }
->>>>>>> 799bb2f8
 
 		public virtual async Task AfterExecuteAsync(IAsyncDatabaseCommands asyncDatabaseCommands, DocumentConvention documentConvention, CancellationToken token = default(CancellationToken))
 		{
@@ -317,7 +311,7 @@
 				await ReplicateIndexesIfNeededAsync(asyncDatabaseCommands).ConfigureAwait(false);
 		}
 
-        private bool CurrentOrLegacyIndexDefinitionEquals(DocumentConvention documentConvention, IndexDefinition serverDef, IndexDefinition indexDefinition)
+	    private bool CurrentOrLegacyIndexDefinitionEquals(DocumentConvention documentConvention, IndexDefinition serverDef, IndexDefinition indexDefinition)
         {
            
 			var oldIndexId = serverDef.IndexId;
@@ -331,7 +325,7 @@
 
 				// now we need to check if this is a legacy index...
 				var legacyIndexDefinition = GetLegacyIndexDefinition(documentConvention);
-        
+
 			    return serverDef.Equals(legacyIndexDefinition, compareIndexIds: false, ignoreFormatting: true, ignoreMaxIndexOutput: true);
 			}
 			finally
@@ -346,27 +340,27 @@
             if (serverClient == null)
                 return;
 
-	        try
-	        {
+                try
+                {
 		        serverClient.ReplicateIndex(IndexName);
-	        }
+                }
 	        catch 
-	        {
-	        }
-        }
+                {
+                }
+            }
 
         private async Task ReplicateIndexesIfNeededAsync(IAsyncDatabaseCommands databaseCommands)
         {
             var serverClient = databaseCommands as AsyncServerClient;
             if (serverClient == null)
                 return;
-			try
-			{
+                try
+                {
 				await serverClient.ReplicateIndexAsync(IndexName);
-			}
+                }
 			catch
-			{
-			}
+                {
+                }
 
         }
 
@@ -450,7 +444,7 @@
 		    await AfterExecuteAsync(asyncDatabaseCommands, documentConvention, token);
 	    }
 
-	    /// <summary>
+        /// <summary>
         /// Executes the index creation against the specified document store.
         /// </summary>
         public virtual async Task ExecuteAsync(IAsyncDatabaseCommands asyncDatabaseCommands, DocumentConvention documentConvention, CancellationToken token = default (CancellationToken))
@@ -464,7 +458,7 @@
 	            {
 		            await AfterExecuteAsync(asyncDatabaseCommands, documentConvention, token).ConfigureAwait(false);
 		            return;
-            }
+	            }
             }
 
             // This code take advantage on the fact that RavenDB will turn an index PUT
