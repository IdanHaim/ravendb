using System;
using Raven.Abstractions.Data;

namespace Raven.Client.Changes
{
    public interface IDatabaseChanges : IConnectableChanges<IDatabaseChanges>
	{
		/// <summary>
		/// Subscribe to changes for specified index only.
		/// </summary>
		IObservableWithTask<IndexChangeNotification> ForIndex(string indexName);

		/// <summary>
		/// Subscribe to changes for specified document only.
		/// </summary>
		IObservableWithTask<DocumentChangeNotification> ForDocument(string docId);

		/// <summary>
		/// Subscribe to changes for all documents.
		/// </summary>
		IObservableWithTask<DocumentChangeNotification> ForAllDocuments();

		/// <summary>
		/// Subscribe to changes for all indexes.
		/// </summary>
		IObservableWithTask<IndexChangeNotification> ForAllIndexes();

		/// <summary>
		/// Subscribe to changes for all transformers.
		/// </summary>
	    IObservableWithTask<TransformerChangeNotification> ForAllTransformers();

		/// <summary>
		/// Subscribe to changes for all documents that Id starts with given prefix.
		/// </summary>
        IObservableWithTask<DocumentChangeNotification> ForDocumentsStartingWith(string docIdPrefix);

		/// <summary>
		/// Subscribe to changes for all documents that belong to specified collection (Raven-Entity-Name).
		/// </summary>
		IObservableWithTask<DocumentChangeNotification> ForDocumentsInCollection(string collectionName);

		/// <summary>
		/// Subscribe to changes for all documents that belong to specified collection (Raven-Entity-Name).
		/// </summary>
		IObservableWithTask<DocumentChangeNotification> ForDocumentsInCollection<TEntity>();

		/// <summary>
		/// Subscribe to changes for all documents that belong to specified type (Raven-Clr-Type).
		/// </summary>
		IObservableWithTask<DocumentChangeNotification> ForDocumentsOfType(string typeName);

		/// <summary>
		/// Subscribe to changes for all documents that belong to specified type (Raven-Clr-Type).
		/// </summary>
		IObservableWithTask<DocumentChangeNotification> ForDocumentsOfType(Type type);

		/// <summary>
		/// Subscribe to changes for all documents that belong to specified type (Raven-Clr-Type).
		/// </summary>
		IObservableWithTask<DocumentChangeNotification> ForDocumentsOfType<TEntity>();

		/// <summary>
		/// Subscribe to all replication conflicts.
		/// </summary>
<<<<<<< HEAD
		IObservableWithTask<ReplicationConflictNotification> ForAllReplicationConflicts();

		/// <summary>
=======
        IObservableWithTask<ReplicationConflictNotification> ForAllReplicationConflicts();

        /// <summary>
>>>>>>> 525a732a
		/// Subscribe to all bulk insert operation changes that belong to a operation with given Id.
		/// </summary>
		IObservableWithTask<BulkInsertChangeNotification> ForBulkInsert(Guid? operationId = null);

		/// <summary>
		/// Subscribe to changes for all data subscriptions.
		/// </summary>
		IObservableWithTask<DataSubscriptionChangeNotification> ForAllDataSubscriptions();

		/// <summary>
		/// Subscribe to changes for a specified data subscription.
		/// </summary>
		IObservableWithTask<DataSubscriptionChangeNotification> ForDataSubscription(long id);

	}
}<|MERGE_RESOLUTION|>--- conflicted
+++ resolved
@@ -63,15 +63,9 @@
 		/// <summary>
 		/// Subscribe to all replication conflicts.
 		/// </summary>
-<<<<<<< HEAD
-		IObservableWithTask<ReplicationConflictNotification> ForAllReplicationConflicts();
+                IObservableWithTask<ReplicationConflictNotification> ForAllReplicationConflicts();
 
-		/// <summary>
-=======
-        IObservableWithTask<ReplicationConflictNotification> ForAllReplicationConflicts();
-
-        /// <summary>
->>>>>>> 525a732a
+                /// <summary>
 		/// Subscribe to all bulk insert operation changes that belong to a operation with given Id.
 		/// </summary>
 		IObservableWithTask<BulkInsertChangeNotification> ForBulkInsert(Guid? operationId = null);
