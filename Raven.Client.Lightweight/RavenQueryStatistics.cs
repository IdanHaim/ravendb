//-----------------------------------------------------------------------
// <copyright file="RavenQueryStatistics.cs" company="Hibernating Rhinos LTD">
//     Copyright (c) Hibernating Rhinos LTD. All rights reserved.
// </copyright>
//-----------------------------------------------------------------------
using System;
using System.Collections.Generic;

using Raven.Abstractions.Data;

namespace Raven.Client
{
<<<<<<< HEAD
	/// <summary>
	/// Statistics about a raven query.
	/// Such as how many records match the query
	/// </summary>
	public class RavenQueryStatistics
	{
		public RavenQueryStatistics()
		{
			TimingsInMilliseconds = new Dictionary<string, double>();
		}

		/// <summary>
		/// Whatever the query returned potentially stale results
		/// </summary>
		public bool IsStale { get; set; }

		/// <summary>
		/// The duration of the query _server side_
		/// </summary>
		public long DurationMilliseconds { get; set; }

		/// <summary>
		/// What was the total count of the results that matched the query
		/// </summary>
		public int TotalResults { get; set; }

		/// <summary>
		/// Gets or sets the skipped results
		/// </summary>
		public int SkippedResults { get; set; }

		/// <summary>
		/// The time when the query results were unstale.
		/// </summary>
		public DateTime Timestamp { get; set; }

		/// <summary>
		/// The name of the index queried
		/// </summary>
		public string IndexName { get; set; }

		/// <summary>
		/// The timestamp of the queried index
		/// </summary>
		public DateTime IndexTimestamp { get; set; }

		/// <summary>
		/// The etag of the queried index
		/// </summary>
		public Etag IndexEtag { get; set; }

		/// <summary>
		/// The timestamp of the last time the index was queried
		/// </summary>
		public DateTime LastQueryTime { get; set; }

		/// <summary>
		/// Detailed timings for various parts of a query (Lucene search, loading documents, transforming results)
		/// </summary>
		public Dictionary<string, double> TimingsInMilliseconds { get; set; }
=======
    /// <summary>
    /// Statistics about a raven query.
    /// Such as how many records match the query
    /// </summary>
    public class RavenQueryStatistics
    {
        public RavenQueryStatistics()
        {
            TimingsInMilliseconds = new Dictionary<string, double>();
        }

        /// <summary>
        /// Whatever the query returned potentially stale results
        /// </summary>
        public bool IsStale { get; set; }

        /// <summary>
        /// The duration of the query _server side_
        /// </summary>
        public long DurationMilliseconds { get; set; }

        /// <summary>
        /// What was the total count of the results that matched the query
        /// </summary>
        public int TotalResults { get; set; }

        /// <summary>
        /// Gets or sets the skipped results
        /// </summary>
        public int SkippedResults { get; set; }

        /// <summary>
        /// The time when the query results were unstale.
        /// </summary>
        public DateTime Timestamp { get; set; }

        /// <summary>
        /// The name of the index queried
        /// </summary>
        public string IndexName { get; set; }

        /// <summary>
        /// The timestamp of the queried index
        /// </summary>
        public DateTime IndexTimestamp { get; set; }

        /// <summary>
        /// The etag of the queried index
        /// </summary>
        public Etag IndexEtag { get; set; }

        /// <summary>
        /// Gets or sets a value indicating whether any of the documents returned by this query
        /// are non authoritative (modified by uncommitted transaction).
        /// </summary>
        public bool NonAuthoritativeInformation { get; set; }

        /// <summary>
        /// The timestamp of the last time the index was queried
        /// </summary>
        public DateTime LastQueryTime { get; set; }

        /// <summary>
        /// Detailed timings for various parts of a query (Lucene search, loading documents, transforming results)
        /// </summary>
        public Dictionary<string, double> TimingsInMilliseconds { get; set; }
>>>>>>> 68f1ca50



        public Etag ResultEtag { get; set; }

<<<<<<< HEAD
		/// <summary>
		/// The size of the request which were sent from the server.
		/// This value is the _uncompressed_ size. 
		/// </summary>
		public long ResultSize { get; set; }

		/// <summary>
		/// Update the query stats from the query results
		/// </summary>
		internal void UpdateQueryStats(QueryResult qr)
		{
			IsStale = qr.IsStale;
			DurationMilliseconds = qr.DurationMilliseconds;
			TotalResults = qr.TotalResults;
			SkippedResults = qr.SkippedResults;
			Timestamp = qr.IndexTimestamp;
			IndexName = qr.IndexName;
			IndexTimestamp = qr.IndexTimestamp;
			IndexEtag = qr.IndexEtag;
			TimingsInMilliseconds = qr.TimingsInMilliseconds;
			LastQueryTime = qr.LastQueryTime;
			ResultSize = qr.ResultSize;
		    ResultEtag = qr.ResultEtag;
			ScoreExplanations = qr.ScoreExplanations;
		}

	    /// <summary>
		/// Gets or sets explanations of document scores 
		/// </summary>
		public Dictionary<string, string> ScoreExplanations { get; set; }
	}
=======
        /// <summary>
        /// The size of the request which were sent from the server.
        /// This value is the _uncompressed_ size. 
        /// </summary>
        public long ResultSize { get; set; }

        /// <summary>
        /// Update the query stats from the query results
        /// </summary>
        internal void UpdateQueryStats(QueryResult qr)
        {
            IsStale = qr.IsStale;
            DurationMilliseconds = qr.DurationMilliseconds;
            NonAuthoritativeInformation= qr.NonAuthoritativeInformation;
            TotalResults = qr.TotalResults;
            SkippedResults = qr.SkippedResults;
            Timestamp = qr.IndexTimestamp;
            IndexName = qr.IndexName;
            IndexTimestamp = qr.IndexTimestamp;
            IndexEtag = qr.IndexEtag;
            TimingsInMilliseconds = qr.TimingsInMilliseconds;
            LastQueryTime = qr.LastQueryTime;
            ResultSize = qr.ResultSize;
            ResultEtag = qr.ResultEtag;
            ScoreExplanations = qr.ScoreExplanations;
        }

        /// <summary>
        /// Gets or sets explanations of document scores 
        /// </summary>
        public Dictionary<string, string> ScoreExplanations { get; set; }
    }
>>>>>>> 68f1ca50
}<|MERGE_RESOLUTION|>--- conflicted
+++ resolved
@@ -10,68 +10,6 @@
 
 namespace Raven.Client
 {
-<<<<<<< HEAD
-	/// <summary>
-	/// Statistics about a raven query.
-	/// Such as how many records match the query
-	/// </summary>
-	public class RavenQueryStatistics
-	{
-		public RavenQueryStatistics()
-		{
-			TimingsInMilliseconds = new Dictionary<string, double>();
-		}
-
-		/// <summary>
-		/// Whatever the query returned potentially stale results
-		/// </summary>
-		public bool IsStale { get; set; }
-
-		/// <summary>
-		/// The duration of the query _server side_
-		/// </summary>
-		public long DurationMilliseconds { get; set; }
-
-		/// <summary>
-		/// What was the total count of the results that matched the query
-		/// </summary>
-		public int TotalResults { get; set; }
-
-		/// <summary>
-		/// Gets or sets the skipped results
-		/// </summary>
-		public int SkippedResults { get; set; }
-
-		/// <summary>
-		/// The time when the query results were unstale.
-		/// </summary>
-		public DateTime Timestamp { get; set; }
-
-		/// <summary>
-		/// The name of the index queried
-		/// </summary>
-		public string IndexName { get; set; }
-
-		/// <summary>
-		/// The timestamp of the queried index
-		/// </summary>
-		public DateTime IndexTimestamp { get; set; }
-
-		/// <summary>
-		/// The etag of the queried index
-		/// </summary>
-		public Etag IndexEtag { get; set; }
-
-		/// <summary>
-		/// The timestamp of the last time the index was queried
-		/// </summary>
-		public DateTime LastQueryTime { get; set; }
-
-		/// <summary>
-		/// Detailed timings for various parts of a query (Lucene search, loading documents, transforming results)
-		/// </summary>
-		public Dictionary<string, double> TimingsInMilliseconds { get; set; }
-=======
     /// <summary>
     /// Statistics about a raven query.
     /// Such as how many records match the query
@@ -124,12 +62,6 @@
         public Etag IndexEtag { get; set; }
 
         /// <summary>
-        /// Gets or sets a value indicating whether any of the documents returned by this query
-        /// are non authoritative (modified by uncommitted transaction).
-        /// </summary>
-        public bool NonAuthoritativeInformation { get; set; }
-
-        /// <summary>
         /// The timestamp of the last time the index was queried
         /// </summary>
         public DateTime LastQueryTime { get; set; }
@@ -138,45 +70,11 @@
         /// Detailed timings for various parts of a query (Lucene search, loading documents, transforming results)
         /// </summary>
         public Dictionary<string, double> TimingsInMilliseconds { get; set; }
->>>>>>> 68f1ca50
 
 
 
         public Etag ResultEtag { get; set; }
 
-<<<<<<< HEAD
-		/// <summary>
-		/// The size of the request which were sent from the server.
-		/// This value is the _uncompressed_ size. 
-		/// </summary>
-		public long ResultSize { get; set; }
-
-		/// <summary>
-		/// Update the query stats from the query results
-		/// </summary>
-		internal void UpdateQueryStats(QueryResult qr)
-		{
-			IsStale = qr.IsStale;
-			DurationMilliseconds = qr.DurationMilliseconds;
-			TotalResults = qr.TotalResults;
-			SkippedResults = qr.SkippedResults;
-			Timestamp = qr.IndexTimestamp;
-			IndexName = qr.IndexName;
-			IndexTimestamp = qr.IndexTimestamp;
-			IndexEtag = qr.IndexEtag;
-			TimingsInMilliseconds = qr.TimingsInMilliseconds;
-			LastQueryTime = qr.LastQueryTime;
-			ResultSize = qr.ResultSize;
-		    ResultEtag = qr.ResultEtag;
-			ScoreExplanations = qr.ScoreExplanations;
-		}
-
-	    /// <summary>
-		/// Gets or sets explanations of document scores 
-		/// </summary>
-		public Dictionary<string, string> ScoreExplanations { get; set; }
-	}
-=======
         /// <summary>
         /// The size of the request which were sent from the server.
         /// This value is the _uncompressed_ size. 
@@ -190,7 +88,6 @@
         {
             IsStale = qr.IsStale;
             DurationMilliseconds = qr.DurationMilliseconds;
-            NonAuthoritativeInformation= qr.NonAuthoritativeInformation;
             TotalResults = qr.TotalResults;
             SkippedResults = qr.SkippedResults;
             Timestamp = qr.IndexTimestamp;
@@ -209,5 +106,4 @@
         /// </summary>
         public Dictionary<string, string> ScoreExplanations { get; set; }
     }
->>>>>>> 68f1ca50
 }