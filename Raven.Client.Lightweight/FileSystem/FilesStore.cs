﻿using Raven.Abstractions.Connection;
using Raven.Abstractions.Data;
using Raven.Abstractions.Util;
using Raven.Client.Connection;
using Raven.Client.FileSystem.Changes;
using Raven.Client.FileSystem.Connection;
using Raven.Client.FileSystem.Extensions;
using Raven.Client.Util;
using System;
using System.Collections.Generic;
using System.Collections.Specialized;
using System.Net;
using System.Net.Http;
using System.Threading.Tasks;


namespace Raven.Client.FileSystem
{
    public class FilesStore : IFilesStore
    {
        /// <summary>
        /// The current session id - only used during construction
        /// </summary>
        [ThreadStatic]
        protected static Guid? currentSessionId;

        private HttpJsonRequestFactory jsonRequestFactory;
        private FilesConvention conventions;
        private readonly AtomicDictionary<IFilesChanges> fileSystemChanges = new AtomicDictionary<IFilesChanges>(StringComparer.OrdinalIgnoreCase);
        private readonly AtomicDictionary<IAsyncFilesCommandsImpl> fileSystemCommands = new AtomicDictionary<IAsyncFilesCommandsImpl>(StringComparer.OrdinalIgnoreCase);
        

        private bool initialized;
        private FilesSessionListeners listeners = new FilesSessionListeners();

        private const int DefaultNumberOfCachedRequests = 2048;
        private int maxNumberOfCachedRequests = DefaultNumberOfCachedRequests;

        public FilesStore()
        {
            Credentials = CredentialCache.DefaultNetworkCredentials;

            SharedOperationsHeaders = new NameValueCollection();
            Conventions = new FilesConvention();
        }

        /// <summary>
        /// Gets or sets the credentials.
        /// </summary>
        /// <value>The credentials.</value>
        public ICredentials Credentials 
        {
            get { return this.credentials; }
            set { this.credentials = credentials ?? CredentialCache.DefaultNetworkCredentials; }
        }
        private ICredentials credentials;

        /// <summary>
        /// The API Key to use when authenticating against a RavenDB server that
        /// supports API Key authentication
        /// </summary>
        public string ApiKey { get; set; }

        public IFilesChanges Changes(string filesystem = null)
        {
            AssertInitialized();

            if (string.IsNullOrWhiteSpace(filesystem))
                filesystem = this.DefaultFileSystem;

            return fileSystemChanges.GetOrAdd(filesystem,  x => CreateFileSystemChanges (x) );
        }
        


        protected virtual IFilesChanges CreateFileSystemChanges(string filesystem)
        {
            if (string.IsNullOrEmpty(Url))
                throw new InvalidOperationException("Changes API requires usage of server/client");

            var tenantUrl = Url + "/fs/" + filesystem;

            var commands = fileSystemCommands.GetOrAdd(filesystem, x => (IAsyncFilesCommandsImpl)this.AsyncFilesCommands.ForFileSystem(x));

            using (NoSynchronizationContext.Scope())
            {
                var client = new FilesChangesClient(tenantUrl,
                    ApiKey,
                    Credentials,
                    jsonRequestFactory,
                    Conventions,
                    commands.ReplicationInformer,
                    ((AsyncFilesServerClient) this.AsyncFilesCommands).TryResolveConflictByUsingRegisteredListenersAsync,
                    () =>
                    {
                        fileSystemChanges.Remove(filesystem);
                        fileSystemCommands.Remove(filesystem);
                    });

                return client;
            }
        }

        /// <summary>
        /// Gets the shared operations headers.
        /// </summary>
        /// <value>The shared operations headers.</value>
        public virtual NameValueCollection SharedOperationsHeaders { get; protected set; }

        /// <summary>
        /// Whatever this instance has json request factory available
        /// </summary>
        public virtual bool HasJsonRequestFactory
        {
            get { return true; }
        }

        ///<summary>
        /// Get the <see cref="HttpJsonRequestFactory"/> for the stores
        ///</summary>
        public virtual HttpJsonRequestFactory JsonRequestFactory
        {
            get
            {
                return jsonRequestFactory;
            }
        }

        public string DefaultFileSystem
        {
            get; set;
        }

        /// <summary>
        /// Gets the conventions.
        /// </summary>
        /// <value>The conventions.</value>
        public virtual FilesConvention Conventions
        {
            get { return conventions ?? (conventions = new FilesConvention()); }
            set { conventions = value; }
        }

        /// <summary>
        /// Max number of cached requests (default: 2048)
        /// </summary>
        public int MaxNumberOfCachedRequests
        {
            get { return maxNumberOfCachedRequests; }
            set
            {
                maxNumberOfCachedRequests = value;
                if (jsonRequestFactory != null)
                    jsonRequestFactory.Dispose();
                jsonRequestFactory = new HttpJsonRequestFactory(maxNumberOfCachedRequests, HttpMessageHandler);
            }
        }

        public HttpMessageHandler HttpMessageHandler { get; set; }

        private string url;

        /// <summary>
        /// Gets or sets the URL.
        /// </summary>
        public virtual string Url
        {
            get { return url; }
            set { url = value.TrimEnd('/'); }
        }
        

        /// <summary>
        /// Gets or sets the identifier for this store.
        /// </summary>
        /// <value>The identifier.</value>
        public virtual string Identifier
        {
            get
            {
                if (identifier != null)
                    return identifier;
                if (Url == null)
                    return null;
                return Url;
            }
            set { identifier = value; }
        }
        private string identifier;


        public IFilesStore Initialize()
        {
            return Initialize(false);
        }

        public IFilesStore Initialize(bool ensureFileSystemExists)
        {
            if (initialized)
                return this;

            jsonRequestFactory = new HttpJsonRequestFactory(MaxNumberOfCachedRequests, HttpMessageHandler);

            try
            {
                InitializeInternal();

                initialized = true;

                if (ensureFileSystemExists && string.IsNullOrEmpty(DefaultFileSystem) == false)
                {
                    AsyncFilesCommands.ForFileSystem(DefaultFileSystem)
                                      .EnsureFileSystemExistsAsync()
                                      .Wait();
                }
            }
            catch (Exception)
            {
                Dispose();
                throw;
            }

            return this;
        }

        protected virtual void InitializeInternal()
        {
            AsyncFilesCommandsGenerator = () => 
				new AsyncFilesServerClient(Url, 
					DefaultFileSystem, 
					Conventions, 
					new OperationCredentials(ApiKey, Credentials),
					jsonRequestFactory, 
					currentSessionId, 
					Listeners.ConflictListeners);
        }

        /// <summary>
        /// Generate new instance of files commands
        /// </summary>
        protected Func<IAsyncFilesCommands> AsyncFilesCommandsGenerator;
        
        /// <summary>
        /// Gets the async file system commands.
        /// </summary>
        /// <value>The async file system commands.</value>
        public virtual IAsyncFilesCommands AsyncFilesCommands
        {
            get
            {
                AssertInitialized();
                var commands = AsyncFilesCommandsGenerator();
                foreach (string key in SharedOperationsHeaders)
                {
                    var values = SharedOperationsHeaders.GetValues(key);
                    if (values == null)
                        continue;
                    foreach (var value in values)
                    {
                        commands.OperationsHeaders[key] = value;
                    }
                }
                return commands;
            }
        }

        public virtual IAsyncFilesSession OpenAsyncSession()
        {
            return OpenAsyncSession(
                        new OpenFilesSessionOptions
                        {
                            FileSystem = this.DefaultFileSystem
                        });
        }

        public virtual IAsyncFilesSession OpenAsyncSession(string filesystem)
        {
            if (string.IsNullOrWhiteSpace(filesystem))
                throw new ArgumentException("Filesystem cannot be null, empty or whitespace.", "filesystem");

            return OpenAsyncSession(
                    new OpenFilesSessionOptions
                    {
                        FileSystem = filesystem
                    });
        }

        public IAsyncFilesSession OpenAsyncSession(OpenFilesSessionOptions sessionOptions)
        {
            AssertInitialized();
            EnsureNotClosed();

            if (string.IsNullOrWhiteSpace(sessionOptions.FileSystem))
                throw new ArgumentException("Filesystem cannot be null, empty or whitespace.", "FileSystem");


            var sessionId = Guid.NewGuid();
            currentSessionId = sessionId;
            try
            {
<<<<<<< HEAD
                var session = new AsyncFilesSession(this, this.AsyncFilesCommands, this.Listeners, sessionId);
=======
	            var client = SetupCommandsAsync(this.AsyncFilesCommands, sessionOptions);
                var session = new AsyncFilesSession(this, client, this.Listeners, sessionId);
>>>>>>> 9e4d9ed4
                AfterSessionCreated(session);
                return session;
            }
            finally
            {
                currentSessionId = null;
            }
        }


        private static IAsyncFilesCommands SetupCommandsAsync(IAsyncFilesCommands filesCommands, OpenFilesSessionOptions options)
        {
            if (string.IsNullOrWhiteSpace(options.FileSystem))
                throw new ArgumentException("Filesystem cannot be null, empty or whitespace.", "FileSystem");

            filesCommands = filesCommands.ForFileSystem(options.FileSystem);
	        if (options.ApiKey != null || options.Credentials != null)
		        filesCommands = filesCommands.With(new OperationCredentials(options.ApiKey, options.Credentials));
            
            return filesCommands;
        }



        public FilesSessionListeners Listeners
        {
            get  { return listeners; }
        }
        public void SetListeners(FilesSessionListeners newListeners)
        {
            this.listeners = newListeners;         
        }



        private string _connectionStringName;

        public string ConnectionStringName
        {
            get { return _connectionStringName; }
            set
            {
                _connectionStringName = value;
                HandleConnectionStringOptions();
            }
        }

        private void HandleConnectionStringOptions()
        {
            var parser = ConnectionStringParser<FilesConnectionStringOptions>.FromConnectionStringName(ConnectionStringName);
            parser.Parse();

            var options = parser.ConnectionStringOptions;
            if (options.Credentials != null)
                this.Credentials = options.Credentials;
            if (string.IsNullOrEmpty(options.Url) == false)
                this.Url = options.Url;
            if (string.IsNullOrEmpty(options.DefaultFileSystem) == false)
                this.DefaultFileSystem = options.DefaultFileSystem;
            if (string.IsNullOrEmpty(options.ApiKey) == false)
                this.ApiKey = options.ApiKey;
        }


        protected void EnsureNotClosed()
        {
            if (WasDisposed)
                throw new ObjectDisposedException(GetType().Name, "The files store has already been disposed and cannot be used");
        }

        protected void AssertInitialized()
        {
            if (!initialized)
                throw new InvalidOperationException("You cannot open a session or access the files commands before initializing the files store. Did you forget calling Initialize()?");
        }

        ///<summary>
        /// Internal notification for integration tools, mainly
        ///</summary>
        public event Action<InMemoryFilesSessionOperations> SessionCreatedInternal = x => { };

        protected virtual void AfterSessionCreated(InMemoryFilesSessionOperations session)
        {
            SessionCreatedInternal(session);
        }


        public event EventHandler AfterDispose = (obj, sender) => { };

        public bool WasDisposed
        {
            get;
            private set;
        }

        public void Dispose()
        {
#if DEBUG
            GC.SuppressFinalize(this);
#endif

            var tasks = new List<Task>();
            foreach (var fileSystemChange in fileSystemChanges)
            {
                var remoteFileSystemChanges = fileSystemChange.Value as FilesChangesClient;
                if (remoteFileSystemChanges != null)
                {
                    tasks.Add(remoteFileSystemChanges.DisposeAsync());
                }
                else
                {
                    using (fileSystemChange.Value as IDisposable) { }
                }
            }

            foreach (var fileSystemCommand in fileSystemCommands)
            {
                var remoteFileSystemCommand = fileSystemCommand.Value as IDisposable;
                if (remoteFileSystemCommand != null)
                    remoteFileSystemCommand.Dispose();
            }

            // try to wait until all the async disposables are completed
            Task.WaitAll(tasks.ToArray(), TimeSpan.FromSeconds(5));

            // if this is still going, we continue with disposal, it is for grace only, anyway
            if (jsonRequestFactory != null)
                jsonRequestFactory.Dispose();

            WasDisposed = true;
            AfterDispose(this, EventArgs.Empty);
        }



    }
}<|MERGE_RESOLUTION|>--- conflicted
+++ resolved
@@ -298,12 +298,8 @@
             currentSessionId = sessionId;
             try
             {
-<<<<<<< HEAD
-                var session = new AsyncFilesSession(this, this.AsyncFilesCommands, this.Listeners, sessionId);
-=======
 	            var client = SetupCommandsAsync(this.AsyncFilesCommands, sessionOptions);
                 var session = new AsyncFilesSession(this, client, this.Listeners, sessionId);
->>>>>>> 9e4d9ed4
                 AfterSessionCreated(session);
                 return session;
             }
