//-----------------------------------------------------------------------
// <copyright file="AsyncServerClient.cs" company="Hibernating Rhinos LTD">
//     Copyright (c) Hibernating Rhinos LTD. All rights reserved.
// </copyright>
//-----------------------------------------------------------------------
using System;
using System.Collections.Generic;
using System.Globalization;
using System.IO;
using System.Linq;
using System.Net;
using System.Net.Http;
using System.Text;
using System.Threading;
using System.Threading.Tasks;
using Raven.Client.Indexes;
using Raven.Database.Data;
using Raven.Imports.Newtonsoft.Json.Linq;
#if SILVERLIGHT || NETFX_CORE
using Raven.Abstractions.Replication;
using Raven.Abstractions.Util;
#else
using System.Transactions;
#endif
#if SILVERLIGHT
using Raven.Client.Silverlight.Connection;
#elif NETFX_CORE
using Raven.Client.WinRT.Connection;
#endif
using Raven.Abstractions;
using Raven.Abstractions.Commands;
using Raven.Abstractions.Connection;
using Raven.Abstractions.Data;
using Raven.Abstractions.Exceptions;
using Raven.Abstractions.Extensions;
using Raven.Abstractions.Indexing;
using Raven.Abstractions.Json;
using Raven.Abstractions.Replication;
using Raven.Abstractions.Util;
using Raven.Client.Changes;
using Raven.Client.Connection.Profiling;
using Raven.Client.Document;
using Raven.Client.Exceptions;
using Raven.Client.Extensions;
using Raven.Client.Listeners;
using Raven.Client.Connection;
using Raven.Imports.Newtonsoft.Json;
using Raven.Imports.Newtonsoft.Json.Bson;
using Raven.Json.Linq;
using System.Collections.Specialized;

namespace Raven.Client.Connection.Async
{
	/// <summary>
	/// Access the database commands in async fashion
	/// </summary>
	public class AsyncServerClient : IAsyncDatabaseCommands, IAsyncAdminDatabaseCommands, IAsyncInfoDatabaseCommands,
									 IAsyncGlobalAdminDatabaseCommands
	{
		private readonly ProfilingInformation profilingInformation;
		private readonly IDocumentConflictListener[] conflictListeners;
		private readonly string url;
		private readonly string rootUrl;
		private readonly OperationCredentials credentials;
		internal readonly DocumentConvention convention; 
		private NameValueCollection operationsHeaders = new NameValueCollection();
		internal readonly HttpJsonRequestFactory jsonRequestFactory;
		private readonly Guid? sessionId;
		private readonly Func<string, ReplicationInformer> replicationInformerGetter;
		private readonly string databaseName;
		private readonly ReplicationInformer replicationInformer;
		private int requestCount;
		private int readStripingBase;

		public string Url
		{
			get { return url; }
		}

		public ReplicationInformer ReplicationInformer
		{
			get { return replicationInformer; }
		}

		/// <summary>
		/// Initializes a new instance of the <see cref="AsyncServerClient"/> class.
		/// </summary>
		public AsyncServerClient(string url, DocumentConvention convention, OperationCredentials credentials,
								 HttpJsonRequestFactory jsonRequestFactory, Guid? sessionId,
								 Func<string, ReplicationInformer> replicationInformerGetter, string databaseName,
								 IDocumentConflictListener[] conflictListeners)
		{
			profilingInformation = ProfilingInformation.CreateProfilingInformation(sessionId);
			this.url = url;
			if (this.url.EndsWith("/"))
				this.url = this.url.Substring(0, this.url.Length - 1);
			rootUrl = this.url;
			var databasesIndex = rootUrl.IndexOf("/databases/", StringComparison.OrdinalIgnoreCase);
			if (databasesIndex > 0)
			{
				rootUrl = rootUrl.Substring(0, databasesIndex);
			}
			this.jsonRequestFactory = jsonRequestFactory;
			this.sessionId = sessionId;
			this.convention = convention;
			this.credentials = credentials;
			this.databaseName = databaseName;
			this.conflictListeners = conflictListeners;
			this.replicationInformerGetter = replicationInformerGetter;
			this.replicationInformer = replicationInformerGetter(databaseName);
			this.readStripingBase = replicationInformer.GetReadStripingBase();
		}

		/// <summary>
		/// Performs application-defined tasks associated with freeing, releasing, or resetting unmanaged resources.
		/// </summary>
		public void Dispose()
		{
		}

		/// <summary>
		/// Gets the index names from the server asynchronously
		/// </summary>
		/// <param name="start">Paging start</param>
		/// <param name="pageSize">Size of the page.</param>
		public Task<string[]> GetIndexNamesAsync(int start, int pageSize)
		{
			return ExecuteWithReplication("GET", async operationMetadata =>
			{
				var json = (RavenJArray)await operationMetadata.Url.IndexNames(start, pageSize)
					.NoCache()
					.ToJsonRequest(this, credentials, convention)
														   .AddReplicationStatusHeaders(url, operationMetadata.Url, replicationInformer,
																						convention.FailoverBehavior,
																						HandleReplicationStatusChanges)
														   .ReadResponseJsonAsync();

				return json.Select(x => x.Value<string>()).ToArray();
			});
		}

		/// <summary>
		/// Gets the indexes from the server asynchronously
		/// </summary>
		/// <param name="start">Paging start</param>
		/// <param name="pageSize">Size of the page.</param>
		public Task<IndexDefinition[]> GetIndexesAsync(int start, int pageSize)
		{
			return ExecuteWithReplication("GET", async operationMetadata =>
			{
				var url2 = (operationMetadata.Url + "/indexes/?start=" + start + "&pageSize=" + pageSize).NoCache();
				var request =
					jsonRequestFactory.CreateHttpJsonRequest(new CreateHttpJsonRequestParams(this, url2, "GET", credentials, convention));
				request.AddReplicationStatusHeaders(url, operationMetadata.Url, replicationInformer, convention.FailoverBehavior,
													HandleReplicationStatusChanges);

				var json = (RavenJArray)await request.ReadResponseJsonAsync();
				//NOTE: To review, I'm not confidence this is the correct way to deserialize the index definition
				return json.Select(x =>
				{
					var value = ((RavenJObject)x)["definition"].ToString();
					return JsonConvert.DeserializeObject<IndexDefinition>(value, new JsonToJsonConverter());
				})
							.ToArray();
			});
		}

		/// <summary>
		/// Gets the transformers from the server asynchronously
		/// </summary>
		public Task<TransformerDefinition[]> GetTransformersAsync(int start, int pageSize)
		{
			return ExecuteWithReplication("GET", async operationMetadata =>
			{
				var url2 = (operationMetadata.Url + "/transformers?start=" + start + "&pageSize=" + pageSize).NoCache();
				var request =
					jsonRequestFactory.CreateHttpJsonRequest(new CreateHttpJsonRequestParams(this, url2, "GET", credentials, convention));
				request.AddReplicationStatusHeaders(url, operationMetadata.Url, replicationInformer, convention.FailoverBehavior,
													HandleReplicationStatusChanges);

				var json = (RavenJArray)await request.ReadResponseJsonAsync();

				//NOTE: To review, I'm not confidence this is the correct way to deserialize the transformer definition
				return
					json.Select(
						x =>
						JsonConvert.DeserializeObject<TransformerDefinition>(((RavenJObject)x)["definition"].ToString(),
																			 new JsonToJsonConverter()))
							.ToArray();
			});
		}


		/// <summary>
		/// Resets the specified index asynchronously
		/// </summary>
		/// <param name="name">The name.</param>
		public Task ResetIndexAsync(string name)
		{
			return ExecuteWithReplication("RESET", operationMetadata =>
			{
				var httpJsonRequestAsync =
					jsonRequestFactory.CreateHttpJsonRequest(new CreateHttpJsonRequestParams(this, operationMetadata.Url + "/indexes/" + name,
																							 "RESET", credentials, convention));
				httpJsonRequestAsync.AddOperationHeaders(OperationsHeaders);
				httpJsonRequestAsync.AddReplicationStatusHeaders(url, operationMetadata.Url, replicationInformer, convention.FailoverBehavior,
																 HandleReplicationStatusChanges);

				return httpJsonRequestAsync.ReadResponseJsonAsync();
			});
		}

		public Task<string> PutIndexAsync<TDocument, TReduceResult>(string name,
					 IndexDefinitionBuilder<TDocument, TReduceResult> indexDef, bool overwrite = false)
		{
			return PutIndexAsync(name, indexDef.ToIndexDefinition(convention), overwrite);
		}

		/// <summary>
		/// Puts the index definition for the specified name asynchronously
		/// </summary>
		/// <param name="name">The name.</param>
		/// <param name="indexDef">The index def.</param>
		/// <param name="overwrite">Should overwrite index</param>
		public Task<string> PutIndexAsync(string name, IndexDefinition indexDef, bool overwrite)
		{
			return ExecuteWithReplication("PUT", operationMetadata => DirectPutIndexAsync(name, indexDef, overwrite, operationMetadata));
		}

		/// <summary>
		/// Puts the transformer definition for the specified name asynchronously
		/// </summary>
		public Task<string> PutTransformerAsync(string name, TransformerDefinition transformerDefinition)
		{
			return ExecuteWithReplication("PUT", operationMetadata => DirectPutTransformerAsync(name, transformerDefinition, operationMetadata));
		}

		/// <summary>
		/// Puts the index definition for the specified name asynchronously with url
		/// </summary>
		/// <param name="name">The name.</param>
		/// <param name="indexDef">The index def.</param>
		/// <param name="overwrite">Should overwrite index</param>
		/// <param name="operationMetadata">The metadata that contains URL and credentials to perform operation</param>
		public async Task<string> DirectPutIndexAsync(string name, IndexDefinition indexDef, bool overwrite, OperationMetadata operationMetadata)
		{
			var requestUri = operationMetadata.Url + "/indexes/" + Uri.EscapeUriString(name) + "?definition=yes";
			var webRequest = jsonRequestFactory.CreateHttpJsonRequest(
				new CreateHttpJsonRequestParams(this, requestUri.NoCache(), "GET", credentials, convention)
					.AddOperationHeaders(OperationsHeaders));

			webRequest.AddReplicationStatusHeaders(url, operationMetadata.Url, replicationInformer, convention.FailoverBehavior,
												   HandleReplicationStatusChanges);

			try
			{
				await webRequest.ExecuteRequestAsync();
				if (overwrite == false)
					throw new InvalidOperationException("Cannot put index: " + name + ", index already exists");
			}
			catch (ErrorResponseException e)
			{
				if (e.Response.StatusCode != HttpStatusCode.NotFound)
					throw;
			}

			var request = jsonRequestFactory.CreateHttpJsonRequest(
				new CreateHttpJsonRequestParams(this, requestUri, "PUT", credentials, convention)
					.AddOperationHeaders(OperationsHeaders));

			var serializeObject = JsonConvert.SerializeObject(indexDef, Default.Converters);

			ErrorResponseException responseException;
			try
			{
				await request.WriteAsync(serializeObject);
				var result = await request.ReadResponseJsonAsync();
				return result.Value<string>("Index");
			}
			catch (ErrorResponseException e)
			{
				if (e.Response.StatusCode != HttpStatusCode.BadRequest)
					throw;
				responseException = e;
			}
			var error =
				await
				responseException.TryReadErrorResponseObject(
																	new { Error = "", Message = "", IndexDefinitionProperty = "", ProblematicText = "" });
			if (error == null)
				throw responseException;

			throw new IndexCompilationException(error.Message)
			{
				IndexDefinitionProperty = error.IndexDefinitionProperty,
				ProblematicText = error.ProblematicText
			};
		}

		/// <summary>
		/// Puts the transformer definition for the specified name asynchronously with url
		/// </summary>
		public async Task<string> DirectPutTransformerAsync(string name, TransformerDefinition transformerDefinition,
															OperationMetadata operationMetadata)
		{
			var requestUri = operationMetadata.Url + "/transformers/" + name;

			var request = jsonRequestFactory.CreateHttpJsonRequest(
				new CreateHttpJsonRequestParams(this, requestUri, "PUT", credentials, convention)
					.AddOperationHeaders(OperationsHeaders));

			var serializeObject = JsonConvert.SerializeObject(transformerDefinition, Default.Converters);

			ErrorResponseException responseException;
			try
			{
				await request.WriteAsync(serializeObject);
				var result = await request.ReadResponseJsonAsync();
				return result.Value<string>("Transformer");
			}
			catch (ErrorResponseException e)
			{
				if (e.Response.StatusCode != HttpStatusCode.BadRequest)
					throw;

				responseException = e;
			}
			var error = await responseException.TryReadErrorResponseObject(new { Error = "", Message = "" });
			if (error == null)
				throw responseException;

			throw new TransformCompilationException(error.Message);
		}

		/// <summary>
		/// Deletes the index definition for the specified name asynchronously
		/// </summary>
		/// <param name="name">The name.</param>
		public Task DeleteIndexAsync(string name)
		{
			return ExecuteWithReplication("DELETE", operationMetadata => operationMetadata.Url.Indexes(name)
																				.ToJsonRequest(this, credentials, convention,
																							   OperationsHeaders, "DELETE")
																				.AddReplicationStatusHeaders(url, operationMetadata.Url,
																											 replicationInformer,
																											 convention
																												 .FailoverBehavior,
																											 HandleReplicationStatusChanges)
																		.ExecuteRequestAsync());
		}

<<<<<<< HEAD
		public Task DeleteByIndexAsync(string indexName, IndexQuery queryToDelete)
		{
			return DeleteByIndexAsync(indexName, queryToDelete, false);
		}

		public Task<Operation> DeleteByIndexAsync(string indexName, IndexQuery queryToDelete, bool allowStale)
		{
			return ExecuteWithReplication("DELETE", async operationMetadata =>
=======
		public async Task<Operation> DeleteByIndexAsync(string indexName, IndexQuery queryToDelete, bool allowStale)
		{
			RavenJToken op = await ExecuteWithReplication("DELETE", operationMetadata =>
>>>>>>> 37eedc61
			{
				string path = queryToDelete.GetIndexQueryUrl(operationMetadata.Url, indexName, "bulk_docs") + "&allowStale=" + allowStale;
				var request = jsonRequestFactory.CreateHttpJsonRequest(
						new CreateHttpJsonRequestParams(this, path, "DELETE", credentials, convention)
								.AddOperationHeaders(OperationsHeaders));

				request.AddReplicationStatusHeaders(url, operationMetadata.Url, replicationInformer, convention.FailoverBehavior,
						HandleReplicationStatusChanges);
				RavenJToken jsonResponse;
				try
				{
					jsonResponse = await request.ReadResponseJsonAsync();
				}
				catch (ErrorResponseException e)
				{
					if (e.StatusCode == HttpStatusCode.NotFound)
						throw new InvalidOperationException("There is no index named: " + indexName, e);
					throw;
				}

				// Be compitable with the resopnse from v2.0 server
				var serverBuild = request.ResponseHeaders.GetAsInt("Raven-Server-Build");
				if (serverBuild < 2500)
				{
					if (serverBuild != 13 || (serverBuild == 13 && jsonResponse.Value<long>("OperationId") == default(long)))
					{
						return null;
					}
				}

				var opId = ((RavenJObject)jsonResponse)["OperationId"];

				if (opId == null || opId.Type != JTokenType.Integer)
					return null;

				return new Operation(this, opId.Value<long>());
			});

			return new Operation(this, op.Value<long>("OperationId"));
		}

		public Task DeleteTransformerAsync(string name)
		{
			return ExecuteWithReplication("DELETE", operationMetadata => operationMetadata.Url.Transformer(name)
			                                                                              .ToJsonRequest(this, credentials, convention, OperationsHeaders, "DELETE")
			                                                                              .AddReplicationStatusHeaders(url, operationMetadata.Url, replicationInformer, convention.FailoverBehavior, HandleReplicationStatusChanges)
			                                                                              .ExecuteRequestAsync());
		}

		/// <summary>
		/// Deletes the document for the specified id asynchronously
		/// </summary>
		/// <param name="id">The id.</param>
		public Task DeleteDocumentAsync(string id)
		{
			return ExecuteWithReplication("DELETE", operationMetadata =>
			{
				return operationMetadata.Url.Doc(id)
					.ToJsonRequest(this, credentials, convention, OperationsHeaders, "DELETE")
					.ExecuteRequestAsync();
			});
		}

		/// <summary>
		/// Sends a patch request for a specific document, ignoring the document's Etag
		/// </summary>
		/// <param name="key">Id of the document to patch</param>
		/// <param name="patches">Array of patch requests</param>
		/// <param name="ignoreMissing">true if the patch request should ignore a missing document, false to throw DocumentDoesNotExistException</param>
		public async Task<RavenJObject> PatchAsync(string key, PatchRequest[] patches, bool ignoreMissing)
		{
			var batchResults = await BatchAsync(new ICommandData[]
					{
						new PatchCommandData
							{
								Key = key,
								Patches = patches,
							}
					}).ConfigureAwait(false);
			if (!ignoreMissing && batchResults[0].PatchResult != null &&
				batchResults[0].PatchResult == PatchResult.DocumentDoesNotExists)
				throw new DocumentDoesNotExistsException("Document with key " + key + " does not exist.");
			return batchResults[0].AdditionalData;
		}

		/// <summary>
		/// Sends a patch request for a specific document
		/// </summary>
		/// <param name="key">Id of the document to patch</param>
		/// <param name="patches">Array of patch requests</param>
		/// <param name="etag">Require specific Etag [null to ignore]</param>
		public async Task<RavenJObject> PatchAsync(string key, PatchRequest[] patches, Etag etag)
		{
			var batchResults = await BatchAsync(new ICommandData[]
					{
						new PatchCommandData
							{
								Key = key,
								Patches = patches,
								Etag = etag
							}
					}).ConfigureAwait(false);
			return batchResults[0].AdditionalData;
		}

		/// <summary>
		/// Sends a patch request for a specific document which may or may not currently exist
		/// </summary>
		/// <param name="key">Id of the document to patch</param>
		/// <param name="patchesToExisting">Array of patch requests to apply to an existing document</param>
		/// <param name="patchesToDefault">Array of patch requests to apply to a default document when the document is missing</param>
		/// <param name="defaultMetadata">The metadata for the default document when the document is missing</param>
		public async Task<RavenJObject> PatchAsync(string key, PatchRequest[] patchesToExisting,
												   PatchRequest[] patchesToDefault, RavenJObject defaultMetadata)
		{
			var batchResults = await BatchAsync(new ICommandData[]
					{
						new PatchCommandData
							{
								Key = key,
								Patches = patchesToExisting,
								PatchesIfMissing = patchesToDefault,
								Metadata = defaultMetadata
							}
					}).ConfigureAwait(false);
			return batchResults[0].AdditionalData;
		}

		/// <summary>
		/// Sends a patch request for a specific document, ignoring the document's Etag
		/// </summary>
		/// <param name="key">Id of the document to patch</param>
		/// <param name="patch">The patch request to use (using JavaScript)</param>
		/// <param name="ignoreMissing">true if the patch request should ignore a missing document, false to throw DocumentDoesNotExistException</param>
		public async Task<RavenJObject> PatchAsync(string key, ScriptedPatchRequest patch, bool ignoreMissing)
		{
			var batchResults = await BatchAsync(new ICommandData[]
			{
				new ScriptedPatchCommandData
				{
					Key = key,
					Patch = patch,
				}
			}).ConfigureAwait(false);
			if (!ignoreMissing && batchResults[0].PatchResult != null &&
				batchResults[0].PatchResult == PatchResult.DocumentDoesNotExists)
				throw new DocumentDoesNotExistsException("Document with key " + key + " does not exist.");
			return batchResults[0].AdditionalData;
		}

		/// <summary>
		/// Sends a patch request for a specific document
		/// </summary>
		/// <param name="key">Id of the document to patch</param>
		/// <param name="patch">The patch request to use (using JavaScript)</param>
		/// <param name="etag">Require specific Etag [null to ignore]</param>
		public async Task<RavenJObject> PatchAsync(string key, ScriptedPatchRequest patch, Etag etag)
		{
			var batchResults = await BatchAsync(new ICommandData[]
			{
				new ScriptedPatchCommandData
				{
					Key = key,
					Patch = patch,
					Etag = etag
				}
			}).ConfigureAwait(false);
			return batchResults[0].AdditionalData;
		}

		/// <summary>
		/// Sends a patch request for a specific document which may or may not currently exist
		/// </summary>
		/// <param name="key">Id of the document to patch</param>
		/// <param name="patchExisting">The patch request to use (using JavaScript) to an existing document</param>
		/// <param name="patchDefault">The patch request to use (using JavaScript)  to a default document when the document is missing</param>
		/// <param name="defaultMetadata">The metadata for the default document when the document is missing</param>
		public async Task<RavenJObject> PatchAsync(string key, ScriptedPatchRequest patchExisting,
												   ScriptedPatchRequest patchDefault, RavenJObject defaultMetadata)
		{
			var batchResults = await BatchAsync(new ICommandData[]
			{
				new ScriptedPatchCommandData
				{
					Key = key,
					Patch = patchExisting,
					PatchIfMissing = patchDefault,
					Metadata = defaultMetadata
				}
			}).ConfigureAwait(false);
			return batchResults[0].AdditionalData;
		}

		/// <summary>
		/// Puts the document with the specified key in the database
		/// </summary>
		/// <param name="key">The key.</param>
		/// <param name="etag">The etag.</param>
		/// <param name="document">The document.</param>
		/// <param name="metadata">The metadata.</param>
		public Task<PutResult> PutAsync(string key, Etag etag, RavenJObject document, RavenJObject metadata)
		{
			return ExecuteWithReplication("PUT", operationMetadata => DirectPutAsync(operationMetadata, key, etag, document, metadata));
		}

		private async Task<PutResult> DirectPutAsync(OperationMetadata operationMetadata, string key, Etag etag, RavenJObject document, RavenJObject metadata)
		{
			if (metadata == null)
				metadata = new RavenJObject();
			var method = String.IsNullOrEmpty(key) ? "POST" : "PUT";
			if (etag != null)
				metadata["ETag"] = new RavenJValue((string)etag);

			if (key != null)
				key = Uri.EscapeDataString(key);

			var request = jsonRequestFactory.CreateHttpJsonRequest(
					new CreateHttpJsonRequestParams(this, operationMetadata.Url + "/docs/" + key, method, metadata, credentials, convention)
						.AddOperationHeaders(OperationsHeaders));


			request.AddReplicationStatusHeaders(url, operationMetadata.Url, replicationInformer, convention.FailoverBehavior,
												HandleReplicationStatusChanges);

			ErrorResponseException responseException;
			try
			{
				await request.WriteAsync(document);
				var result = await request.ReadResponseJsonAsync();
				return convention.CreateSerializer().Deserialize<PutResult>(new RavenJTokenReader(result));
			}
			catch (ErrorResponseException e)
			{
				if (e.StatusCode != HttpStatusCode.Conflict)
					throw;
				responseException = e;
			}
			throw await FetchConcurrencyException(responseException);
		}

		/// <summary>
		/// Create a new instance of <see cref="IDatabaseCommands"/> that will interacts
		/// with the specified database
		/// </summary>
		public IAsyncDatabaseCommands ForDatabase(string database)
		{
			if (database == Constants.SystemDatabase)
				return ForSystemDatabase();

			var databaseUrl = MultiDatabase.GetRootDatabaseUrl(url);
			databaseUrl = databaseUrl + "/databases/" + database + "/";
			if (databaseUrl == url)
				return this;
			return new AsyncServerClient(databaseUrl, convention, credentials, jsonRequestFactory, sessionId,
										 replicationInformerGetter, database, conflictListeners)
			{
				operationsHeaders = operationsHeaders
			};
		}

		/// <summary>
		/// Create a new instance of <see cref="IDatabaseCommands"/> that will interact
		/// with the root database. Useful if the database has works against a tenant database.
		/// </summary>
		public IAsyncDatabaseCommands ForSystemDatabase()
		{
			var databaseUrl = MultiDatabase.GetRootDatabaseUrl(url);
			if (databaseUrl == url)
				return this;
			return new AsyncServerClient(databaseUrl, convention, credentials, jsonRequestFactory, sessionId,
										 replicationInformerGetter, databaseName, conflictListeners)
			{
				operationsHeaders = operationsHeaders
			};
		}




		/// <summary>
		/// Gets or sets the operations headers.
		/// </summary>
		/// <value>The operations headers.</value>
		public NameValueCollection OperationsHeaders
		{
			get { return operationsHeaders; }
			set { operationsHeaders = value; }
		}

		/// <summary>
		/// Begins an async get operation
		/// </summary>
		/// <param name="key">The key.</param>
		/// <returns></returns>
		public Task<JsonDocument> GetAsync(string key)
		{
			EnsureIsNotNullOrEmpty(key, "key");

			return ExecuteWithReplication("GET", operationMetadata => DirectGetAsync(operationMetadata, key));
		}




		/// <summary>
		/// Gets the transformer definition for the specified name asynchronously
		/// </summary>
		/// <param name="name">The name.</param>
		public Task<TransformerDefinition> GetTransformerAsync(string name)
		{
			return ExecuteWithReplication("GET", async operationMetadata =>
			{
				try
				{
					var transformerDefinitionJson = (RavenJObject)await operationMetadata.Url.Transformer(name)
						.NoCache()
						.ToJsonRequest(this, credentials, convention)
						.AddReplicationStatusHeaders(url, operationMetadata.Url, replicationInformer, convention.FailoverBehavior, HandleReplicationStatusChanges)
						.ReadResponseJsonAsync();

					var value = transformerDefinitionJson.Value<RavenJObject>("Transformer");
					return convention.CreateSerializer().Deserialize<TransformerDefinition>(new RavenJTokenReader(value));
				}
				catch (ErrorResponseException we)
				{
					if (we.StatusCode == HttpStatusCode.NotFound)
						return null;

					throw;
				}
			});
		}


		/// <summary>
		/// Gets the index definition for the specified name asynchronously
		/// </summary>
		/// <param name="name">The name.</param>
		public Task<IndexDefinition> GetIndexAsync(string name)
		{
			return ExecuteWithReplication("GET", async operationMetadata =>
			{
				try
				{
					var indexDefinitionJson = (RavenJObject)await operationMetadata.Url.IndexDefinition(name)
																			   .NoCache()
																			   .ToJsonRequest(this, credentials, convention)
																			   .AddReplicationStatusHeaders(url, operationMetadata.Url,
																											replicationInformer,
																											convention.FailoverBehavior,
																											HandleReplicationStatusChanges)
																			   .ReadResponseJsonAsync();

					var value = indexDefinitionJson.Value<RavenJObject>("Index");
					return convention.CreateSerializer().Deserialize<IndexDefinition>(new RavenJTokenReader(value));
				}
				catch (ErrorResponseException we)
				{
					if (we.StatusCode == HttpStatusCode.NotFound)
						return null;

					throw;
				}

			});
		}

		public async Task<JsonDocument> DirectGetAsync(OperationMetadata operationMetadata, string key)
		{
			if (key.Length > 127)
			{
				// avoid hitting UrlSegmentMaxLength limits in Http.sys
				var multiLoadResult = await DirectGetAsync(operationMetadata, new[] { key }, new string[0], null, new Dictionary<string, RavenJToken>(), false);
				var result = multiLoadResult.Results.FirstOrDefault();
				if (result == null)
					return null;
				return SerializationHelper.RavenJObjectToJsonDocument(result);
			}

			var metadata = new RavenJObject();
			AddTransactionInformation(metadata);
			var createHttpJsonRequestParams = new CreateHttpJsonRequestParams(this, (operationMetadata.Url + "/docs?id=" + Uri.EscapeDataString(key)), "GET", metadata, credentials, convention);
			var request = jsonRequestFactory.CreateHttpJsonRequest(createHttpJsonRequestParams.AddOperationHeaders(OperationsHeaders))
			                                .AddReplicationStatusHeaders(url, operationMetadata.Url, replicationInformer, convention.FailoverBehavior, HandleReplicationStatusChanges);

			Task<JsonDocument> resolveConflictTask;
			try
			{
				var requestJson = await request.ReadResponseJsonAsync();
				var docKey = request.ResponseHeaders.Get(Constants.DocumentIdFieldName) ?? key;
				docKey = Uri.UnescapeDataString(docKey);
				request.ResponseHeaders.Remove(Constants.DocumentIdFieldName);
				var deserializeJsonDocument = SerializationHelper.DeserializeJsonDocument(docKey, requestJson, request.ResponseHeaders,  request.ResponseStatusCode);
				return deserializeJsonDocument;
			}
			catch (ErrorResponseException e)
			{
				switch (e.StatusCode)
				{
					case HttpStatusCode.NotFound:
						return null;
					case HttpStatusCode.Conflict:
						resolveConflictTask = ResolveConflict(e.Response, operationMetadata, key);
						break;
					default:
						throw;
				}
			}
			return await resolveConflictTask;
		}

		private async Task<JsonDocument> ResolveConflict(HttpResponseMessage httpWebResponse, OperationMetadata operationMetadata, string key)
		{
			var conflicts = new StreamReader(await httpWebResponse.GetResponseStreamWithHttpDecompression());
			var conflictsDoc = RavenJObject.Load(new RavenJsonTextReader(conflicts));
			var result =
				await TryResolveConflictOrCreateConcurrencyException(operationMetadata, key, conflictsDoc, httpWebResponse.GetEtagHeader());
			if (result != null)
				throw result;
			return await DirectGetAsync(operationMetadata, key);
		}

		/// <summary>
		/// Begins an async multi get operation
		/// </summary>
		public Task<MultiLoadResult> GetAsync(string[] keys, string[] includes, string transformer = null,
											  Dictionary<string, RavenJToken> queryInputs = null, bool metadataOnly = false)
		{
			return ExecuteWithReplication("GET", operationMetadata => DirectGetAsync(operationMetadata, keys, includes, transformer, queryInputs, metadataOnly));
		}

		private async Task<MultiLoadResult> DirectGetAsync(OperationMetadata operationMetadata, string[] keys, string[] includes, string transformer,
														   Dictionary<string, RavenJToken> queryInputs, bool metadataOnly)
		{
			var path = operationMetadata.Url + "/queries/?";
			if (metadataOnly)
				path += "&metadata-only=true";
			if (includes != null && includes.Length > 0)
			{
				path += string.Join("&", includes.Select(x => "include=" + x).ToArray());
			}
			if (string.IsNullOrEmpty(transformer) == false)
				path += "&transformer=" + transformer;

			if (queryInputs != null)
			{
				path = queryInputs.Aggregate(path,
											 (current, queryInput) =>
											 current + ("&" + string.Format("qp-{0}={1}", queryInput.Key, queryInput.Value)));
			}

			var metadata = new RavenJObject();
			AddTransactionInformation(metadata);

			var uniqueIds = new HashSet<string>(keys);
			HttpJsonRequest request;
			// if it is too big, we drop to POST (note that means that we can't use the HTTP cache any longer)
			// we are fine with that, requests to load > 128 items are going to be rare
			if (uniqueIds.Sum(x => x.Length) < 1024)
			{
				path += "&" + string.Join("&", uniqueIds.Select(x => "id=" + Uri.EscapeDataString(x)).ToArray());
				request =
					jsonRequestFactory.CreateHttpJsonRequest(new CreateHttpJsonRequestParams(this, path.NoCache(), "GET", metadata, credentials,
																							 convention)
																 .AddOperationHeaders(OperationsHeaders));

				request.AddReplicationStatusHeaders(url, operationMetadata.Url, replicationInformer, convention.FailoverBehavior,
													HandleReplicationStatusChanges);

				var result = await request.ReadResponseJsonAsync();
				return await CompleteMultiGetAsync(operationMetadata, keys, includes, result);
			}
			request =
				jsonRequestFactory.CreateHttpJsonRequest(new CreateHttpJsonRequestParams(this, path, "POST",metadata , credentials, convention)
															 .AddOperationHeaders(OperationsHeaders));

			await request.WriteAsync(new RavenJArray(uniqueIds));
			var responseResult = await request.ReadResponseJsonAsync();
			return await CompleteMultiGetAsync(operationMetadata, keys, includes, responseResult);
		}

		private async Task<MultiLoadResult> CompleteMultiGetAsync(OperationMetadata operationMetadata, string[] keys, string[] includes,
																  RavenJToken result)
		{
			ErrorResponseException responseException;
			try
			{
				var multiLoadResult = new MultiLoadResult
				{
					Includes = result.Value<RavenJArray>("Includes").Cast<RavenJObject>().ToList(),
					Results = result.Value<RavenJArray>("Results").Cast<RavenJObject>().ToList()
				};

				var docResults = multiLoadResult.Results.Concat(multiLoadResult.Includes);

				return
					await
					RetryOperationBecauseOfConflict(operationMetadata, docResults, multiLoadResult,
													() => DirectGetAsync(operationMetadata, keys, includes, null, null, false));
			}
			catch (ErrorResponseException e)
			{
				if (e.StatusCode != HttpStatusCode.Conflict)
					throw;
				responseException = e;
			}
			throw await FetchConcurrencyException(responseException);
		}

		/// <summary>
		/// Begins an async get operation for documents
		/// </summary>
		/// <remarks>
		/// This is primarily useful for administration of a database
		/// </remarks>
		public Task<JsonDocument[]> GetDocumentsAsync(int start, int pageSize, bool metadataOnly = false)
		{
			return ExecuteWithReplication("GET", async operationMetadata =>
			{
                var result = await GetDocumentsInternalAsync(start, null, pageSize, metadataOnly);

			    return result.Cast<RavenJObject>()
			                 .ToJsonDocuments()
			                 .ToArray();
			});
		}

<<<<<<< HEAD
	    public Task<JsonDocument[]> GetDocumentsAsync(Etag fromEtag, int pageSize, bool metadataOnly = false)
	    {
            return ExecuteWithReplication("GET", async operationMetadata =>
            {
                var result = await GetDocumentsInternalAsync(null, fromEtag, pageSize, metadataOnly);
                return result.Cast<RavenJObject>()
                             .ToJsonDocuments()
                             .ToArray();
            });
	    }

        public async Task<RavenJArray> GetDocumentsInternalAsync(int? start, Etag fromEtag, int pageSize, bool metadataOnly = false)
        {
            var requestUri = url + "/docs/?";
            if (start.HasValue && start.Value > 0)
            {
                requestUri += "start=" + start;
            }
			else if (fromEtag != null)
            {
                requestUri += "etag=" + fromEtag;
            }
            requestUri += "&pageSize=" + pageSize;
	        if (metadataOnly)
	            requestUri += "&metadata-only=true";
	        var @params = new CreateHttpJsonRequestParams(this, requestUri.NoCache(), "GET", credentials, convention)
	            .AddOperationHeaders(OperationsHeaders);
	        return (RavenJArray) await jsonRequestFactory.CreateHttpJsonRequest(@params)
	                                                    .ReadResponseJsonAsync();
	    }

		public Task<Operation> UpdateByIndexAsync(string indexName, IndexQuery queryToUpdate, ScriptedPatchRequest patch, bool allowStale)
=======
		public Task<Operation> UpdateByIndex(string indexName, IndexQuery queryToUpdate, ScriptedPatchRequest patch, bool allowStale)
>>>>>>> 37eedc61
		{
			var requestData = RavenJObject.FromObject(patch).ToString(Formatting.Indented);
			return UpdateByIndexImpl(indexName, queryToUpdate, allowStale, requestData, "EVAL");
		}

<<<<<<< HEAD
		public Task<Operation> UpdateByIndexAsync(string indexName, IndexQuery queryToUpdate, PatchRequest[] patchRequests,
				bool allowStale = false)
		{
			var requestData = new RavenJArray(patchRequests.Select(x => x.ToJson())).ToString(Formatting.Indented);
			return UpdateByIndexImpl(indexName, queryToUpdate, allowStale, requestData, "PATCH");
		}

		public async Task<MultiLoadResult> MoreLikeThisAsync(MoreLikeThisQuery query)
		{
			var requestUrl = query.GetRequestUri();
			EnsureIsNotNullOrEmpty(requestUrl, "url");
			var result = await ExecuteWithReplication("GET", async operationMetadata =>
			{
				var metadata = new RavenJObject();
				AddTransactionInformation(metadata);
				var request = jsonRequestFactory.CreateHttpJsonRequest(
						new CreateHttpJsonRequestParams(this, operationMetadata.Url + requestUrl, "GET", metadata, credentials, convention)
								.AddOperationHeaders(OperationsHeaders));

				return await request.ReadResponseJsonAsync();
			});
			return ((RavenJObject)result).Deserialize<MultiLoadResult>(convention);
		}

		public Task<long> NextIdentityForAsync(string name)
		{
			return ExecuteWithReplication("POST", async operationMetadata =>
			{
				var request = jsonRequestFactory.CreateHttpJsonRequest(
						new CreateHttpJsonRequestParams(this, operationMetadata.Url + "/identity/next?name=" + Uri.EscapeDataString(name), "POST", credentials, convention)
								.AddOperationHeaders(OperationsHeaders));
				var readResponseJson = await request.ReadResponseJsonAsync();
				return readResponseJson.Value<long>("Value");
			});
		}

		private Task<Operation> UpdateByIndexImpl(string indexName, IndexQuery queryToUpdate, bool allowStale, String requestData, String method)
		{
			return ExecuteWithReplication(method, async operationMetadata =>
=======
		private async Task<Operation> UpdateByIndexImpl(string indexName, IndexQuery queryToUpdate, bool allowStale, String requestData, String method)
		{
			RavenJToken reponse = await ExecuteWithReplication(method, operationMetadata =>
>>>>>>> 37eedc61
			{
				string path = queryToUpdate.GetIndexQueryUrl(operationMetadata.Url, indexName, "bulk_docs") + "&allowStale=" + allowStale;

				var request = jsonRequestFactory.CreateHttpJsonRequest(
						new CreateHttpJsonRequestParams(this, path, method, credentials, convention));
				request.AddOperationHeaders(OperationsHeaders);
				await request.WriteAsync(requestData);

				RavenJToken jsonResponse;
				try
				{
					jsonResponse = await request.ReadResponseJsonAsync();
				}
				catch (ErrorResponseException e)
				{
					if (e.StatusCode == HttpStatusCode.NotFound)
						throw new InvalidOperationException("There is no index named: " + indexName);
					throw;
				}

				return new Operation(this, jsonResponse.Value<long>("OperationId"));
			});
			return new Operation(this, reponse.Value<long>("OperationId"));
		}

		/// <summary>
		/// Using the given Index, calculate the facets as per the specified doc with the given start and pageSize
		/// </summary>
		/// <param name="index">Name of the index</param>
		/// <param name="query">Query to build facet results</param>
		/// <param name="facetSetupDoc">Name of the FacetSetup document</param>
		/// <param name="start">Start index for paging</param>
		/// <param name="pageSize">Paging PageSize. If set, overrides Facet.MaxResults</param>
		public Task<FacetResults> GetFacetsAsync(string index, IndexQuery query, string facetSetupDoc, int start = 0,
												 int? pageSize = null)
		{
			return ExecuteWithReplication("GET", async operationMetadata =>
			{
				var requestUri = operationMetadata.Url + string.Format("/facets/{0}?facetDoc={1}&query={2}&facetStart={3}&facetPageSize={4}",
				Uri.EscapeUriString(index),
				Uri.EscapeDataString(facetSetupDoc),
				Uri.EscapeDataString(query.Query),
				start,
				pageSize);

				var request = jsonRequestFactory.CreateHttpJsonRequest(
					new CreateHttpJsonRequestParams(this, requestUri.NoCache(), "GET", credentials, convention)
						.AddOperationHeaders(OperationsHeaders));

				request.AddReplicationStatusHeaders(url, operationMetadata.Url, replicationInformer, convention.FailoverBehavior,
													HandleReplicationStatusChanges);

				var json = (RavenJObject)await request.ReadResponseJsonAsync();
				return json.JsonDeserialization<FacetResults>();
			});
		}

		public Task<FacetResults[]> GetMultiFacetsAsync(FacetQuery[] facetedQueries)
		{
			return ExecuteWithReplication("POST", async operationMetadata =>
			{

				var requestUri = operationMetadata.Url + "/facets/multisearch";

				var request = jsonRequestFactory.CreateHttpJsonRequest(
					new CreateHttpJsonRequestParams(this, requestUri.NoCache(), "POST", credentials, convention)
						.AddOperationHeaders(OperationsHeaders));

				request.AddReplicationStatusHeaders(url, operationMetadata.Url, replicationInformer, convention.FailoverBehavior,
													HandleReplicationStatusChanges);

				var data = JsonConvert.SerializeObject(facetedQueries);
				await request.WriteAsync(data);
				var response = (RavenJArray)await request.ReadResponseJsonAsync();

				return convention.CreateSerializer().Deserialize<FacetResults[]>(new RavenJTokenReader(response));
			});
		}

		/// <summary>
		/// Using the given Index, calculate the facets as per the specified doc with the given start and pageSize
		/// </summary>
		/// <param name="index">Name of the index</param>
		/// <param name="query">Query to build facet results</param>
		/// <param name="facets">List of facets</param>
		/// <param name="start">Start index for paging</param>
		/// <param name="pageSize">Paging PageSize. If set, overrides Facet.MaxResults</param>
		public Task<FacetResults> GetFacetsAsync(string index, IndexQuery query, List<Facet> facets, int start = 0,
												 int? pageSize = null)
		{

			string facetsJson = JsonConvert.SerializeObject(facets);
			var method = facetsJson.Length > 1024 ? "POST" : "GET";
			return ExecuteWithReplication(method, async operationMetadata =>
			{
				var requestUri = operationMetadata.Url + string.Format("/facets/{0}?{1}&facetStart={2}&facetPageSize={3}",
																Uri.EscapeUriString(index),
																query.GetMinimalQueryString(),
																start,
																pageSize);

				if (method == "GET")
					requestUri += "&facets=" + Uri.EscapeDataString(facetsJson);

				var request = jsonRequestFactory.CreateHttpJsonRequest(
					new CreateHttpJsonRequestParams(this, requestUri.NoCache(), method, credentials, convention)
						.AddOperationHeaders(OperationsHeaders))
												.AddReplicationStatusHeaders(Url, operationMetadata.Url, replicationInformer,
																			 convention.FailoverBehavior,
																			 HandleReplicationStatusChanges);

				if (method != "GET")
					request.WriteAsync(facetsJson).Wait();

				var json = (RavenJObject)await request.ReadResponseJsonAsync();
				return json.JsonDeserialization<FacetResults>();
			});
		}

		public Task<LogItem[]> GetLogsAsync(bool errorsOnly)
		{
			return ExecuteWithReplication("GET", async operationMetadata =>
			{
				var requestUri = url + "/logs";
				if (errorsOnly)
					requestUri += "?type=error";

				var request =
					jsonRequestFactory.CreateHttpJsonRequest(new CreateHttpJsonRequestParams(this, requestUri.NoCache(), "GET",
																							 credentials, convention));
				request.AddOperationHeaders(OperationsHeaders);
				request.AddReplicationStatusHeaders(url, operationMetadata.Url, replicationInformer, convention.FailoverBehavior,
													HandleReplicationStatusChanges);

				var result = await request.ReadResponseJsonAsync();
				return convention.CreateSerializer().Deserialize<LogItem[]>(new RavenJTokenReader(result));
			});
		}

		public async Task<LicensingStatus> GetLicenseStatusAsync()
		{
			var request =
				jsonRequestFactory.CreateHttpJsonRequest(new CreateHttpJsonRequestParams(this, (url + "/license/status").NoCache(),
																						 "GET", credentials, convention));
			request.AddOperationHeaders(OperationsHeaders);

			var result = await request.ReadResponseJsonAsync();
			return convention.CreateSerializer().Deserialize<LicensingStatus>(new RavenJTokenReader(result));
		}

		public async Task<BuildNumber> GetBuildNumberAsync()
		{
			var request =
				jsonRequestFactory.CreateHttpJsonRequest(new CreateHttpJsonRequestParams(this, (url + "/build/version").NoCache(),
																						 "GET", credentials, convention));
			request.AddOperationHeaders(OperationsHeaders);

            var result = await request.ReadResponseJsonAsync().ConfigureAwait(false);
			return convention.CreateSerializer().Deserialize<BuildNumber>(new RavenJTokenReader(result));
		}

		public Task StartIndexingAsync()
		{
			return ExecuteWithReplication("POST", operationMetadata =>
			{
				var request =
					jsonRequestFactory.CreateHttpJsonRequest(new CreateHttpJsonRequestParams(this,
																							 (operationMetadata.Url + "/admin/StartIndexing")
																								 .NoCache(),
																							 "POST", credentials, convention));

				request.AddOperationHeaders(OperationsHeaders);
				request.AddReplicationStatusHeaders(url, operationMetadata.Url, replicationInformer, convention.FailoverBehavior,
													HandleReplicationStatusChanges);

				return request.ExecuteRequestAsync();
			});
		}

		public Task StartBackupAsync(string backupLocation, DatabaseDocument databaseDocument)
		{
			var request = jsonRequestFactory.CreateHttpJsonRequest(new CreateHttpJsonRequestParams(this, (url + "/admin/backup").NoCache(), "POST", credentials, convention));
			request.AddOperationHeaders(OperationsHeaders);
			return request.WriteAsync(new RavenJObject
			{
				{"BackupLocation", backupLocation},
				{"DatabaseDocument", RavenJObject.FromObject(databaseDocument)}
			}.ToString(Formatting.None));
		}

		public Task StartRestoreAsync(string restoreLocation, string databaseLocation, string name = null, bool defrag = false)
		{
			var request = jsonRequestFactory.CreateHttpJsonRequest(new CreateHttpJsonRequestParams(this, (url + "/admin/restore?defrag=" + defrag).NoCache(), "POST", credentials, convention));
			request.AddOperationHeaders(OperationsHeaders);
			return request.WriteAsync(new RavenJObject
			{
				{"RestoreLocation", restoreLocation},
				{"DatabaseLocation", databaseLocation},
				{"DatabaseName", name}
			}.ToString(Formatting.None));
		}

		public Task<string> GetIndexingStatusAsync()
		{
			throw new NotImplementedException();
		}

		public Task StopIndexingAsync()
		{
			return ExecuteWithReplication("POST", operationMetadata =>
			{
				var request =
					jsonRequestFactory.CreateHttpJsonRequest(new CreateHttpJsonRequestParams(this,
																							 (operationMetadata.Url + "/admin/StopIndexing")
																								 .NoCache(),
																							 "POST", credentials, convention));
				request.AddOperationHeaders(OperationsHeaders);
				request.AddReplicationStatusHeaders(url, operationMetadata.Url, replicationInformer, convention.FailoverBehavior,
													HandleReplicationStatusChanges);

				return request.ExecuteRequestAsync();
			});
		}

        public Task<JsonDocument[]> StartsWithAsync(string keyPrefix, string matches, int start, int pageSize, RavenPagingInformation pagingInformation = null, bool metadataOnly = false, string exclude = null)
        {
            return ExecuteWithReplication("GET", operationMetadata =>
            {
                var metadata = new RavenJObject();
                AddTransactionInformation(metadata);

                var actualStart = start;

                var nextPage = pagingInformation != null && pagingInformation.IsForPreviousPage(start, pageSize);
                if (nextPage)
                    actualStart = pagingInformation.NextPageStart;

                var actualUrl = string.Format("{0}/docs?startsWith={1}&matches={5}&exclude={4}&start={2}&pageSize={3}", operationMetadata.Url,
                                              Uri.EscapeDataString(keyPrefix), actualStart.ToInvariantString(), pageSize.ToInvariantString(), exclude, matches);

                if (metadataOnly)
                    actualUrl += "&metadata-only=true";

                if (nextPage)
                    actualUrl += "&next-page=true";

                var request = jsonRequestFactory.CreateHttpJsonRequest(
                    new CreateHttpJsonRequestParams(this, actualUrl.NoCache(), "GET", metadata, credentials, convention)
                        .AddOperationHeaders(OperationsHeaders));

                request.AddReplicationStatusHeaders(url, operationMetadata.Url, replicationInformer, convention.FailoverBehavior, HandleReplicationStatusChanges);

                return request.ReadResponseJsonAsync()
                        .ContinueWith(task =>
                        {
                            int nextPageStart;
                            if (pagingInformation != null && int.TryParse(request.ResponseHeaders[Constants.NextPageStart], out nextPageStart))
                                pagingInformation.Fill(start, pageSize, nextPageStart);

                            return SerializationHelper.RavenJObjectsToJsonDocuments(((RavenJArray)task.Result)
                                .OfType<RavenJObject>())
                                .ToArray();
                        });
            });
        }

		/// <summary>
		/// Perform a single POST request containing multiple nested GET requests
		/// </summary>
		public Task<GetResponse[]> MultiGetAsync(GetRequest[] requests)
		{
			return ExecuteWithReplication("GET", async operationMetadata => // logical GET even though the actual request is a POST
			{
				var multiGetOperation = new MultiGetOperation(this, convention, operationMetadata.Url, requests);

				var httpJsonRequest =
					jsonRequestFactory.CreateHttpJsonRequest(new CreateHttpJsonRequestParams(this,
																							 multiGetOperation.RequestUri.NoCache(),
																							 "POST", credentials, convention)
					.AddOperationHeaders(OperationsHeaders));

				httpJsonRequest.AddReplicationStatusHeaders(url, operationMetadata.Url, replicationInformer, convention.FailoverBehavior,
															HandleReplicationStatusChanges);

				var requestsForServer = multiGetOperation.PreparingForCachingRequest(jsonRequestFactory);

				var postedData = JsonConvert.SerializeObject(requestsForServer);

				if (multiGetOperation.CanFullyCache(jsonRequestFactory, httpJsonRequest, postedData))
				{
					var cachedResponses = multiGetOperation.HandleCachingResponse(new GetResponse[requests.Length], jsonRequestFactory);
					return cachedResponses;
				}

				await httpJsonRequest.WriteAsync(postedData);
				var result = await httpJsonRequest.ReadResponseJsonAsync();
				var responses = convention.CreateSerializer().Deserialize<GetResponse[]>(new RavenJTokenReader(result));
				return multiGetOperation.HandleCachingResponse(responses, jsonRequestFactory);
			});
		}

<<<<<<< HEAD
=======
		public Task<Operation> UpdateByIndex(string indexName, IndexQuery queryToUpdate, ScriptedPatchRequest patch)
		{
			return UpdateByIndex(indexName, queryToUpdate, patch, false);
		}

>>>>>>> 37eedc61
		/// <summary>
		/// Begins the async query.
		/// </summary>
		/// <param name="index">The index.</param>
		/// <param name="query">The query.</param>
		/// <param name="includes">The include paths</param>
		/// <param name="metadataOnly">Load just the document metadata</param>
		/// <returns></returns>
		public Task<QueryResult> QueryAsync(string index, IndexQuery query, string[] includes, bool metadataOnly = false, bool indexEntriesOnly = false)
		{
			return ExecuteWithReplication("GET", async operationMetadata =>
			{
				EnsureIsNotNullOrEmpty(index, "index");
				var path = query.GetIndexQueryUrl(operationMetadata.Url, index, "indexes");
				if (metadataOnly)
					path += "&metadata-only=true";
				if (indexEntriesOnly)
					path += "&debug=entries";
				if (includes != null && includes.Length > 0)
				{
					path += "&" + string.Join("&", includes.Select(x => "include=" + x).ToArray());
				}

				var request = jsonRequestFactory.CreateHttpJsonRequest(
						new CreateHttpJsonRequestParams(this, path.NoCache(), "GET", credentials, convention)
						{
							AvoidCachingRequest = query.DisableCaching
						}.AddOperationHeaders(OperationsHeaders));

				request.AddReplicationStatusHeaders(operationMetadata.Url, operationMetadata.Url, replicationInformer, convention.FailoverBehavior, HandleReplicationStatusChanges);

				ErrorResponseException responseException;
				try
				{
					var result = (RavenJObject)await request.ReadResponseJsonAsync();
					return SerializationHelper.ToQueryResult(result, request.ResponseHeaders.GetEtagHeader(),
																									 request.ResponseHeaders.Get("Temp-Request-Time"));
				}
				catch (ErrorResponseException e)
				{
					if (e.Response.StatusCode == HttpStatusCode.NotFound)
					{
						var text = new StreamReader(e.Response.GetResponseStreamWithHttpDecompression().Result).ReadToEnd();
						if (text.Contains("maxQueryString"))
							throw new ErrorResponseException(e.Response, text);
						throw new ErrorResponseException(e.Response, "There is no index named: " + index);
					}
					responseException = e;
				}
				if (await HandleException(responseException))
					return null;
				throw responseException;
			});
		}

		/// <summary>
		/// Attempts to handle an exception raised when receiving a response from the server
		/// </summary>
		/// <param name="e">The exception to handle</param>
		/// <returns>returns true if the exception is handled, false if it should be thrown</returns>
		private async Task<bool> HandleException(ErrorResponseException e)
		{
			if (e.StatusCode == HttpStatusCode.InternalServerError)
			{
				var content = new StreamReader(await e.Response.GetResponseStreamWithHttpDecompression());
				var json = RavenJObject.Load(new JsonTextReader(content));
				var error = json.Deserialize<ServerRequestError>(convention);

				throw new ErrorResponseException(e.Response, error.Error);
			}
			return false;
		}

		/// <summary>
		/// Returns a list of suggestions based on the specified suggestion query.
		/// </summary>
		/// <param name="index">The index to query for suggestions</param>
		/// <param name="suggestionQuery">The suggestion query.</param>
		public Task<SuggestionQueryResult> SuggestAsync(string index, SuggestionQuery suggestionQuery)
		{
			if (suggestionQuery == null)
				throw new ArgumentNullException("suggestionQuery");

			return ExecuteWithReplication("GET", async operationMetadata =>
			{
				var requestUri = operationMetadata.Url + string.Format("/suggest/{0}?term={1}&field={2}&max={3}&popularity={4}",
					Uri.EscapeUriString(index),
					Uri.EscapeDataString(suggestionQuery.Term),
					Uri.EscapeDataString(suggestionQuery.Field),
					Uri.EscapeDataString(suggestionQuery.MaxSuggestions.ToInvariantString()),
															  suggestionQuery.Popularity);

				if (suggestionQuery.Accuracy.HasValue)
					requestUri += "&accuracy=" + suggestionQuery.Accuracy.Value.ToInvariantString();

				if (suggestionQuery.Distance.HasValue)
					requestUri += "&distance=" + suggestionQuery.Distance;

				var request = jsonRequestFactory.CreateHttpJsonRequest(
					new CreateHttpJsonRequestParams(this, requestUri.NoCache(), "GET", credentials, convention)
						.AddOperationHeaders(OperationsHeaders));

				request.AddReplicationStatusHeaders(url, operationMetadata.Url, replicationInformer, convention.FailoverBehavior,
													HandleReplicationStatusChanges);

				var json = (RavenJObject)await request.ReadResponseJsonAsync();
				return new SuggestionQueryResult
				{
					Suggestions = ((RavenJArray)json["Suggestions"]).Select(x => x.Value<string>()).ToArray(),
				};
			});
		}

		/// <summary>
		/// Begins the async batch operation
		/// </summary>
		/// <param name="commandDatas">The command data.</param>
		/// <returns></returns>
		public Task<BatchResult[]> BatchAsync(ICommandData[] commandDatas)
		{
			return ExecuteWithReplication("POST", async operationMetadata =>
			{
				var metadata = new RavenJObject();
				AddTransactionInformation(metadata);
				var req =
					jsonRequestFactory.CreateHttpJsonRequest(new CreateHttpJsonRequestParams(this, operationMetadata.Url + "/bulk_docs", "POST",
																							 metadata, credentials, convention)
					.AddOperationHeaders(OperationsHeaders));

				req.AddReplicationStatusHeaders(url, operationMetadata.Url, replicationInformer, convention.FailoverBehavior,
												HandleReplicationStatusChanges);

				var jArray = new RavenJArray(commandDatas.Select(x => x.ToJson()));

				ErrorResponseException responseException;
				try
				{
					await req.WriteAsync(jArray);
					var response = (RavenJArray)await req.ReadResponseJsonAsync();
					return convention.CreateSerializer().Deserialize<BatchResult[]>(new RavenJTokenReader(response));
				}
				catch (ErrorResponseException e)
				{
					if (e.StatusCode != HttpStatusCode.Conflict)
						throw;
					responseException = e;
				}
				throw await FetchConcurrencyException(responseException);
			});
		}

		private static async Task<ConcurrencyException> FetchConcurrencyException(ErrorResponseException e)
		{
			using (var sr = new StreamReader(await e.Response.GetResponseStreamWithHttpDecompression()))
			{
				var text = sr.ReadToEnd();
				var errorResults = JsonConvert.DeserializeAnonymousType(text, new
				{
					url = (string)null,
					actualETag = Etag.Empty,
					expectedETag = Etag.Empty,
					error = (string)null
				});
				return new ConcurrencyException(errorResults.error)
				{
					ActualETag = errorResults.actualETag,
					ExpectedETag = errorResults.expectedETag
				};
			}
		}

		private void AddTransactionInformation(RavenJObject metadata)
		{
#if !SILVERLIGHT && !NETFX_CORE
			if (convention.EnlistInDistributedTransactions == false)
				return;

			var transactionInformation = RavenTransactionAccessor.GetTransactionInformation();
			if (transactionInformation == null)
				return;

			string txInfo = string.Format("{0}, {1}", transactionInformation.Id, transactionInformation.Timeout);
			metadata["Raven-Transaction-Information"] = new RavenJValue(txInfo);
#endif
		}

		private static void EnsureIsNotNullOrEmpty(string key, string argName)
		{
			if (string.IsNullOrEmpty(key))
				throw new ArgumentException("Key cannot be null or empty", argName);
		}

		/// <summary>
		/// Begins retrieving the statistics for the database
		/// </summary>
		/// <returns></returns>
		public async Task<DatabaseStatistics> GetStatisticsAsync()
		{
			var json = (RavenJObject)await url.Stats()
				.NoCache()
				.ToJsonRequest(this, credentials, convention)
											   .ReadResponseJsonAsync();

			return json.Deserialize<DatabaseStatistics>(convention);
		}

		/// <summary>
		/// Gets the list of databases from the server asynchronously
		/// </summary>
		public async Task<string[]> GetDatabaseNamesAsync(int pageSize, int start = 0)
		{
			var result = await url.Databases(pageSize, start)
				.NoCache()
				.ToJsonRequest(this, credentials, convention)
								  .ReadResponseJsonAsync();
			var json = (RavenJArray)result;
			return json.Select(x => x.ToString())
				.ToArray();
		}

        public Task<AttachmentInformation[]> GetAttachmentsAsync(Etag startEtag, int pageSize)
	    {
	        return ExecuteWithReplication("GET", async operationMetadata =>
	        {
                var request = jsonRequestFactory.CreateHttpJsonRequest(new CreateHttpJsonRequestParams(this, (operationMetadata.Url + "/static/?pageSize=" + pageSize + "&etag=" + startEtag).NoCache(), "GET", credentials, convention)
	                .AddOperationHeaders(OperationsHeaders));

                request.AddReplicationStatusHeaders(url, operationMetadata.Url, replicationInformer, convention.FailoverBehavior, HandleReplicationStatusChanges);

                var json = (RavenJArray)await request.ReadResponseJsonAsync();
                return convention.CreateSerializer().Deserialize<AttachmentInformation[]>(new RavenJTokenReader(json));
	        });
	    }

	    /// <summary>
		/// Puts the attachment with the specified key asynchronously
		/// </summary>
		/// <param name="key">The key.</param>
		/// <param name="etag">The etag.</param>
		/// <param name="data">The data stream.</param>
		/// <param name="metadata">The metadata.</param>
		public Task PutAttachmentAsync(string key, Etag etag, Stream data, RavenJObject metadata)
		{
			return ExecuteWithReplication("PUT", operationMetadata =>
			{
				if (metadata == null)
					metadata = new RavenJObject();

				if (etag != null)
					metadata["ETag"] = new RavenJValue((string)etag);

				var request =
					jsonRequestFactory.CreateHttpJsonRequest(new CreateHttpJsonRequestParams(this, Static(operationMetadata.Url, key), "PUT",
																							 metadata, credentials, convention));
				request.AddOperationHeaders(OperationsHeaders);
				request.AddReplicationStatusHeaders(url, operationMetadata.Url, replicationInformer, convention.FailoverBehavior,
													HandleReplicationStatusChanges);

				return request.WriteAsync(data);
			});
		}

		/// <summary>
		/// Gets the attachment by the specified key asynchronously
		/// </summary>
		/// <param name="key">The key.</param>
		/// <returns></returns>
		public Task<Attachment> GetAttachmentAsync(string key)
		{
			EnsureIsNotNullOrEmpty(key, "key");

			return ExecuteWithReplication("GET", operationMetadata => DirectGetAttachmentAsync(key, operationMetadata, "GET"));
		}

		public Task<Attachment> HeadAttachmentAsync(string key)
		{
			EnsureIsNotNullOrEmpty(key, "key");

			return ExecuteWithReplication("HEAD", operationMetadata => DirectGetAttachmentAsync(key, operationMetadata, "HEAD"));
		}

		private async Task<Attachment> DirectGetAttachmentAsync(string key, OperationMetadata operationMetadata, string method)
		{
			var metadata = new RavenJObject();
			AddTransactionInformation(metadata);
			var createHttpJsonRequestParams = new CreateHttpJsonRequestParams(this, (operationMetadata.Url + "/static/" + key).NoCache(), method, metadata, operationMetadata.Credentials, convention);
			var request = jsonRequestFactory.CreateHttpJsonRequest(createHttpJsonRequestParams.AddOperationHeaders(OperationsHeaders))
			                                .AddReplicationStatusHeaders(Url, operationMetadata.Url, replicationInformer, convention.FailoverBehavior, HandleReplicationStatusChanges);

			ErrorResponseException responseException;
			try
			{
				var result = await request.ReadResponseBytesAsync();
				HandleReplicationStatusChanges(request.ResponseHeaders, Url, operationMetadata.Url);

				if (method == "GET")
				{
					var memoryStream = new MemoryStream(result);
					return new Attachment
					{
						Key = key,
						Data = () => memoryStream,
						Size = result.Length,
						Etag = request.ResponseHeaders.GetEtagHeader(),
						Metadata = request.ResponseHeaders.FilterHeadersAttachment()
					};
				}
				else
				{
					return new Attachment
					{
						Key = key,
						Data = () =>
						{
							throw new InvalidOperationException("Cannot get attachment data because it was loaded using: " + method);
						},
						Size = int.Parse(request.ResponseHeaders["Content-Length"]),
						Etag = request.ResponseHeaders.GetEtagHeader(),
						Metadata = request.ResponseHeaders.FilterHeadersAttachment()
					};
				}
			}
			catch (ErrorResponseException e)
			{
				if (e.StatusCode == HttpStatusCode.NotFound)
					return null;
				if (e.StatusCode != HttpStatusCode.Conflict) 
					throw;
				responseException = e;
			}
			var conflictsDoc = RavenJObject.Load(new BsonReader(await responseException.Response.GetResponseStreamWithHttpDecompression()));
			var conflictIds = conflictsDoc.Value<RavenJArray>("Conflicts").Select(x => x.Value<string>()).ToArray();

			throw new ConflictException("Conflict detected on " + key + ", conflict must be resolved before the attachment will be accessible", true)
			{
				ConflictedVersionIds = conflictIds,
				Etag = responseException.Response.GetEtagHeader()
			};
		}


		/// <summary>
		/// Deletes the attachment with the specified key asynchronously
		/// </summary>
		/// <param name="key">The key.</param>
		/// <param name="etag">The etag.</param>
		public Task DeleteAttachmentAsync(string key, Etag etag)
		{
			return ExecuteWithReplication("DELETE", operationMetadata =>
			{
				var metadata = new RavenJObject();

				if (etag != null)
					metadata["ETag"] = new RavenJValue((string)etag);

				var request =
					jsonRequestFactory.CreateHttpJsonRequest(new CreateHttpJsonRequestParams(this, Static(operationMetadata.Url, key), "DELETE",
																							 metadata, credentials, convention));
				request.AddOperationHeaders(OperationsHeaders);
				request.AddReplicationStatusHeaders(url, operationMetadata.Url, replicationInformer, convention.FailoverBehavior,
													HandleReplicationStatusChanges);

				return request.ExecuteRequestAsync();
			});
		}

		public static string Static(string url, string key)
		{
			return url + "/static/" + Uri.EscapeUriString(key);
		}

		/// <summary>
		/// Disable all caching within the given scope
		/// </summary>
		public IDisposable DisableAllCaching()
		{
			return jsonRequestFactory.DisableAllCaching();
		}

		///<summary>
		/// Get the possible terms for the specified field in the index asynchronously
		/// You can page through the results by use fromValue parameter as the 
		/// starting point for the next query
		///</summary>
		///<returns></returns>
		public Task<string[]> GetTermsAsync(string index, string field, string fromValue, int pageSize)
		{
			return ExecuteWithReplication("GET", async operationMetadata =>
			{
				var result = await operationMetadata.Url.Terms(index, field, fromValue, pageSize)
					.NoCache()
					.ToJsonRequest(this, credentials, convention)
											   .AddReplicationStatusHeaders(url, operationMetadata.Url, replicationInformer,
																			convention.FailoverBehavior,
																			HandleReplicationStatusChanges)
											   .ReadResponseJsonAsync();
				var json = ((RavenJArray)result);
				return json.Select(x => x.Value<string>()).ToArray();
			});
		}

		/// <summary>
		/// The profiling information
		/// </summary>
		public ProfilingInformation ProfilingInformation
		{
			get { return profilingInformation; }
		}

		/// <summary>
		/// Notify when the failover status changed
		/// </summary>
		public event EventHandler<FailoverStatusChangedEventArgs> FailoverStatusChanged
		{
			add { replicationInformer.FailoverStatusChanged += value; }
			remove { replicationInformer.FailoverStatusChanged -= value; }
		}

		/// <summary>
		/// Force the database commands to read directly from the master, unless there has been a failover.
		/// </summary>
		public IDisposable ForceReadFromMaster()
		{
			var old = readStripingBase;
			readStripingBase = -1;// this means that will have to use the master url first
			return new DisposableAction(() => readStripingBase = old);
		}

		public Task<JsonDocumentMetadata> HeadAsync(string key)
		{
			EnsureIsNotNullOrEmpty(key, "key");
			return ExecuteWithReplication("HEAD", u => DirectHeadAsync(u, key));
		}

#if NETFX_CORE
		//TODO: Mono implement 
		public Task<IAsyncEnumerator<RavenJObject>> StreamQueryAsync(string index, IndexQuery query, Reference<QueryHeaderInformation> queryHeaderInfo)
		{
			throw new NotImplementedException();
		}

		 public Task<IAsyncEnumerator<RavenJObject>> StreamDocsAsync(Etag fromEtag = null, string startsWith = null, string matches = null, int start = 0,
                                                                        int pageSize = Int32.MaxValue)
                {
                        throw new NotImplementedException();
                }

#else
		public async Task<IAsyncEnumerator<RavenJObject>> StreamQueryAsync(string index, IndexQuery query, Reference<QueryHeaderInformation> queryHeaderInfo)
		{
			EnsureIsNotNullOrEmpty(index, "index");
			string path = query.GetIndexQueryUrl(url, index, "streams/query", includePageSizeEvenIfNotExplicitlySet: false);
			var request = jsonRequestFactory.CreateHttpJsonRequest(
					new CreateHttpJsonRequestParams(this, path.NoCache(), "GET", credentials, convention)
							.AddOperationHeaders(OperationsHeaders))
																			.AddReplicationStatusHeaders(Url, url, replicationInformer,
																																	 convention.FailoverBehavior,
																																	 HandleReplicationStatusChanges);

			
			request.RemoveAuthorizationHeader();
            var token = await GetSingleAuthToken().ConfigureAwait(false);
			try
			{
                token = await ValidateThatWeCanUseAuthenticateTokens(token).ConfigureAwait(false);
			}
			catch (Exception e)
			{
				throw new InvalidOperationException(
					"Could not authenticate token for query streaming, if you are using ravendb in IIS make sure you have Anonymous Authentication enabled in the IIS configuration",
					e);
			}
			request.AddOperationHeader("Single-Use-Auth-Token", token);

			var response = await request.ExecuteRawResponseAsync().ConfigureAwait(false);
			queryHeaderInfo.Value = new QueryHeaderInformation
			{
				Index = response.Headers.GetFirstValue("Raven-Index"),
				IndexTimestamp = DateTime.ParseExact(response.Headers.GetFirstValue("Raven-Index-Timestamp"), Default.DateTimeFormatsToRead,
																CultureInfo.InvariantCulture, DateTimeStyles.None),
				IndexEtag = Etag.Parse(response.Headers.GetFirstValue("Raven-Index-Etag")),
				ResultEtag = Etag.Parse(response.Headers.GetFirstValue("Raven-Result-Etag")),
				IsStable = bool.Parse(response.Headers.GetFirstValue("Raven-Is-Stale")),
				TotalResults = int.Parse(response.Headers.GetFirstValue("Raven-Total-Results"))
			};

			return new YieldStreamResults(await response.GetResponseStreamWithHttpDecompression());
		}

        public class YieldStreamResults : IAsyncEnumerator<RavenJObject>
        {
            private readonly int start;

            private readonly int pageSize;

            private readonly RavenPagingInformation pagingInformation;

            private readonly Stream stream;
            private readonly StreamReader streamReader;
            private readonly JsonTextReaderAsync reader;
            private bool complete;

            private bool wasInitialized;

			public YieldStreamResults(Stream stream, int start = 0, int pageSize = 0, RavenPagingInformation pagingInformation = null)
            {
                this.start = start;
                this.pageSize = pageSize;
                this.pagingInformation = pagingInformation;
				this.stream = stream;
                streamReader = new StreamReader(stream);
                reader = new JsonTextReaderAsync(streamReader);
            }

            private async Task InitAsync()
            {
                if (await reader.ReadAsync().ConfigureAwait(false) == false || reader.TokenType != JsonToken.StartObject)
                    throw new InvalidOperationException("Unexpected data at start of stream");

                if (await reader.ReadAsync().ConfigureAwait(false) == false || reader.TokenType != JsonToken.PropertyName || Equals("Results", reader.Value) == false)
                    throw new InvalidOperationException("Unexpected data at stream 'Results' property name");

                if (await reader.ReadAsync().ConfigureAwait(false) == false || reader.TokenType != JsonToken.StartArray)
                    throw new InvalidOperationException("Unexpected data at 'Results', could not find start results array");
            }

            public void Dispose()
            {
                reader.Close();
                streamReader.Close();
                stream.Close();
            }

            public async Task<bool> MoveNextAsync()
            {
                if (complete)
                {
                    // to parallel IEnumerable<T>, subsequent calls to MoveNextAsync after it has returned false should
                    // also return false, rather than throwing
                    return false;
                }

                if (wasInitialized == false)
                {
                    await InitAsync();
                    wasInitialized = true;
                }

                if (await reader.ReadAsync().ConfigureAwait(false) == false)
                    throw new InvalidOperationException("Unexpected end of data");

                if (reader.TokenType == JsonToken.EndArray)
                {
                    complete = true;

                    await TryReadNextPageStart();

                    return false;
                }

                Current = (RavenJObject)await RavenJToken.ReadFromAsync(reader).ConfigureAwait(false);
                return true;
            }

            private async Task TryReadNextPageStart()
            {
                if (pagingInformation == null || !(await reader.ReadAsync()) || reader.TokenType != JsonToken.PropertyName || !Equals("NextPageStart", reader.Value))
                    return;

                var nextPageStart = await reader.ReadAsInt32();
                if (nextPageStart.HasValue == false)
                    throw new InvalidOperationException("Unexpected end of data");

                pagingInformation.Fill(start, pageSize, nextPageStart.Value);
            }

            public RavenJObject Current { get; private set; }
        }

		public async Task<IAsyncEnumerator<RavenJObject>> StreamDocsAsync(
						Etag fromEtag = null, string startsWith = null,
						string matches = null, int start = 0,
						int pageSize = Int32.MaxValue,
						string exclude = null,
                        RavenPagingInformation pagingInformation = null)
		{
			if (fromEtag != null && startsWith != null)
				throw new InvalidOperationException("Either fromEtag or startsWith must be null, you can't specify both");

			var sb = new StringBuilder(url).Append("/streams/docs?");

			if (fromEtag != null)
			{
				sb.Append("etag=")
						.Append(fromEtag)
						.Append("&");
			}
			else
			{
				if (startsWith != null)
				{
					sb.Append("startsWith=").Append(Uri.EscapeDataString(startsWith)).Append("&");
				}
				if (matches != null)
				{
					sb.Append("matches=").Append(Uri.EscapeDataString(matches)).Append("&");
				}
				if (exclude != null)
				{
					sb.Append("exclude=").Append(Uri.EscapeDataString(exclude)).Append("&");
				}
			}

            var actualStart = start;

            var nextPage = pagingInformation != null && pagingInformation.IsForPreviousPage(start, pageSize);
            if (nextPage)
                actualStart = pagingInformation.NextPageStart;

            if (actualStart != 0)
                sb.Append("start=").Append(actualStart).Append("&");
            if (pageSize != int.MaxValue)
                sb.Append("pageSize=").Append(pageSize).Append("&");

            if (nextPage)
                sb.Append("next-page=true").Append("&");

			var request = jsonRequestFactory.CreateHttpJsonRequest(
					new CreateHttpJsonRequestParams(this, sb.ToString().NoCache(), "GET", credentials, convention)
							.AddOperationHeaders(OperationsHeaders))
																			.AddReplicationStatusHeaders(Url, url, replicationInformer,
																																	 convention.FailoverBehavior,
																																	 HandleReplicationStatusChanges);

			request.RemoveAuthorizationHeader();

            var token = await GetSingleAuthToken().ConfigureAwait(false);

			try
			{
                token = await ValidateThatWeCanUseAuthenticateTokens(token).ConfigureAwait(false);
			}
			catch (Exception e)
			{
				throw new InvalidOperationException(
					"Could not authenticate token for docs streaming, if you are using ravendb in IIS make sure you have Anonymous Authentication enabled in the IIS configuration",
					e);
			}

			request.AddOperationHeader("Single-Use-Auth-Token", token);

			var response = await request.ExecuteRawResponseAsync();
            return new YieldStreamResults(await response.GetResponseStreamWithHttpDecompression(), start, pageSize, pagingInformation);
		}

		public Task DeleteAsync(string key, Etag etag)
		{
			EnsureIsNotNullOrEmpty(key, "key");
			return ExecuteWithReplication("DELETE", operationMetadata => operationMetadata.Url.Doc(key)
			 .ToJsonRequest(this, credentials, convention, OperationsHeaders, "DELETE")
			 .ExecuteRequestAsync());
		}

		private async Task DirectDeleteAsync(string key, Etag etag, string operationUrl)
		{
			var metadata = new RavenJObject();
			if (etag != null)
				metadata.Add("ETag", etag.ToString());
			AddTransactionInformation(metadata);
			var httpJsonRequest = jsonRequestFactory.CreateHttpJsonRequest(
					new CreateHttpJsonRequestParams(this, operationUrl + "/docs/" + key, "DELETE", metadata, credentials, convention)
							.AddOperationHeaders(OperationsHeaders))
							.AddReplicationStatusHeaders(Url, operationUrl, replicationInformer, convention.FailoverBehavior, HandleReplicationStatusChanges);

			try
			{
				await httpJsonRequest.ExecuteRequestAsync();
			}
			catch (ErrorResponseException e)
			{
				if (e.StatusCode != HttpStatusCode.NotFound)
					throw;
			}
		}

		public string UrlFor(string documentKey)
		{
			return url + "/docs/" + documentKey;
		}

#endif

		/// <summary>
		/// Get the low level bulk insert operation
		/// </summary>
		public ILowLevelBulkInsertOperation GetBulkInsertOperation(BulkInsertOptions options, IDatabaseChanges changes)
		{
			return new RemoteBulkInsertOperation(options, this, changes);
		}

		/// <summary>
		/// Do a direct HEAD request against the server for the specified document
		/// </summary>
		private async Task<JsonDocumentMetadata> DirectHeadAsync(OperationMetadata operationMetadata, string key)
		{
			var metadata = new RavenJObject();
			AddTransactionInformation(metadata);
			HttpJsonRequest request = jsonRequestFactory.CreateHttpJsonRequest(
																			   new CreateHttpJsonRequestParams(this, operationMetadata.Url + "/docs/" + key, "HEAD", credentials, convention)
																				   .AddOperationHeaders(OperationsHeaders))
														.AddReplicationStatusHeaders(Url, operationMetadata.Url, replicationInformer,
																					 convention.FailoverBehavior,
																					 HandleReplicationStatusChanges);

			try
			{
				await request.ReadResponseJsonAsync();
				return SerializationHelper.DeserializeJsonDocumentMetadata(key, request.ResponseHeaders,
																		   request.ResponseStatusCode);
			}
			catch (ErrorResponseException e)
			{
				if (e.StatusCode == HttpStatusCode.NotFound)
					return null;
				if (e.StatusCode == HttpStatusCode.Conflict)
				{
					throw new ConflictException("Conflict detected on " + key +
										", conflict must be resolved before the document will be accessible. Cannot get the conflicts ids because a HEAD request was performed. A GET request will provide more information, and if you have a document conflict listener, will automatically resolve the conflict",
										true)
					{
						Etag = e.Response.GetEtagHeader()
					};
				}
				throw;
			}
		}

        public Task<RavenJToken> ExecuteGetRequest(string requestUrl)
        {
            EnsureIsNotNullOrEmpty(requestUrl, "url");
            return ExecuteWithReplication("GET", operationMetadata =>
            {
                var metadata = new RavenJObject();
                AddTransactionInformation(metadata);
                var request = jsonRequestFactory.CreateHttpJsonRequest(
                        new CreateHttpJsonRequestParams(this, operationMetadata.Url + requestUrl, "GET", metadata, credentials, convention)
                                .AddOperationHeaders(OperationsHeaders));

                return request.ReadResponseJsonAsync();
            });
        }

		public HttpJsonRequest CreateRequest(string requestUrl, string method, bool disableRequestCompression = false)
		{
			var metadata = new RavenJObject();
			AddTransactionInformation(metadata);
			var createHttpJsonRequestParams = new CreateHttpJsonRequestParams(this, url + requestUrl, method, metadata, credentials, convention)
				.AddOperationHeaders(OperationsHeaders);
			createHttpJsonRequestParams.DisableRequestCompression = disableRequestCompression;
			return jsonRequestFactory.CreateHttpJsonRequest(createHttpJsonRequestParams);
		}

		public HttpJsonRequest CreateReplicationAwareRequest(string currentServerUrl, string requestUrl, string method, bool disableRequestCompression = false)
		{
			var metadata = new RavenJObject();
			AddTransactionInformation(metadata);

			var createHttpJsonRequestParams = new CreateHttpJsonRequestParams(this, (currentServerUrl + requestUrl).NoCache(), method, credentials,
																			  convention).AddOperationHeaders(OperationsHeaders);
			createHttpJsonRequestParams.DisableRequestCompression = disableRequestCompression;

			return jsonRequestFactory.CreateHttpJsonRequest(createHttpJsonRequestParams)
									 .AddReplicationStatusHeaders(url, currentServerUrl, replicationInformer,
																  convention.FailoverBehavior, HandleReplicationStatusChanges);
		}

		public Task UpdateAttachmentMetadataAsync(string key, Etag etag, RavenJObject metadata)
		{
			return ExecuteWithReplication("POST", operationMetadata => DirectUpdateAttachmentMetadata(key, metadata, etag, operationMetadata.Url));
		}

		private async Task DirectUpdateAttachmentMetadata(string key, RavenJObject metadata, Etag etag, string operationUrl)
		{
			if (etag != null)
			{
				metadata["ETag"] = etag.ToString();
			}
			var webRequest = jsonRequestFactory.CreateHttpJsonRequest(
					new CreateHttpJsonRequestParams(this, operationUrl + "/static/" + key, "POST", metadata, credentials, convention))
							.AddReplicationStatusHeaders(url, operationUrl, replicationInformer, convention.FailoverBehavior, HandleReplicationStatusChanges);

			ErrorResponseException responseException;
			try
			{
				await webRequest.ExecuteRequestAsync();
				return;
			}
			catch (ErrorResponseException e)
			{
				responseException = e;
			}
			if (!await HandleException(responseException))
				throw responseException;
		}

		public Task<IAsyncEnumerator<Attachment>> GetAttachmentHeadersStartingWithAsync(string idPrefix, int start, int pageSize)
		{
			return ExecuteWithReplication("GET", operationMetadata => DirectGetAttachmentHeadersStartingWith("GET", idPrefix, start, pageSize, operationMetadata.Url));
		}

		private async Task<IAsyncEnumerator<Attachment>> DirectGetAttachmentHeadersStartingWith(string method, string idPrefix, int start, int pageSize, string operationUrl)
		{
			var webRequest =
					jsonRequestFactory.CreateHttpJsonRequest(new CreateHttpJsonRequestParams(this,
																																									 operationUrl + "/static/?startsWith=" +
																																									 idPrefix + "&start=" + start + "&pageSize=" +
																																									 pageSize, method, credentials, convention))
																																									 .AddReplicationStatusHeaders(url, operationUrl, replicationInformer, convention.FailoverBehavior, HandleReplicationStatusChanges);

			RavenJToken result = await webRequest.ReadResponseJsonAsync();

			List<Attachment> attachments =
					convention.CreateSerializer().Deserialize<Attachment[]>(new RavenJTokenReader(result))
							.Select(x => new Attachment
							{
								Etag = x.Etag,
								Metadata = x.Metadata,
								Size = x.Size,
								Key = x.Key,
								Data =
										() => { throw new InvalidOperationException("Cannot get attachment data from an attachment header"); }
							}).ToList();
			return new AsyncEnumeratorBridge<Attachment>(attachments.GetEnumerator());

		}

		public Task CommitAsync(string txId)
		{
			return ExecuteWithReplication("POST", operationMetadata => DirectCommit(txId, operationMetadata.Url));
		}

		private Task DirectCommit(string txId, string operationUrl)
		{
			var httpJsonRequest = jsonRequestFactory.CreateHttpJsonRequest(
					new CreateHttpJsonRequestParams(this, operationUrl + "/transaction/commit?tx=" + txId, "POST",
							credentials, convention)
							.AddOperationHeaders(OperationsHeaders))
					.AddReplicationStatusHeaders(url, operationUrl, replicationInformer, convention.FailoverBehavior,
							HandleReplicationStatusChanges);

			return httpJsonRequest.ReadResponseJsonAsync();
		}

		public Task RollbackAsync(string txId)
		{
			return ExecuteWithReplication("POST", operationMetadata => DirectRollback(txId, operationMetadata.Url));
		}

		private Task DirectRollback(string txId, string operationUrl)
		{
			var httpJsonRequest = jsonRequestFactory.CreateHttpJsonRequest(
					new CreateHttpJsonRequestParams(this, operationUrl + "/transaction/rollback?tx=" + txId, "POST", credentials, convention)
							.AddOperationHeaders(OperationsHeaders))
							.AddReplicationStatusHeaders(url, operationUrl, replicationInformer, convention.FailoverBehavior, HandleReplicationStatusChanges);

			return httpJsonRequest.ReadResponseJsonAsync();
		}

		public Task PrepareTransactionAsync(string txId)
		{
			return ExecuteWithReplication("POST", operationMetadata => DirectPrepareTransaction(txId, operationMetadata.Url));
		}

		private Task DirectPrepareTransaction(string txId, string operationUrl)
		{
			var httpJsonRequest = jsonRequestFactory.CreateHttpJsonRequest(
					new CreateHttpJsonRequestParams(this, operationUrl + "/transaction/prepare?tx=" + txId, "POST", credentials, convention)
							.AddOperationHeaders(OperationsHeaders))
							.AddReplicationStatusHeaders(url, operationUrl, replicationInformer, convention.FailoverBehavior, HandleReplicationStatusChanges);

			return httpJsonRequest.ReadResponseJsonAsync();
		}

		private void HandleReplicationStatusChanges(NameValueCollection headers, string primaryUrl, string currentUrl)
		{
			if (primaryUrl.Equals(currentUrl, StringComparison.OrdinalIgnoreCase))
				return;

			var forceCheck = headers[Constants.RavenForcePrimaryServerCheck];
			bool shouldForceCheck;
			if (!string.IsNullOrEmpty(forceCheck) && bool.TryParse(forceCheck, out shouldForceCheck))
			{
				replicationInformer.ForceCheck(primaryUrl, shouldForceCheck);
			}
		}

<<<<<<< HEAD
		internal Task ExecuteWithReplication(string method, Func<OperationMetadata, Task> operation)
		{
			// Convert the Func<string, Task> to a Func<string, Task<object>>
			return ExecuteWithReplication(method, u => operation(u).ContinueWith<object>(t =>
			{
				t.AssertNotFailed();
				return null;
			}));
		}
=======
>>>>>>> 37eedc61

		private volatile bool currentlyExecuting;
		private bool resolvingConflict;
		private bool resolvingConflictRetries;

		internal async Task<T> ExecuteWithReplication<T>(string method, Func<OperationMetadata, Task<T>> operation)
		{
			var currentRequest = Interlocked.Increment(ref requestCount);
			if (currentlyExecuting && convention.AllowMultipuleAsyncOperations == false)
				throw new InvalidOperationException("Only a single concurrent async request is allowed per async client instance.");

			currentlyExecuting = true;
			try
			{
				return
					await
						replicationInformer.ExecuteWithReplicationAsync(method, url, credentials, currentRequest, readStripingBase,
							operation);
			}
			finally
			{
				currentlyExecuting = false;
			}
		}

		private async Task<bool> AssertNonConflictedDocumentAndCheckIfNeedToReload(OperationMetadata operationMetadata, RavenJObject docResult)
		{
			if (docResult == null)
				return (false);
			var metadata = docResult[Constants.Metadata];
			if (metadata == null)
				return (false);

			if (metadata.Value<int>("@Http-Status-Code") == 409)
			{
				var etag = HttpExtensions.EtagHeaderToEtag(metadata.Value<string>("@etag"));
                var e = await TryResolveConflictOrCreateConcurrencyException(operationMetadata, metadata.Value<string>("@id"), docResult, etag).ConfigureAwait(false);
				if (e != null)
					throw e;
				return true;

			}
			return (false);
		}

		private async Task<ConflictException> TryResolveConflictOrCreateConcurrencyException(OperationMetadata operationMetadata, string key,
																							 RavenJObject conflictsDoc,
																							 Etag etag)
		{
			var ravenJArray = conflictsDoc.Value<RavenJArray>("Conflicts");
			if (ravenJArray == null)
				throw new InvalidOperationException(
					"Could not get conflict ids from conflicted document, are you trying to resolve a conflict when using metadata-only?");

			var conflictIds = ravenJArray.Select(x => x.Value<string>()).ToArray();

			var result = await TryResolveConflictByUsingRegisteredListenersAsync(key, etag, conflictIds, operationMetadata);
			if (result)
				return null;

			return
				new ConflictException(
					"Conflict detected on " + key + ", conflict must be resolved before the document will be accessible",
												 true)
				{
					ConflictedVersionIds = conflictIds,
					Etag = etag
				};
		}

		internal async Task<bool> TryResolveConflictByUsingRegisteredListenersAsync(string key, Etag etag, string[] conflictIds, OperationMetadata operationMetadata = null)
		{
			if (operationMetadata == null)
				operationMetadata = new OperationMetadata(Url);

			if (conflictListeners.Length > 0 && resolvingConflict == false)
			{
				resolvingConflict = true;
				try
				{
					var result = await DirectGetAsync(operationMetadata, conflictIds, null, null, null, false);
					var results = result.Results.Select(SerializationHelper.ToJsonDocument).ToArray();

					foreach (var conflictListener in conflictListeners)
					{
						JsonDocument resolvedDocument;
						if (conflictListener.TryResolveConflict(key, results, out resolvedDocument))
						{
							await DirectPutAsync(operationMetadata, key, etag, resolvedDocument.DataAsJson, resolvedDocument.Metadata);
							return true;
						}
					}

					return false;
				}
				finally
				{
					resolvingConflict = false;
				}
			}

			return false;
		}

		private async Task<T> RetryOperationBecauseOfConflict<T>(OperationMetadata operationMetadata, IEnumerable<RavenJObject> docResults,
																 T currentResult, Func<Task<T>> nextTry)
		{
			bool requiresRetry = false;
			foreach (var docResult in docResults)
			{
                requiresRetry |= await AssertNonConflictedDocumentAndCheckIfNeedToReload(operationMetadata, docResult).ConfigureAwait(false);
			}
			if (!requiresRetry)
				return currentResult;

			if (resolvingConflictRetries)
				throw new InvalidOperationException(
					"Encountered another conflict after already resolving a conflict. Conflict resultion cannot recurse.");
			resolvingConflictRetries = true;
			try
			{
                return await nextTry().ConfigureAwait(false);
			}
			finally
			{
				resolvingConflictRetries = false;
			}
		}

		public async Task<RavenJToken> GetOperationStatusAsync(long id)
		{
			var request = jsonRequestFactory
				.CreateHttpJsonRequest(new CreateHttpJsonRequestParams(this, (url + "/operation/status?id=" + id).NoCache(), "GET",
																	   credentials, convention)
				.AddOperationHeaders(OperationsHeaders));

			try
			{
				return await request.ReadResponseJsonAsync();
			}
			catch (ErrorResponseException e)
			{
				if (e.StatusCode == HttpStatusCode.NotFound)
					return null;
				throw;
			}
		}


		#region IAsyncGlobalAdminDatabaseCommands

		public IAsyncGlobalAdminDatabaseCommands GlobalAdmin
		{
            get { return (IAsyncGlobalAdminDatabaseCommands)this.ForSystemDatabase(); }
		}

		async Task<AdminStatistics> IAsyncGlobalAdminDatabaseCommands.GetStatisticsAsync()
		{
			var json = (RavenJObject)await rootUrl.AdminStats()
					.NoCache()
					.ToJsonRequest(this, credentials, convention)
												   .ReadResponseJsonAsync();

			return json.Deserialize<AdminStatistics>(convention);
		}

		#endregion

		public async Task<string> GetSingleAuthToken()
		{
			var tokenRequest = CreateRequest("/singleAuthToken", "GET", disableRequestCompression: true);

            var response = await tokenRequest.ReadResponseJsonAsync().ConfigureAwait(false);
			return response.Value<string>("Token");
		}

		private async Task<string> ValidateThatWeCanUseAuthenticateTokens(string token)
		{
			var request = CreateRequest("/singleAuthToken", "GET", disableRequestCompression: true);

			request.DisableAuthentication();
			request.AddOperationHeader("Single-Use-Auth-Token", token);
            var result = await request.ReadResponseJsonAsync().ConfigureAwait(false);
			return result.Value<string>("Token");
		}

		#region IAsyncAdminDatabaseCommands

		/// <summary>
		/// Admin operations, like create/delete database.
		/// </summary>
		public IAsyncAdminDatabaseCommands Admin
		{
			get { return this; }
		}

		public Task CreateDatabaseAsync(DatabaseDocument databaseDocument)
		{
			if (databaseDocument.Settings.ContainsKey("Raven/DataDir") == false)
				throw new InvalidOperationException("The Raven/DataDir setting is mandatory");

			var dbname = databaseDocument.Id.Replace("Raven/Databases/", "");
            MultiDatabase.AssertValidName(dbname);
			var doc = RavenJObject.FromObject(databaseDocument);
			doc.Remove("Id");


			var req = CreateRequest("/admin/databases/" + Uri.EscapeDataString(dbname), "PUT");
			return req.WriteAsync(doc.ToString(Formatting.Indented));
		}

		public Task DeleteDatabaseAsync(string databaseName, bool hardDelete = false)
		{
			throw new NotImplementedException();
		}

		public Task CompactDatabaseAsync(string databaseName)
		{
			throw new NotImplementedException();
		}

		#endregion

		#region IAsyncInfoDatabaseCommands

		public IAsyncInfoDatabaseCommands Info
		{
			get { return this; }
		}

		async Task<ReplicationStatistics> IAsyncInfoDatabaseCommands.GetReplicationInfoAsync()
		{
			var json = (RavenJObject)await url.ReplicationInfo()
					.NoCache()
					.ToJsonRequest(this, credentials, convention)
											   .ReadResponseJsonAsync();

			return json.Deserialize<ReplicationStatistics>(convention);
		}

		#endregion



		/// <summary>
		/// Returns a new <see cref="IAsyncDatabaseCommands"/> using the specified credentials
		/// </summary>
		/// <param name="credentialsForSession">The credentials for session.</param>
		public IAsyncDatabaseCommands With(ICredentials credentialsForSession)
		{
			return new AsyncServerClient(url, convention, new OperationCredentials(credentials.ApiKey, credentialsForSession), jsonRequestFactory, sessionId,
										 replicationInformerGetter, databaseName, conflictListeners);
		}
	}
}<|MERGE_RESOLUTION|>--- conflicted
+++ resolved
@@ -349,20 +349,10 @@
 																		.ExecuteRequestAsync());
 		}
 
-<<<<<<< HEAD
-		public Task DeleteByIndexAsync(string indexName, IndexQuery queryToDelete)
-		{
-			return DeleteByIndexAsync(indexName, queryToDelete, false);
-		}
 
 		public Task<Operation> DeleteByIndexAsync(string indexName, IndexQuery queryToDelete, bool allowStale)
 		{
 			return ExecuteWithReplication("DELETE", async operationMetadata =>
-=======
-		public async Task<Operation> DeleteByIndexAsync(string indexName, IndexQuery queryToDelete, bool allowStale)
-		{
-			RavenJToken op = await ExecuteWithReplication("DELETE", operationMetadata =>
->>>>>>> 37eedc61
 			{
 				string path = queryToDelete.GetIndexQueryUrl(operationMetadata.Url, indexName, "bulk_docs") + "&allowStale=" + allowStale;
 				var request = jsonRequestFactory.CreateHttpJsonRequest(
@@ -400,8 +390,6 @@
 
 				return new Operation(this, opId.Value<long>());
 			});
-
-			return new Operation(this, op.Value<long>("OperationId"));
 		}
 
 		public Task DeleteTransformerAsync(string name)
@@ -890,7 +878,6 @@
 			});
 		}
 
-<<<<<<< HEAD
 	    public Task<JsonDocument[]> GetDocumentsAsync(Etag fromEtag, int pageSize, bool metadataOnly = false)
 	    {
             return ExecuteWithReplication("GET", async operationMetadata =>
@@ -923,15 +910,11 @@
 	    }
 
 		public Task<Operation> UpdateByIndexAsync(string indexName, IndexQuery queryToUpdate, ScriptedPatchRequest patch, bool allowStale)
-=======
-		public Task<Operation> UpdateByIndex(string indexName, IndexQuery queryToUpdate, ScriptedPatchRequest patch, bool allowStale)
->>>>>>> 37eedc61
 		{
 			var requestData = RavenJObject.FromObject(patch).ToString(Formatting.Indented);
 			return UpdateByIndexImpl(indexName, queryToUpdate, allowStale, requestData, "EVAL");
 		}
 
-<<<<<<< HEAD
 		public Task<Operation> UpdateByIndexAsync(string indexName, IndexQuery queryToUpdate, PatchRequest[] patchRequests,
 				bool allowStale = false)
 		{
@@ -971,11 +954,6 @@
 		private Task<Operation> UpdateByIndexImpl(string indexName, IndexQuery queryToUpdate, bool allowStale, String requestData, String method)
 		{
 			return ExecuteWithReplication(method, async operationMetadata =>
-=======
-		private async Task<Operation> UpdateByIndexImpl(string indexName, IndexQuery queryToUpdate, bool allowStale, String requestData, String method)
-		{
-			RavenJToken reponse = await ExecuteWithReplication(method, operationMetadata =>
->>>>>>> 37eedc61
 			{
 				string path = queryToUpdate.GetIndexQueryUrl(operationMetadata.Url, indexName, "bulk_docs") + "&allowStale=" + allowStale;
 
@@ -998,7 +976,6 @@
 
 				return new Operation(this, jsonResponse.Value<long>("OperationId"));
 			});
-			return new Operation(this, reponse.Value<long>("OperationId"));
 		}
 
 		/// <summary>
@@ -1277,14 +1254,6 @@
 			});
 		}
 
-<<<<<<< HEAD
-=======
-		public Task<Operation> UpdateByIndex(string indexName, IndexQuery queryToUpdate, ScriptedPatchRequest patch)
-		{
-			return UpdateByIndex(indexName, queryToUpdate, patch, false);
-		}
-
->>>>>>> 37eedc61
 		/// <summary>
 		/// Begins the async query.
 		/// </summary>
@@ -2181,7 +2150,6 @@
 			}
 		}
 
-<<<<<<< HEAD
 		internal Task ExecuteWithReplication(string method, Func<OperationMetadata, Task> operation)
 		{
 			// Convert the Func<string, Task> to a Func<string, Task<object>>
@@ -2191,8 +2159,6 @@
 				return null;
 			}));
 		}
-=======
->>>>>>> 37eedc61
 
 		private volatile bool currentlyExecuting;
 		private bool resolvingConflict;
