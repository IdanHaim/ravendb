﻿using System;
using System.Collections.Specialized;
using System.Net;
using System.Threading;
using Raven.Abstractions.Extensions;
using Raven.Client.Connection.Profiling;
using Raven.Client.Document;
using Raven.Client.Util;
using Raven.Json.Linq;

namespace Raven.Client.Connection
{
	///<summary>
	/// Create the HTTP Json Requests to the RavenDB Server
	/// and manages the http cache
	///</summary>
	public class HttpJsonRequestFactory : IDisposable
	{
		/// <summary>
		/// Advanced: Don't set this unless you know what you are doing!
		/// 
		/// Enable using basic authentication using http
		/// By default, RavenDB only allows basic authentication over HTTPS, setting this property to true
		/// will instruct RavenDB to make unsecure calls (usually only good for testing / internal networks).
		/// </summary>
		public bool EnableBasicAuthenticationOverUnsecureHttpEvenThoughPasswordsWouldBeSentOverTheWireInClearTextToBeStolenByHackers { get; set; }

		/// <summary>
		/// Occurs when a json request is created
		/// </summary>
		public event EventHandler<WebRequestEventArgs> ConfigureRequest = delegate { };

		/// <summary>
		/// Occurs when a json request is completed
		/// </summary>
		public event EventHandler<RequestResultArgs> LogRequest = delegate { };

		/// <summary>
		/// Invoke the LogRequest event
		/// </summary>
		internal void InvokeLogRequest(IHoldProfilingInformation sender, Func<RequestResultArgs> generateRequentResult)
		{
			var handler = LogRequest;
			if (handler != null)
				handler(sender, generateRequentResult());
		}

		private readonly int maxNumberOfCachedRequests;
		private SimpleCache<CachedRequest> cache;

		internal int NumOfCachedRequests;

		/// <summary>
		/// Creates the HTTP json request.
		/// </summary>
		public HttpJsonRequest CreateHttpJsonRequest(IHoldProfilingInformation self, string url, string method, ICredentials credentials,
													 DocumentConvention convention)
		{
			return CreateHttpJsonRequest(self, url, method, new RavenJObject(), credentials, convention);
		}

		/// <summary>
		/// Creates the HTTP json request.
		/// </summary>
		public HttpJsonRequest CreateHttpJsonRequest(IHoldProfilingInformation self, string url, string method, RavenJObject metadata,
													 ICredentials credentials, DocumentConvention convention)
		{
			if (disposed)
				throw new ObjectDisposedException(typeof(HttpJsonRequestFactory).FullName);
			var request = new HttpJsonRequest(url, method, metadata, credentials, this, self, convention)
			{
				ShouldCacheRequest = convention.ShouldCacheRequest(url)
			};

			if (request.ShouldCacheRequest && method == "GET" && !DisableHttpCaching)
			{
				var cachedRequestDetails = ConfigureCaching(url, request.webRequest.Headers.Set);
				request.CachedRequestDetails = cachedRequestDetails.CachedRequest;
				request.SkipServerCheck = cachedRequestDetails.SkipServerCheck;
			}
			ConfigureRequest(self, new WebRequestEventArgs { Request = request.webRequest });
			return request;
		}

		internal CachedRequestOp ConfigureCaching(string url, Action<string, string> setHeader)
		{
			var cachedRequest = cache.Get(url);
			if (cachedRequest == null)
				return new CachedRequestOp { SkipServerCheck = false };
			bool skipServerCheck = false;
			if (AggressiveCacheDuration != null)
			{
<<<<<<< HEAD
				var duraion = AggressiveCacheDuration.Value;
				if (duraion.TotalSeconds > 0)
					setHeader("Cache-Control", "max-age=" + duraion.TotalSeconds);
=======
				var duration = AggressiveCacheDuration.Value;
				if(duration.TotalSeconds > 0)
					setHeader("Cache-Control", "max-age=" + duration.TotalSeconds);
>>>>>>> 56d80582

				if ((DateTimeOffset.Now - cachedRequest.Time) < duration) // can serve directly from local cache
					skipServerCheck = true;
			}

			setHeader("If-None-Match", cachedRequest.Headers["ETag"]);
			return new CachedRequestOp { SkipServerCheck = skipServerCheck, CachedRequest = cachedRequest };
		}


		/// <summary>
		/// Reset the number of cached requests and clear the entire cache
		/// Mostly used for testing
		/// </summary>
		public void ResetCache()
		{
			if (cache != null)
				cache.Dispose();

			cache = new SimpleCache<CachedRequest>(maxNumberOfCachedRequests);
			NumOfCachedRequests = 0;
		}



		/// <summary>
		/// The number of requests that we got 304 for 
		/// and were able to handle purely from the cache
		/// </summary>
		public int NumberOfCachedRequests
		{
			get { return NumOfCachedRequests; }
		}

		/// <summary>
		/// Determine whether to use compression or not 
		/// </summary>
		public bool DisableRequestCompression { get; set; }

		/// <summary>
		/// default ctor
		/// </summary>
		/// <param name="maxNumberOfCachedRequests"></param>
		public HttpJsonRequestFactory(int maxNumberOfCachedRequests)
		{
			this.maxNumberOfCachedRequests = maxNumberOfCachedRequests;
			ResetCache();
		}

#if !NET35
		///<summary>
		/// The aggressive cache duration
		///</summary>
		public TimeSpan? AggressiveCacheDuration
		{
			get { return aggressiveCacheDuration.Value; }
			set { aggressiveCacheDuration.Value = value; }
		}

		/// <summary>
		/// Disable the HTTP caching
		/// </summary>
		public bool DisableHttpCaching
		{
			get { return disableHttpCaching.Value; }
			set { disableHttpCaching.Value = value; }
		}

		private readonly ThreadLocal<TimeSpan?> aggressiveCacheDuration = new ThreadLocal<TimeSpan?>(() => null);

		private readonly ThreadLocal<bool> disableHttpCaching = new ThreadLocal<bool>(() => false);
#else
		[ThreadStatic] private static TimeSpan? aggressiveCacheDuration;
		[ThreadStatic] private static bool disableHttpCaching;


		
		/// <summary>
		/// Disable the HTTP caching
		/// </summary>
		public bool DisableHttpCaching
		{
			get { return disableHttpCaching; }
			set { disableHttpCaching = value; }
		}

		///<summary>
		/// The aggressive cache duration
		///</summary>
		public TimeSpan? AggressiveCacheDuration
		{
			get { return aggressiveCacheDuration; }
			set { aggressiveCacheDuration = value; }
		}
#endif
		private volatile bool disposed;

		internal RavenJToken GetCachedResponse(HttpJsonRequest httpJsonRequest)
		{
			if (httpJsonRequest.CachedRequestDetails == null)
				throw new InvalidOperationException("Cannot get cached response from a request that has no cached information");
			httpJsonRequest.ResponseStatusCode = HttpStatusCode.NotModified;
			httpJsonRequest.ResponseHeaders = new NameValueCollection(httpJsonRequest.CachedRequestDetails.Headers);
			IncrementCachedRequests();
			return httpJsonRequest.CachedRequestDetails.Data.CloneToken();
		}

		internal void IncrementCachedRequests()
		{
			Interlocked.Increment(ref NumOfCachedRequests);
		}

		internal void CacheResponse(string url, RavenJToken data, NameValueCollection headers)
		{
			if (string.IsNullOrEmpty(headers["ETag"]))
				return;

			var clone = data.CloneToken();
			clone.EnsureSnapshot();
			cache.Set(url, new CachedRequest
			{
				Data = clone,
				Time = DateTimeOffset.Now,
				Headers = new NameValueCollection(headers)
			});
		}

		/// <summary>
		/// Performs application-defined tasks associated with freeing, releasing, or resetting unmanaged resources.
		/// </summary>
		/// <filterpriority>2</filterpriority>
		public void Dispose()
		{
			if (disposed)
				return;
			disposed = true;
			cache.Dispose();
#if !NET35
			aggressiveCacheDuration.Dispose();
			disableHttpCaching.Dispose();
#endif
		}

		internal void UpdateCacheTime(HttpJsonRequest httpJsonRequest)
		{
			if (httpJsonRequest.CachedRequestDetails == null)
				throw new InvalidOperationException("Cannot update cached response from a request that has no cached information");
			httpJsonRequest.CachedRequestDetails.Time = DateTimeOffset.Now;
		}

		/// <summary>
		/// Disable all caching within the given scope
		/// </summary>
		public IDisposable DisableAllCaching()
		{
			var oldAgressiveCaching = AggressiveCacheDuration;
			var oldHttpCaching = DisableHttpCaching;

			AggressiveCacheDuration = null;
			DisableHttpCaching = true;

			return new DisposableAction(() =>
			{
				AggressiveCacheDuration = oldAgressiveCaching;
				DisableHttpCaching = oldHttpCaching;
			});
		}

	}
}<|MERGE_RESOLUTION|>--- conflicted
+++ resolved
@@ -1,271 +1,265 @@
-﻿using System;
-using System.Collections.Specialized;
-using System.Net;
-using System.Threading;
-using Raven.Abstractions.Extensions;
-using Raven.Client.Connection.Profiling;
-using Raven.Client.Document;
-using Raven.Client.Util;
-using Raven.Json.Linq;
-
-namespace Raven.Client.Connection
-{
-	///<summary>
-	/// Create the HTTP Json Requests to the RavenDB Server
-	/// and manages the http cache
-	///</summary>
-	public class HttpJsonRequestFactory : IDisposable
-	{
-		/// <summary>
-		/// Advanced: Don't set this unless you know what you are doing!
-		/// 
-		/// Enable using basic authentication using http
-		/// By default, RavenDB only allows basic authentication over HTTPS, setting this property to true
-		/// will instruct RavenDB to make unsecure calls (usually only good for testing / internal networks).
-		/// </summary>
-		public bool EnableBasicAuthenticationOverUnsecureHttpEvenThoughPasswordsWouldBeSentOverTheWireInClearTextToBeStolenByHackers { get; set; }
-
-		/// <summary>
-		/// Occurs when a json request is created
-		/// </summary>
-		public event EventHandler<WebRequestEventArgs> ConfigureRequest = delegate { };
-
-		/// <summary>
-		/// Occurs when a json request is completed
-		/// </summary>
-		public event EventHandler<RequestResultArgs> LogRequest = delegate { };
-
-		/// <summary>
-		/// Invoke the LogRequest event
-		/// </summary>
-		internal void InvokeLogRequest(IHoldProfilingInformation sender, Func<RequestResultArgs> generateRequentResult)
-		{
-			var handler = LogRequest;
-			if (handler != null)
-				handler(sender, generateRequentResult());
-		}
-
-		private readonly int maxNumberOfCachedRequests;
-		private SimpleCache<CachedRequest> cache;
-
-		internal int NumOfCachedRequests;
-
-		/// <summary>
-		/// Creates the HTTP json request.
-		/// </summary>
-		public HttpJsonRequest CreateHttpJsonRequest(IHoldProfilingInformation self, string url, string method, ICredentials credentials,
-													 DocumentConvention convention)
-		{
-			return CreateHttpJsonRequest(self, url, method, new RavenJObject(), credentials, convention);
-		}
-
-		/// <summary>
-		/// Creates the HTTP json request.
-		/// </summary>
-		public HttpJsonRequest CreateHttpJsonRequest(IHoldProfilingInformation self, string url, string method, RavenJObject metadata,
-													 ICredentials credentials, DocumentConvention convention)
-		{
-			if (disposed)
-				throw new ObjectDisposedException(typeof(HttpJsonRequestFactory).FullName);
-			var request = new HttpJsonRequest(url, method, metadata, credentials, this, self, convention)
-			{
-				ShouldCacheRequest = convention.ShouldCacheRequest(url)
-			};
-
-			if (request.ShouldCacheRequest && method == "GET" && !DisableHttpCaching)
-			{
-				var cachedRequestDetails = ConfigureCaching(url, request.webRequest.Headers.Set);
-				request.CachedRequestDetails = cachedRequestDetails.CachedRequest;
-				request.SkipServerCheck = cachedRequestDetails.SkipServerCheck;
-			}
-			ConfigureRequest(self, new WebRequestEventArgs { Request = request.webRequest });
-			return request;
-		}
-
-		internal CachedRequestOp ConfigureCaching(string url, Action<string, string> setHeader)
-		{
-			var cachedRequest = cache.Get(url);
-			if (cachedRequest == null)
-				return new CachedRequestOp { SkipServerCheck = false };
-			bool skipServerCheck = false;
-			if (AggressiveCacheDuration != null)
-			{
-<<<<<<< HEAD
-				var duraion = AggressiveCacheDuration.Value;
-				if (duraion.TotalSeconds > 0)
-					setHeader("Cache-Control", "max-age=" + duraion.TotalSeconds);
-=======
-				var duration = AggressiveCacheDuration.Value;
-				if(duration.TotalSeconds > 0)
-					setHeader("Cache-Control", "max-age=" + duration.TotalSeconds);
->>>>>>> 56d80582
-
-				if ((DateTimeOffset.Now - cachedRequest.Time) < duration) // can serve directly from local cache
-					skipServerCheck = true;
-			}
-
-			setHeader("If-None-Match", cachedRequest.Headers["ETag"]);
-			return new CachedRequestOp { SkipServerCheck = skipServerCheck, CachedRequest = cachedRequest };
-		}
-
-
-		/// <summary>
-		/// Reset the number of cached requests and clear the entire cache
-		/// Mostly used for testing
-		/// </summary>
-		public void ResetCache()
-		{
-			if (cache != null)
-				cache.Dispose();
-
-			cache = new SimpleCache<CachedRequest>(maxNumberOfCachedRequests);
-			NumOfCachedRequests = 0;
-		}
-
-
-
-		/// <summary>
-		/// The number of requests that we got 304 for 
-		/// and were able to handle purely from the cache
-		/// </summary>
-		public int NumberOfCachedRequests
-		{
-			get { return NumOfCachedRequests; }
-		}
-
-		/// <summary>
-		/// Determine whether to use compression or not 
-		/// </summary>
-		public bool DisableRequestCompression { get; set; }
-
-		/// <summary>
-		/// default ctor
-		/// </summary>
-		/// <param name="maxNumberOfCachedRequests"></param>
-		public HttpJsonRequestFactory(int maxNumberOfCachedRequests)
-		{
-			this.maxNumberOfCachedRequests = maxNumberOfCachedRequests;
-			ResetCache();
-		}
-
-#if !NET35
-		///<summary>
-		/// The aggressive cache duration
-		///</summary>
-		public TimeSpan? AggressiveCacheDuration
-		{
-			get { return aggressiveCacheDuration.Value; }
-			set { aggressiveCacheDuration.Value = value; }
-		}
-
-		/// <summary>
-		/// Disable the HTTP caching
-		/// </summary>
-		public bool DisableHttpCaching
-		{
-			get { return disableHttpCaching.Value; }
-			set { disableHttpCaching.Value = value; }
-		}
-
-		private readonly ThreadLocal<TimeSpan?> aggressiveCacheDuration = new ThreadLocal<TimeSpan?>(() => null);
-
-		private readonly ThreadLocal<bool> disableHttpCaching = new ThreadLocal<bool>(() => false);
-#else
-		[ThreadStatic] private static TimeSpan? aggressiveCacheDuration;
-		[ThreadStatic] private static bool disableHttpCaching;
-
-
-		
-		/// <summary>
-		/// Disable the HTTP caching
-		/// </summary>
-		public bool DisableHttpCaching
-		{
-			get { return disableHttpCaching; }
-			set { disableHttpCaching = value; }
-		}
-
-		///<summary>
-		/// The aggressive cache duration
-		///</summary>
-		public TimeSpan? AggressiveCacheDuration
-		{
-			get { return aggressiveCacheDuration; }
-			set { aggressiveCacheDuration = value; }
-		}
-#endif
-		private volatile bool disposed;
-
-		internal RavenJToken GetCachedResponse(HttpJsonRequest httpJsonRequest)
-		{
-			if (httpJsonRequest.CachedRequestDetails == null)
-				throw new InvalidOperationException("Cannot get cached response from a request that has no cached information");
-			httpJsonRequest.ResponseStatusCode = HttpStatusCode.NotModified;
-			httpJsonRequest.ResponseHeaders = new NameValueCollection(httpJsonRequest.CachedRequestDetails.Headers);
-			IncrementCachedRequests();
-			return httpJsonRequest.CachedRequestDetails.Data.CloneToken();
-		}
-
-		internal void IncrementCachedRequests()
-		{
-			Interlocked.Increment(ref NumOfCachedRequests);
-		}
-
-		internal void CacheResponse(string url, RavenJToken data, NameValueCollection headers)
-		{
-			if (string.IsNullOrEmpty(headers["ETag"]))
-				return;
-
-			var clone = data.CloneToken();
-			clone.EnsureSnapshot();
-			cache.Set(url, new CachedRequest
-			{
-				Data = clone,
-				Time = DateTimeOffset.Now,
-				Headers = new NameValueCollection(headers)
-			});
-		}
-
-		/// <summary>
-		/// Performs application-defined tasks associated with freeing, releasing, or resetting unmanaged resources.
-		/// </summary>
-		/// <filterpriority>2</filterpriority>
-		public void Dispose()
-		{
-			if (disposed)
-				return;
-			disposed = true;
-			cache.Dispose();
-#if !NET35
-			aggressiveCacheDuration.Dispose();
-			disableHttpCaching.Dispose();
-#endif
-		}
-
-		internal void UpdateCacheTime(HttpJsonRequest httpJsonRequest)
-		{
-			if (httpJsonRequest.CachedRequestDetails == null)
-				throw new InvalidOperationException("Cannot update cached response from a request that has no cached information");
-			httpJsonRequest.CachedRequestDetails.Time = DateTimeOffset.Now;
-		}
-
-		/// <summary>
-		/// Disable all caching within the given scope
-		/// </summary>
-		public IDisposable DisableAllCaching()
-		{
-			var oldAgressiveCaching = AggressiveCacheDuration;
-			var oldHttpCaching = DisableHttpCaching;
-
-			AggressiveCacheDuration = null;
-			DisableHttpCaching = true;
-
-			return new DisposableAction(() =>
-			{
-				AggressiveCacheDuration = oldAgressiveCaching;
-				DisableHttpCaching = oldHttpCaching;
-			});
-		}
-
-	}
-}+﻿using System;
+using System.Collections.Specialized;
+using System.Net;
+using System.Threading;
+using Raven.Abstractions.Extensions;
+using Raven.Client.Connection.Profiling;
+using Raven.Client.Document;
+using Raven.Client.Util;
+using Raven.Json.Linq;
+
+namespace Raven.Client.Connection
+{
+	///<summary>
+	/// Create the HTTP Json Requests to the RavenDB Server
+	/// and manages the http cache
+	///</summary>
+	public class HttpJsonRequestFactory : IDisposable
+	{
+		/// <summary>
+		/// Advanced: Don't set this unless you know what you are doing!
+		/// 
+		/// Enable using basic authentication using http
+		/// By default, RavenDB only allows basic authentication over HTTPS, setting this property to true
+		/// will instruct RavenDB to make unsecure calls (usually only good for testing / internal networks).
+		/// </summary>
+		public bool EnableBasicAuthenticationOverUnsecureHttpEvenThoughPasswordsWouldBeSentOverTheWireInClearTextToBeStolenByHackers { get; set; }
+
+		/// <summary>
+		/// Occurs when a json request is created
+		/// </summary>
+		public event EventHandler<WebRequestEventArgs> ConfigureRequest = delegate { };
+
+		/// <summary>
+		/// Occurs when a json request is completed
+		/// </summary>
+		public event EventHandler<RequestResultArgs> LogRequest = delegate { };
+
+		/// <summary>
+		/// Invoke the LogRequest event
+		/// </summary>
+		internal void InvokeLogRequest(IHoldProfilingInformation sender, Func<RequestResultArgs> generateRequentResult)
+		{
+			var handler = LogRequest;
+			if (handler != null) 
+				handler(sender, generateRequentResult());
+		}
+
+		private readonly int maxNumberOfCachedRequests;
+		private SimpleCache<CachedRequest> cache;
+
+		internal int NumOfCachedRequests;
+
+		/// <summary>
+		/// Creates the HTTP json request.
+		/// </summary>
+		public HttpJsonRequest CreateHttpJsonRequest(IHoldProfilingInformation self, string url, string method, ICredentials credentials,
+													 DocumentConvention convention)
+		{
+			return CreateHttpJsonRequest(self, url, method, new RavenJObject(), credentials, convention);
+		}
+
+		/// <summary>
+		/// Creates the HTTP json request.
+		/// </summary>
+		public HttpJsonRequest CreateHttpJsonRequest(IHoldProfilingInformation self, string url, string method, RavenJObject metadata,
+													 ICredentials credentials, DocumentConvention convention)
+		{
+			if (disposed)
+				throw new ObjectDisposedException(typeof(HttpJsonRequestFactory).FullName);
+			var request = new HttpJsonRequest(url, method, metadata, credentials, this, self, convention)
+			{
+				ShouldCacheRequest = convention.ShouldCacheRequest(url)
+			};
+
+			if (request.ShouldCacheRequest && method == "GET" && !DisableHttpCaching)
+			{
+				var cachedRequestDetails = ConfigureCaching(url, request.webRequest.Headers.Set);
+				request.CachedRequestDetails = cachedRequestDetails.CachedRequest;
+				request.SkipServerCheck = cachedRequestDetails.SkipServerCheck;
+			}
+			ConfigureRequest(self, new WebRequestEventArgs { Request = request.webRequest });
+			return request;
+		}
+
+		internal CachedRequestOp ConfigureCaching(string url, Action<string, string> setHeader)
+		{
+			var cachedRequest = cache.Get(url);
+			if (cachedRequest == null)
+				return new CachedRequestOp { SkipServerCheck = false };
+			bool skipServerCheck = false;
+			if (AggressiveCacheDuration != null)
+			{
+				var duraion = AggressiveCacheDuration.Value;
+				if(duraion.TotalSeconds > 0)
+					setHeader("Cache-Control", "max-age=" + duraion.TotalSeconds);
+
+				if ((DateTimeOffset.Now - cachedRequest.Time) < duration) // can serve directly from local cache
+					skipServerCheck = true;
+			}
+
+			setHeader("If-None-Match", cachedRequest.Headers["ETag"]);
+			return new CachedRequestOp { SkipServerCheck = skipServerCheck, CachedRequest = cachedRequest };
+		}
+
+
+		/// <summary>
+		/// Reset the number of cached requests and clear the entire cache
+		/// Mostly used for testing
+		/// </summary>
+		public void ResetCache()
+		{
+			if (cache != null)
+				cache.Dispose();
+
+			cache = new SimpleCache<CachedRequest>(maxNumberOfCachedRequests);
+			NumOfCachedRequests = 0;
+		}
+
+
+
+		/// <summary>
+		/// The number of requests that we got 304 for 
+		/// and were able to handle purely from the cache
+		/// </summary>
+		public int NumberOfCachedRequests
+		{
+			get { return NumOfCachedRequests; }
+		}
+
+		/// <summary>
+		/// Determine whether to use compression or not 
+		/// </summary>
+		public bool DisableRequestCompression { get; set; }
+
+		/// <summary>
+		/// default ctor
+		/// </summary>
+		/// <param name="maxNumberOfCachedRequests"></param>
+		public HttpJsonRequestFactory(int maxNumberOfCachedRequests)
+		{
+			this.maxNumberOfCachedRequests = maxNumberOfCachedRequests;
+			ResetCache();
+		}
+
+#if !NET35
+		///<summary>
+		/// The aggressive cache duration
+		///</summary>
+		public TimeSpan? AggressiveCacheDuration
+		{
+			get { return aggressiveCacheDuration.Value; }
+			set { aggressiveCacheDuration.Value = value; }
+		}
+
+		/// <summary>
+		/// Disable the HTTP caching
+		/// </summary>
+		public bool DisableHttpCaching
+		{
+			get { return disableHttpCaching.Value; }
+			set { disableHttpCaching.Value = value; }
+		}
+
+		private readonly ThreadLocal<TimeSpan?> aggressiveCacheDuration = new ThreadLocal<TimeSpan?>(() => null);
+
+		private readonly ThreadLocal<bool> disableHttpCaching = new ThreadLocal<bool>(() => false);
+#else
+		[ThreadStatic] private static TimeSpan? aggressiveCacheDuration;
+		[ThreadStatic] private static bool disableHttpCaching;
+
+
+		
+		/// <summary>
+		/// Disable the HTTP caching
+		/// </summary>
+		public bool DisableHttpCaching
+		{
+			get { return disableHttpCaching; }
+			set { disableHttpCaching = value; }
+		}
+
+		///<summary>
+		/// The aggressive cache duration
+		///</summary>
+		public TimeSpan? AggressiveCacheDuration
+		{
+			get { return aggressiveCacheDuration; }
+			set { aggressiveCacheDuration = value; }
+		}
+#endif
+		private volatile bool disposed;
+
+		internal RavenJToken GetCachedResponse(HttpJsonRequest httpJsonRequest)
+		{
+			if (httpJsonRequest.CachedRequestDetails == null)
+				throw new InvalidOperationException("Cannot get cached response from a request that has no cached information");
+			httpJsonRequest.ResponseStatusCode = HttpStatusCode.NotModified;
+			httpJsonRequest.ResponseHeaders = new NameValueCollection(httpJsonRequest.CachedRequestDetails.Headers);
+			IncrementCachedRequests();
+			return httpJsonRequest.CachedRequestDetails.Data.CloneToken();
+		}
+
+		internal void IncrementCachedRequests()
+		{
+			Interlocked.Increment(ref NumOfCachedRequests);
+		}
+
+		internal void CacheResponse(string url, RavenJToken data, NameValueCollection headers)
+		{
+			if (string.IsNullOrEmpty(headers["ETag"])) 
+				return;
+
+			var clone = data.CloneToken();
+			clone.EnsureSnapshot();
+			cache.Set(url, new CachedRequest
+			{
+				Data = clone,
+				Time = DateTimeOffset.Now,
+				Headers = new NameValueCollection(headers)
+			});
+		}
+
+		/// <summary>
+		/// Performs application-defined tasks associated with freeing, releasing, or resetting unmanaged resources.
+		/// </summary>
+		/// <filterpriority>2</filterpriority>
+		public void Dispose()
+		{
+			if (disposed)
+				return;
+		    disposed = true;
+			cache.Dispose();
+#if !NET35
+			aggressiveCacheDuration.Dispose();
+			disableHttpCaching.Dispose();
+#endif
+		}
+
+		internal void UpdateCacheTime(HttpJsonRequest httpJsonRequest)
+		{
+			if (httpJsonRequest.CachedRequestDetails == null)
+				throw new InvalidOperationException("Cannot update cached response from a request that has no cached information");
+			httpJsonRequest.CachedRequestDetails.Time = DateTimeOffset.Now;
+		}
+
+		/// <summary>
+		/// Disable all caching within the given scope
+		/// </summary>
+		public IDisposable DisableAllCaching()
+		{
+			var oldAgressiveCaching = AggressiveCacheDuration;
+			var oldHttpCaching = DisableHttpCaching;
+
+			AggressiveCacheDuration = null;
+			DisableHttpCaching = true;
+
+			return new DisposableAction(() =>
+			{
+				AggressiveCacheDuration = oldAgressiveCaching;
+				DisableHttpCaching = oldHttpCaching;
+			});
+		}
+
+	}
+}