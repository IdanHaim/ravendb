--- conflicted
+++ resolved
@@ -6,28 +6,12 @@
 
 namespace Raven.Client.Connection
 {
-<<<<<<< HEAD
-	public static class ServerHash
-	{
-		public static string GetServerHash(string url)
-		{			
-            var hash = Hashing.XXHash64.CalculateRaw(url);
-            return hash.ToString("X");
-		}
-	}
-=======
     public static class ServerHash
     {
         public static string GetServerHash(string url)
-        {
-            var bytes = Encoding.UTF8.GetBytes(url);
-            return BitConverter.ToString(GetHash(bytes));
-        }
-
-        private static byte[] GetHash(byte[] bytes)
-        {
-            return Encryptor.Current.Hash.Compute16(bytes);
+        {			
+            var hash = Hashing.XXHash64.CalculateRaw(url);
+            return hash.ToString("X");
         }
     }
->>>>>>> 68f1ca50
 }