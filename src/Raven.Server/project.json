--- conflicted
+++ resolved
@@ -44,11 +44,7 @@
         "Microsoft.Extensions.Configuration.FileProviderExtensions": "1.0.0-rc1-final",
         "Microsoft.Extensions.Configuration.Json": "1.0.0-rc1-final",
         "Microsoft.AspNet.WebSockets.Server": "1.0.0-rc1-final",
-<<<<<<< HEAD
-=======
-        "NLog": "4.4.0-*"
->>>>>>> 1135d551
-
+        "NLog": "4.4.0-*",
         "System.Data.SqlClient": "4.0.0-beta-*"
       }
     }
