﻿using System;
using System.Collections.Generic;
using System.Linq;
using System.Text;
using System.Threading;
using System.Threading.Tasks;
using Raven.Abstractions.Extensions;
using Raven.Server.Alerts;
using Raven.Server.Commercial;
using Raven.Server.Config;
using Raven.Server.Documents;
using Raven.Server.ServerWide.Context;
using Raven.Server.ServerWide.LowMemoryNotification;
using Sparrow.Json;
using Voron;
using Sparrow;
using Sparrow.Collections;
using Sparrow.Logging;
using Voron.Data.Tables;
using Voron.Exceptions;
using Bits = Sparrow.Binary.Bits;

namespace Raven.Server.ServerWide
{
    /// <summary>
    /// Persistent store for server wide configuration, such as cluster settings, database configuration, etc
    /// </summary>
    public unsafe class ServerStore : IDisposable
    {
        private CancellationTokenSource _shutdownNotification;

        public CancellationToken ServerShutdown => _shutdownNotification.Token;

        private static Logger _logger;

        private StorageEnvironment _env;

        private static readonly TableSchema _itemsSchema;

        public readonly DatabasesLandlord DatabasesLandlord;

        private readonly IList<IDisposable> toDispose = new List<IDisposable>();
        private static readonly Slice EtagIndexName;

        public readonly RavenConfiguration Configuration;
        public readonly IoMetrics IoMetrics;
        public readonly AlertsStorage Alerts;
        public LicenseStorage LicenseStorage { get; }

        // this is only modified by write transactions under lock
        // no need to use thread safe ops
        private long _lastEtag;
        private readonly ConcurrentSet<AsyncQueue<GlobalAlertNotification>> _changes = new ConcurrentSet<AsyncQueue<GlobalAlertNotification>>();

        private readonly TimeSpan _frequencyToCheckForIdleDatabases = TimeSpan.FromMinutes(1);

        static ServerStore()
        {
            Slice.From(StorageEnvironment.LabelsContext, "EtagIndexName", out EtagIndexName);

            _itemsSchema = new TableSchema();

            // We use the follow format for the items data
            // { lowered key, key, data, etag }
            _itemsSchema.DefineKey(new TableSchema.SchemaIndexDef
            {
                StartIndex = 0,
                Count = 0
            });

            _itemsSchema.DefineFixedSizeIndex(new TableSchema.FixedSizeSchemaIndexDef
            {
                Name = EtagIndexName,
                IsGlobal = true,
                StartIndex = 3
            });
        }

        public ServerStore(RavenConfiguration configuration)
        {
            if (configuration == null) throw new ArgumentNullException(nameof(configuration));
            IoMetrics = new IoMetrics(8,8); // TODO:: increase this to 256,256 ?
            Configuration = configuration;
            _logger = LoggingSource.Instance.GetLogger<ServerStore>("ServerStore");
            DatabasesLandlord = new DatabasesLandlord(this);

<<<<<<< HEAD
            Alerts = new AlertsStorage("Raven/Server", this);
            LicenseStorage = new LicenseStorage();
=======
            Alerts = new AlertsStorage("Raven/Server",this);

            DatabaseInfoCache = new DatabaseInfoCache();
>>>>>>> b11a3bab
        }

        public DatabaseInfoCache DatabaseInfoCache { get; set; }

        public TransactionContextPool ContextPool;

        private Timer _timer;

        public void Initialize()
        {
            _shutdownNotification = new CancellationTokenSource();

            AbstractLowMemoryNotification.Initialize(ServerShutdown, Configuration);

            if (_logger.IsInfoEnabled)
                _logger.Info("Starting to open server store for " + (Configuration.Core.RunInMemory ? "<memory>" : Configuration.Core.DataDirectory));

            var options = Configuration.Core.RunInMemory
                ? StorageEnvironmentOptions.CreateMemoryOnly(Configuration.Core.DataDirectory)
                : StorageEnvironmentOptions.ForPath(System.IO.Path.Combine(Configuration.Core.DataDirectory,"System"));

            options.SchemaVersion = 2;

            try
            {
                StorageEnvironment.MaxConcurrentFlushes = Configuration.Storage.MaxConcurrentFlushes;
                _env = new StorageEnvironment(options);
                using (var tx = _env.WriteTransaction())
                {
                    tx.DeleteTree("items");// note the different casing, we remove the old items tree 
                    _itemsSchema.Create(tx, "Items");
                    tx.Commit();
                }

                using (var tx = _env.ReadTransaction())
                {
                    var table = tx.OpenTable(_itemsSchema, "Items");
                    var itemsFromBackwards = table.SeekBackwardFrom(_itemsSchema.FixedSizeIndexes[EtagIndexName], long.MaxValue);
                    var reader = itemsFromBackwards.FirstOrDefault();
                    if (reader == null)
                        _lastEtag = 0;
                    else
                    {
                        int size;
                        _lastEtag = Bits.SwapBytes(*(long*) reader.Read(3, out size));
                    }
                }
            }
            catch (Exception e)
            {
                if (_logger.IsOperationsEnabled)
                    _logger.Operations(
                        "Could not open server store for " + (Configuration.Core.RunInMemory ? "<memory>" : Configuration.Core.DataDirectory), e);
                options.Dispose();
                throw;
            }

            ContextPool = new TransactionContextPool(_env);
            _timer = new Timer(IdleOperations, null, _frequencyToCheckForIdleDatabases, TimeSpan.FromDays(7));
            Alerts.Initialize(_env, ContextPool);
<<<<<<< HEAD
            LicenseStorage.Initialize(_env, ContextPool);
=======
            DatabaseInfoCache.Initialize(_env, ContextPool);
>>>>>>> b11a3bab
        }

        public long ReadLastEtag(TransactionOperationContext ctx)
        {
            var table = ctx.Transaction.InnerTransaction.OpenTable(_itemsSchema, "Items");
            var itemsFromBackwards = table.SeekBackwardFrom(_itemsSchema.FixedSizeIndexes[EtagIndexName], long.MaxValue);
            var reader = itemsFromBackwards.FirstOrDefault();

            if (reader == null)
                return 0;

            int size;
            return Bits.SwapBytes(*(long*)reader.Read(3, out size));
        }

        public BlittableJsonReaderObject Read(TransactionOperationContext ctx, string id, out long etag)
        {
            var items = ctx.Transaction.InnerTransaction.OpenTable(_itemsSchema, "Items");
            etag = 0;
            TableValueReader reader;
            Slice key;
            using (Slice.From(ctx.Allocator, id.ToLowerInvariant(), out key))
            {
                reader = items.ReadByKey(key);
            }
            if (reader == null)
                return null;
            int size;
            etag = Bits.SwapBytes(*(long*) reader.Read(3, out size));
            var ptr = reader.Read(2, out size);
            return new BlittableJsonReaderObject(ptr, size, ctx);
        }


        public BlittableJsonReaderObject Read(TransactionOperationContext ctx, string id)
        {
            var items = ctx.Transaction.InnerTransaction.OpenTable(_itemsSchema, "Items");

            TableValueReader reader;
            Slice key;
            using (Slice.From(ctx.Allocator, id.ToLowerInvariant(), out key))
            {
                reader = items.ReadByKey(key);
            }
            if (reader == null)
                return null;
            int size;
            var ptr = reader.Read(2, out size);
            return new BlittableJsonReaderObject(ptr, size, ctx);
        }

        public Tuple<BlittableJsonReaderObject,long> ReadWithEtag(TransactionOperationContext ctx, string id)
        {
            var items = ctx.Transaction.InnerTransaction.OpenTable(_itemsSchema, "Items");

            TableValueReader reader;
            Slice key;
            using (Slice.From(ctx.Allocator, id.ToLowerInvariant(), out key))
            {
                reader = items.ReadByKey(key);
            }
            if (reader == null)
                return null;
            int size;
            var ptr = reader.Read(2, out size);
            return Tuple.Create(new BlittableJsonReaderObject(ptr, size, ctx),Bits.SwapBytes(*(long*)reader.Read(3,out size)));
        }

        public void Delete(TransactionOperationContext ctx, string id)
        {
            TrackChangeAfterTransactionCommit(ctx, "Delete", id);

            var items = ctx.Transaction.InnerTransaction.OpenTable(_itemsSchema, "Items");
            Slice key;
            using (Slice.From(ctx.Allocator, id.ToLowerInvariant(), out key))
            {
                items.DeleteByKey(key);
                DatabaseInfoCache.DeleteInternal(ctx, key);
            }
        }

        public class Item
        {
            public string Key;
            public BlittableJsonReaderObject Data;
            public long Etag;
        }

        public IEnumerable<Item> StartingWith(TransactionOperationContext ctx, string prefix, int start, int take)
        {
            var items = ctx.Transaction.InnerTransaction.OpenTable(_itemsSchema, "Items");
            Slice loweredPrefix;
            using (Slice.From(ctx.Allocator, prefix.ToLowerInvariant(), out loweredPrefix))
            {
                foreach (var result in items.SeekByPrimaryKey(loweredPrefix, startsWith: true))
                {
                    if (start > 0)
                    {
                        start--;
                        continue;
                    }
                    if (take-- <= 0)
                        yield break;
                    yield return GetCurrentItem(ctx, result);
                }
            }
        }

        private static Item GetCurrentItem(JsonOperationContext ctx, TableValueReader reader)
        {
            int size;
            return new Item
            {
                Data = new BlittableJsonReaderObject(reader.Read(2, out size), size, ctx),
                Key = Encoding.UTF8.GetString(reader.Read(1, out size), size),
                Etag = Bits.SwapBytes(*(long*)reader.Read(3,out size))
            };
        }

        public long Write(TransactionOperationContext ctx, string id, BlittableJsonReaderObject doc, long? expectedEtag = null)
        {
            TrackChangeAfterTransactionCommit(ctx, "Write", id);
            var newEtag = _lastEtag + 1;

            Slice idAsSlice;
            Slice loweredId;
            using (Slice.From(ctx.Allocator, id, out idAsSlice))
            using (Slice.From(ctx.Allocator, id.ToLowerInvariant(), out loweredId))
            {
                var newEtagBigEndian = Bits.SwapBytes(newEtag);
                var itemTable = ctx.Transaction.InnerTransaction.OpenTable(_itemsSchema, "Items");

                var oldValue = itemTable.ReadByKey(loweredId);
                if (oldValue == null)
                {
                    if (expectedEtag != null && expectedEtag != 0)
                    {
                        throw new ConcurrencyException(
                            $"Server store item {id} does not exists, but Write was called with etag {expectedEtag}. Optimistic concurrency violation, transaction will be aborted.")
                        {
                            ExpectedETag = (long) expectedEtag
                        };
                    }
                  
                    itemTable.Insert(new TableValueBuilder
                    {
                        loweredId,
                        idAsSlice,
                        {doc.BasePointer, doc.Size},
                        {&newEtagBigEndian, sizeof(long)}
                    });
                }
                else
                {
                    int size;
                    var test = GetCurrentItem(ctx, oldValue);
                    var oldEtag = Bits.SwapBytes(*(long*)oldValue.Read(3, out size));
                    if (expectedEtag != null && oldEtag != expectedEtag)
                        throw new ConcurrencyException(
                            $"Server store item {id} has etag {oldEtag}, but Write was called with etag {expectedEtag}. Optimistic concurrency violation, transaction will be aborted.")
                        {
                            ActualETag = oldEtag,
                            ExpectedETag = (long)expectedEtag
                        };

                    itemTable.Update(oldValue.Id,new TableValueBuilder
                    {
                        loweredId,
                        idAsSlice,
                        {doc.BasePointer, doc.Size},
                        {&newEtagBigEndian, sizeof(long)}
                    });
                }
            }
            _lastEtag++;
            return newEtag;
        }

        

        public void Dispose()
        {

            _shutdownNotification.Cancel();

            ContextPool?.Dispose();

            toDispose.Add(_env);
            toDispose.Add(DatabasesLandlord);

            var errors = new List<Exception>();
            foreach (var disposable in toDispose)
            {
                try
                {
                    disposable?.Dispose();
                }
                catch (Exception e)
                {
                    errors.Add(e);
                }
            }
            if (errors.Count != 0)
                throw new AggregateException(errors);
        }

        private void IdleOperations(object state)
        {
            try
            {
                foreach (var db in DatabasesLandlord.ResourcesStoresCache)
                {
                    try
                    {
                        if (db.Value.Status != TaskStatus.RanToCompletion)
                            continue;

                        var database = db.Value.Result;

                        if (DatabaseNeedToRunIdleOperations(database))
                            database.RunIdleOperations();
                    }
                    catch (Exception e)
                    {
                        if (_logger.IsInfoEnabled)
                            _logger.Info("Error during idle operation run for " + db.Key, e);
                    }
                }

                try
                {
                    //var databasesToCleanup = DatabasesLandlord.LastRecentlyUsed
                    //   .Where(x => SystemTime.UtcNow - x.Value > maxTimeDatabaseCanBeIdle)
                    //   .Select(x => x.Key)
                    //   .ToArray();

                    //foreach (var databaseToCleanup in databasesToCleanup)
                    //{
                    //    // intentionally inside the loop, so we get better concurrency overall
                    //    // since shutting down a database can take a while
                    //    DatabasesLandlord.Cleanup(databaseToCleanup, skipIfActiveInDuration: maxTimeDatabaseCanBeIdle, shouldSkip: database => database.Configuration.RunInMemory);
                    //}

                    // TODO [ppekrol]
                }
                catch (Exception e)
                {
                    if (_logger.IsInfoEnabled)
                        _logger.Info("Error during idle operations for the server", e);
                }
            }
            finally
            {
                try
                {
                    _timer.Change(_frequencyToCheckForIdleDatabases, TimeSpan.FromDays(7));
                }
                catch (ObjectDisposedException)
                {
                }
            }
        }

        private static bool DatabaseNeedToRunIdleOperations(DocumentDatabase database)
        {
            //var dateTime = SystemTime.UtcNow;
            //if ((dateTime - database.WorkContext.LastWorkTime).TotalMinutes > 5)
            //    return true;
            //if ((dateTime - database.WorkContext.LastIdleTime).TotalHours > 2)
            //    return true;
            //return false;
            // TODO [ppekrol]

            return true;
        }

        public IDisposable TrackChanges(AsyncQueue<GlobalAlertNotification> asyncQueue)
        {
            _changes.TryAdd(asyncQueue);
            return new DisposableAction(() => _changes.TryRemove(asyncQueue));
        }

        public void TrackChange(string operation, string id)
        {
            if (_changes.Count == 0)
                return;

            var djv = new GlobalAlertNotification
            {
                Operation = operation,
                Id = id
            };
            foreach (var asyncQueue in _changes)
            {
                asyncQueue.Enqueue(djv);
            }
        }

        public void TrackChangeAfterTransactionCommit(TransactionOperationContext ctx, string operation, string id)
        {
            if (_changes.Count == 0)
                return;

            var llt = ctx.Transaction.InnerTransaction.LowLevelTransaction;
          

            // need to do this after the transaction is over
            llt.OnDispose += _ =>
            {
                if (llt.Committed == false)
                    return;
                var djv = new GlobalAlertNotification
                {
                    Operation = operation,
                    Id = id
                };
                foreach (var asyncQueue in _changes)
                {
                    asyncQueue.Enqueue(djv);
                }
            };
        }

    }
}<|MERGE_RESOLUTION|>--- conflicted
+++ resolved
@@ -84,14 +84,10 @@
             _logger = LoggingSource.Instance.GetLogger<ServerStore>("ServerStore");
             DatabasesLandlord = new DatabasesLandlord(this);
 
-<<<<<<< HEAD
             Alerts = new AlertsStorage("Raven/Server", this);
             LicenseStorage = new LicenseStorage();
-=======
-            Alerts = new AlertsStorage("Raven/Server",this);
 
             DatabaseInfoCache = new DatabaseInfoCache();
->>>>>>> b11a3bab
         }
 
         public DatabaseInfoCache DatabaseInfoCache { get; set; }
@@ -152,11 +148,8 @@
             ContextPool = new TransactionContextPool(_env);
             _timer = new Timer(IdleOperations, null, _frequencyToCheckForIdleDatabases, TimeSpan.FromDays(7));
             Alerts.Initialize(_env, ContextPool);
-<<<<<<< HEAD
+            DatabaseInfoCache.Initialize(_env, ContextPool);
             LicenseStorage.Initialize(_env, ContextPool);
-=======
-            DatabaseInfoCache.Initialize(_env, ContextPool);
->>>>>>> b11a3bab
         }
 
         public long ReadLastEtag(TransactionOperationContext ctx)
