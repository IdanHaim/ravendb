--- conflicted
+++ resolved
@@ -27,8 +27,6 @@
             
         }
 
-<<<<<<< HEAD
-=======
         public string GetUrlFormTag(string tag)
         {
             string url;
@@ -46,7 +44,6 @@
             }
             return null;
         }
->>>>>>> 5c5e226e
 
         public readonly string LastNodeId;
         public readonly string TopologyId;
