--- conflicted
+++ resolved
@@ -254,11 +254,7 @@
                 await ServerStore.Cluster.WaitForIndexNotification(index);
 
                 ServerStore.NotificationCenter.Add(DatabaseChanged.Create(name, DatabaseChangeType.Update));
-<<<<<<< HEAD
-
-=======
                 
->>>>>>> 9d6f291f
                 HttpContext.Response.StatusCode = (int)HttpStatusCode.Created;
 
                 using (var writer = new BlittableJsonTextWriter(context, ResponseBodyStream()))
@@ -284,12 +280,7 @@
                 throw new BadRequestException(errorMessage);
 
             ServerStore.EnsureNotPassive();
-<<<<<<< HEAD
-            TransactionOperationContext context;
-            using (ServerStore.ContextPool.AllocateOperationContext(out context))
-=======
             using (ServerStore.ContextPool.AllocateOperationContext(out TransactionOperationContext context))
->>>>>>> 9d6f291f
             {
                 var json = await context.ReadForMemoryAsync(RequestBodyStream(), "read-conflict-resolver");
                 context.OpenReadTransaction();
