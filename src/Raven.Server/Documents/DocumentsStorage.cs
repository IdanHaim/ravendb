--- conflicted
+++ resolved
@@ -48,7 +48,7 @@
 
         private Dictionary<string, CollectionName> _collectionsCache;
 
-<<<<<<< HEAD
+		public int NextPage;
         public enum ConflictsTable
         {
             LoweredKey = 0,
@@ -57,12 +57,7 @@
             Data = 3,
             Etag = 4,
             MyChangeVector = 5
-        }
-=======
-        public int NextPage;
->>>>>>> db57bde6
-
-        static DocumentsStorage()
+        }        static DocumentsStorage()
         {
             Slice.From(StorageEnvironment.LabelsContext, "AllTombstonesEtags", ByteStringType.Immutable, out AllTombstonesEtagsSlice);
             Slice.From(StorageEnvironment.LabelsContext, "LastEtag", ByteStringType.Immutable, out LastEtagSlice);
