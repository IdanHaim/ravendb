--- conflicted
+++ resolved
@@ -1,9 +1,5 @@
 ﻿using System;
-<<<<<<< HEAD
-=======
-using System.Collections.Generic;
 using System.IO;
->>>>>>> 38861edb
 using System.Threading;
 using System.Threading.Tasks;
 using Raven.Abstractions.Data;
@@ -37,7 +33,6 @@
         public bool LazyTransactionMode { get; set; }
         public DateTime LazyTransactionExpiration { get; set; }
 
-
         public DocumentDatabase(string name, RavenConfiguration configuration, MetricsScheduler metricsScheduler,
             LoggerSetup loggerSetup)
         {
@@ -122,7 +117,7 @@
         {
             _databaseShutdown.Cancel();
             var exceptionAggregator = new ExceptionAggregator(Log, $"Could not dispose {nameof(DocumentDatabase)}");
-
+            
             exceptionAggregator.Execute(() =>
             {
                 DocumentReplicationLoader.Dispose();
