--- conflicted
+++ resolved
@@ -41,13 +41,7 @@
 
         protected override void LoadInternal(IEnumerable<ICommandData> commands, JsonOperationContext context)
         {
-<<<<<<< HEAD
-            using (var requestExecutor = RequestExecutor.CreateForSingleNode(EtlConfiguration.Url, EtlConfiguration.Database, EtlConfiguration.ApiKey)) // TODO arek - consider caching it somewhere
-            {
-                var batchCommand = new BatchCommand(new DocumentConventions(), context, commands as List<ICommandData>);
-=======
             var batchCommand = new BatchCommand(new DocumentConventions(), context, commands as List<ICommandData>);
->>>>>>> 4a2a780c
 
             _requestExecutor.Execute(batchCommand, context);
         }
