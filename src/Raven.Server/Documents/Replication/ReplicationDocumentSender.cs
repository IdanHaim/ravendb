--- conflicted
+++ resolved
@@ -251,37 +251,20 @@
             var sw = Stopwatch.StartNew();
             var headerJson = new DynamicJsonValue
             {
-<<<<<<< HEAD
-                var headerJson = new DynamicJsonValue
-                {
-                    [nameof(ReplicationMessageHeader.Type)] = ReplicationMessageType.Documents,
-                    [nameof(ReplicationMessageHeader.LastDocumentEtag)] = _lastEtag,
-                    [nameof(ReplicationMessageHeader.LastIndexOrTransformerEtag)] = _parent._lastSentIndexOrTransformerEtag,
-                    [nameof(ReplicationMessageHeader.ItemCount)] = _orderedReplicaItems.Count,
-                };
-                if (_parent._parent.ResolverLeader.HasLeader())
-                {
-                    headerJson[nameof(ReplicationMessageHeader.ResovlerId)] =
-                        _parent._parent.ResolverLeader.Dbid.ToString();
-                    headerJson[nameof(ReplicationMessageHeader.ResovlerVersion)] =
-                        _parent._parent.ResolverLeader.Version.ToString();
-                }
-                _parent.WriteToServerAndFlush(headerJson);
-                foreach (var item in _orderedReplicaItems)
-                {
-                    WriteDocumentToServer(item.Value);
-                }
-            }
-            finally //do try-finally as precaution
-=======
                 [nameof(ReplicationMessageHeader.Type)] = ReplicationMessageType.Documents,
                 [nameof(ReplicationMessageHeader.LastDocumentEtag)] = _lastEtag,
                 [nameof(ReplicationMessageHeader.LastIndexOrTransformerEtag)] = _parent._lastSentIndexOrTransformerEtag,
                 [nameof(ReplicationMessageHeader.ItemCount)] = _orderedReplicaItems.Count,
             };
+      if (_parent._parent.ResolverLeader.HasLeader())
+                {
+                    headerJson[nameof(ReplicationMessageHeader.ResovlerId)] =
+                        _parent._parent.ResolverLeader.Dbid.ToString();
+                    headerJson[nameof(ReplicationMessageHeader.ResovlerVersion)] =
+                        _parent._parent.ResolverLeader.Version.ToString();
+                }
             _parent.WriteToServer(headerJson);
             foreach (var item in _orderedReplicaItems)
->>>>>>> d0915b76
             {
                 WriteDocumentToServer(item.Value);
             }
@@ -298,19 +281,11 @@
                     $"Finished sending replication batch. Sent {_orderedReplicaItems.Count:#,#;;0} documents in {sw.ElapsedMilliseconds:#,#;;0} ms. Last sent etag = {_lastEtag}");
 
             _parent._lastDocumentSentTime = DateTime.UtcNow;
-<<<<<<< HEAD
-            using (_parent._documentsContext.OpenReadTransaction())
-            using (_parent._configurationContext.OpenReadTransaction())
-            {
-                var answer = _parent.HandleServerResponse(serveFullResponse:true);
+var answer = _parent.HandleServerResponse(serveFullResponse:true);
                 if (answer.Item1 == ReplicationMessageReply.ReplyType.Ok && answer.Item2.ResolverId != null)
                 {
                     _parent._parent.ResolverLeader.ParseAndUpdate(answer.Item2.ResolverId, answer.Item2.ResolverVersion);
                 }
-            }
-=======
-            _parent.HandleServerResponse();
->>>>>>> d0915b76
         }
 
         private unsafe void WriteDocumentToServer(ReplicationBatchDocumentItem item)
