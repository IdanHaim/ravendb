using System;
using System.Collections.Generic;
using System.Runtime.CompilerServices;

namespace Sparrow
{
<<<<<<< HEAD
    public class NumericEqualityComparer : IEqualityComparer<long>, IEqualityComparer<int>, IEqualityComparer<ulong>, IEqualityComparer<uint>
=======
    public struct NumericEqualityComparer : IEqualityComparer<long>, IEqualityComparer<int>, IEqualityComparer<ulong>
>>>>>>> 2e639389
    {
        public static readonly NumericEqualityComparer Instance = new NumericEqualityComparer();

        [MethodImpl(MethodImplOptions.AggressiveInlining)]
        public bool Equals(long x, long y)
        {
            return x == y;
        }

        [MethodImpl(MethodImplOptions.AggressiveInlining)]
        public int GetHashCode(long obj)
        {
            return Hashing.Combine((int)(obj >> 32), (int)obj);
        }

        [MethodImpl(MethodImplOptions.AggressiveInlining)]
        public bool Equals(int x, int y)
        {
            return x == y;
        }

        [MethodImpl(MethodImplOptions.AggressiveInlining)]
        public int GetHashCode(int obj)
        {
            return obj;
        }

        [MethodImpl(MethodImplOptions.AggressiveInlining)]
        public bool Equals(ulong x, ulong y)
        {
            return x == y;
        }

        [MethodImpl(MethodImplOptions.AggressiveInlining)]
        public int GetHashCode(ulong obj)
        {
            return Hashing.Combine((int)(obj >> 32), (int)obj);
        }

        [MethodImpl(MethodImplOptions.AggressiveInlining)]
        public bool Equals(uint x, uint y)
        {
            return x == y;
        }

        [MethodImpl(MethodImplOptions.AggressiveInlining)]
        public int GetHashCode(uint obj)
        {
            return Hashing.Combine((int)(obj >> 32), (int)obj);
        }
    }

    public struct NumericComparer : IComparer<long>, IComparer<int>
    {
        public static readonly NumericComparer Instance = new NumericComparer();

        [MethodImpl(MethodImplOptions.AggressiveInlining)]
        public int Compare(long x, long y)
        {
            return Math.Sign(x - y);
        }

        [MethodImpl(MethodImplOptions.AggressiveInlining)]
        public int Compare(int x, int y)
        {
            return x - y;
        }
    }

    public struct NumericDescendingComparer : IComparer<long>, IComparer<int>
    {
        public static readonly NumericDescendingComparer Instance = new NumericDescendingComparer();

        [MethodImpl(MethodImplOptions.AggressiveInlining)]
        public int Compare(long x, long y)
        {
            return Math.Sign(y - x);
        }

        [MethodImpl(MethodImplOptions.AggressiveInlining)]
        public int Compare(int x, int y)
        {
            return y - x;
        }
    }
}<|MERGE_RESOLUTION|>--- conflicted
+++ resolved
@@ -4,11 +4,7 @@
 
 namespace Sparrow
 {
-<<<<<<< HEAD
-    public class NumericEqualityComparer : IEqualityComparer<long>, IEqualityComparer<int>, IEqualityComparer<ulong>, IEqualityComparer<uint>
-=======
-    public struct NumericEqualityComparer : IEqualityComparer<long>, IEqualityComparer<int>, IEqualityComparer<ulong>
->>>>>>> 2e639389
+    public struct NumericEqualityComparer : IEqualityComparer<long>, IEqualityComparer<int>, IEqualityComparer<ulong>, IEqualityComparer<uint>
     {
         public static readonly NumericEqualityComparer Instance = new NumericEqualityComparer();
 
@@ -57,7 +53,7 @@
         [MethodImpl(MethodImplOptions.AggressiveInlining)]
         public int GetHashCode(uint obj)
         {
-            return Hashing.Combine((int)(obj >> 32), (int)obj);
+            return (int)obj;
         }
     }
 
