<aside class="top-alert prerelease-alert bg-prerelease">
    PRERELEASE SOFTWARE
</aside>

<nav class="navbar navbar-inverse navbar-fixed-top">
    <div class="container-fluid">
        <div class="navbar-header">
            <a class="navbar-brand hidden-xs" href="#">RavenDB</a>
        </div>
        <div id="navbar">
            <ul class="nav navbar-nav navbar-right">
                <li data-bind="with: notificationCenter">
                    <a href="#" id="notification-toggle" class="btn-toggle" data-bind="{ click: showNotifications.toggle.bind(showNotifications), css: { 'active': showNotifications() } }">
                        <span class="icon-notifications"></span>
                        <span class="notification-counter show" data-bind="text: totalItemsCount(), attr: { 'data-count': totalItemsCount() }, css: { 'show': alertCountAnimation() }"></span>
                    </a>
                </li>
                <li><a target="_blank" data-bind="attr: { href: currentHelpLink }" class="icon-help"></a></li>
                <li><a href="#" class="icon-search btn-toggle visible-xs-inline-block visible-sm-inline-block" data-target=".inputs-container" data-class="show-inputs"></a></li>
                <li><a href="#" class="icon-menu btn-toggle visible-xs-inline-block visible-sm-inline-block" data-target="#main-menu" data-class="show-menu"></a></li>
            </ul>
            <div class="inputs-container hidden-xs">
                <div class="search-prerelease"><i class="icon-search"></i><span>search</span> <span class="text-muted"> | in development</span></div>
                <!--<div class="search-container">
                    <input type="search" class="form-control omnisearch" placeholder="search" />
                    <div class="icon-search"></div>
                    <div class="autocomplete-list box-container">
                        <div class="scroller">
                            <section>
                                <h4>Menu</h4>
                                <ul>
                                    <li><a href="#"><span class="icon-documents"></span>Compact</a></li>
                                </ul>
                            </section>
                            <section>
                                <h4>Documents</h4>
                                <ul>
                                    <li>
                                        <a href="#"><span class="icon-document-group" style="color:#93278f;"></span>Companies</a>
                                        <ul>
                                            <li><a href="#"><span class="icon-document" style="color:#93278f;"></span>Companies/1</a></li>
                                            <li><a href="#"><span class="icon-document" style="color:#93278f;"></span>Companies/2</a></li>
                                            <li><a href="#"><span class="icon-document" style="color:#93278f;"></span>Companies/3</a></li>
                                        </ul>
                                    </li>
                                    <li>
                                        <a href="#"><span class="icon-document-group" style="color:#ff0351;"></span>Computers</a>
                                        <ul>
                                            <li><a href="#"><span class="icon-document" style="color:#ff0351;"></span>Computers/1</a></li>
                                            <li><a href="#"><span class="icon-document" style="color:#ff0351;"></span>Companies/2</a></li>
                                            <li><a href="#"><span class="icon-document" style="color:#ff0351;"></span>Companies/3</a></li>
                                        </ul>
                                    </li>
                                    <li><a href="#" class="more">MORE</a></li>
                                </ul>
                            </section>
                            <section>
                                <h4>Indexes</h4>
                                <ul>
                                    <li><a href="#"><span class="icon-arrow-filled-right"></span>Orders/ByCompany</a></li>
                                </ul>
                            </section>
                            <section>
                                <h4>Transformers</h4>
                                <ul>
                                    <li><a href="#"><span class="icon-arrow-filled-right"></span>Orders/Company</a></li>
                                </ul>
                            </section>
                            <section class="text-center">
                                <div class="global-spinner"></div>
                            </section>
                        </div>
                    </div>
                </div>-->
                <div class="resource-switcher-container" data-bind="with: resourceSwitcher">
                    <div class="form-control btn-toggle resource-switcher">
                        <span class="database" data-bind="text: $root.activeResource() ? $root.activeResource().name:''"></span>
                    </div>
                    <div class="box-container">
                        <div class="resource-filter-container">
                            <input type="search" class="database-filter form-control" data-bind="textInput: filter" placeholder="filter" />
                        </div>
                        <div class="scroller">
                            <section>
                                <ul class="database-list" data-bind="foreach: filteredResources">
                                    <li><a href="#" data-bind="click: $parent.selectResource.bind($parent, $data), text: name" class="database"></a></li>
                                </ul>
                            </section>
                        </div>
                    </div>
                </div>
            </div>
        </div><!--/.nav-collapse -->
    </div>
</nav>

<script type="text/html" id="leafMenuItem">
    <li data-bind="with: item, css: { 'active': menu.activeItem() === item }">
        <a data-bind="click: $parent.menu.navigate.bind($parent.menu), visible: nav === true, attr: { href: path, title: title }">
            <i data-bind="css: css"></i>
            <span data-bind="text: title"></span>
        </a>
    </li>
</script>

<script type="text/html" id="intermediateMenuItem">
    <li class="arrow-right">
        <a data-bind="attr: { title: item.title }, click: menu.handleIntermediateItemClick.bind(menu), css: { 'active': item.isOpen }">
            <i data-bind="css: item.css"></i>
            <span data-bind="text: item.title"></span>
        </a>
        <div data-bind="click: menu.handleLevelClick.bind(menu), css: { 'level-show': item.isOpen, ['level-' + (item.depth() + 1) ]: true }, attr: { 'data-level-name': item.title, 'data-level': item.depth() + 1 }" class="level">
            <h2>
                <a class="back" title="back"
                   data-bind="click: menu.back.bind(menu)"></a>
                <!-- ko text: item.title --><!-- /ko -->
            </h2>

            <ul data-bind="foreach: item.children">
                <!-- ko template: { name: type + 'MenuItem', data: { item: $data, level: $parent.level + 1, menu: $parent.menu }} -->
                <!-- /ko -->
            </ul>
        </div>

</script>

<script type="text/html" id="separatorMenuItem">
    <!-- ko if: !!item.title -->
    <h3 data-bind="text: item.title"></h3>
    <!-- /ko -->
    <!-- ko if: !item.title -->
    <hr />
    <!-- /ko -->
</script>

<nav id="main-menu" class="main-menu"
     data-bind="with: mainMenu, attr: { 'data-level': mainMenu.level }">
    <div class="level-0"
         data-level="0"
         data-level-name="Menu"
         data-bind="click: handleLevelClick">
        <ul data-bind="foreach: items">
            <!-- ko template: { name: type + 'MenuItem', data: { item: $data, menu: $parent }} -->
            <!-- /ko -->
        </ul>
    </div>
</nav>

<div data-bind="compose: 'notifications/notificationCenter.html'"></div>

<div id="page-host-root" class="container-fluid content-container">
    <div class="content-container-margin">
        <div id="page-host" class="page-host" data-bind="router: { cacheViews: false }"></div>
    </div>
</div>
<<<<<<< HEAD
=======

<div class="prerelease-alert bg-prerelease">
    <p>
        PRERELEASE SOFTWARE
    </p>
</div>

<div data-bind="if: displayUsageStatsInfo()">
    <div data-bind="compose: 'usageStats.html'"></div>
</div>
>>>>>>> 2d344730
<|MERGE_RESOLUTION|>--- conflicted
+++ resolved
@@ -153,8 +153,6 @@
         <div id="page-host" class="page-host" data-bind="router: { cacheViews: false }"></div>
     </div>
 </div>
-<<<<<<< HEAD
-=======
 
 <div class="prerelease-alert bg-prerelease">
     <p>
@@ -165,4 +163,3 @@
 <div data-bind="if: displayUsageStatsInfo()">
     <div data-bind="compose: 'usageStats.html'"></div>
 </div>
->>>>>>> 2d344730
