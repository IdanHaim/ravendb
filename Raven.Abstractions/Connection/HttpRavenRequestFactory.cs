using System;
using System.Collections.Concurrent;
using System.Net;
<<<<<<< HEAD
using System.Net.Http;
=======

>>>>>>> c1c1c6f0
using Raven.Abstractions.Data;
using Raven.Abstractions.Extensions;
using Raven.Abstractions.Logging;
using Raven.Abstractions.OAuth;

namespace Raven.Abstractions.Connection
{
	[Obsolete]
	public class HttpRavenRequestFactory
	{
		public int? RequestTimeoutInMs { get; set; }

		readonly ConcurrentDictionary<Tuple<string, string>, AbstractAuthenticator> authenticators = new ConcurrentDictionary<Tuple<string, string>, AbstractAuthenticator>();

		public void ConfigureRequest(RavenConnectionStringOptions options, HttpWebRequest request)
		{
			if (RequestTimeoutInMs.HasValue)
				request.Timeout = RequestTimeoutInMs.Value;

			if (options.ApiKey == null)
			{
				request.Credentials = options.Credentials ?? CredentialCache.DefaultNetworkCredentials;
				return;
			}

			var webRequestEventArgs = new WebRequestEventArgs { Request = request, Credentials = new OperationCredentials(options.ApiKey, options.Credentials)};

			AbstractAuthenticator existingAuthenticator;
			if (authenticators.TryGetValue(GetCacheKey(options), out existingAuthenticator))
			{
				existingAuthenticator.ConfigureRequest(this, webRequestEventArgs);
			}
			else
			{
				var basicAuthenticator = new BasicAuthenticator(enableBasicAuthenticationOverUnsecuredHttp: false);
				var securedAuthenticator = new SecuredAuthenticator();

				basicAuthenticator.ConfigureRequest(this, webRequestEventArgs);
				securedAuthenticator.ConfigureRequest(this, webRequestEventArgs);
			}
		}

		private static Tuple<string, string> GetCacheKey(RavenConnectionStringOptions options)
		{
			return Tuple.Create(options.Url, options.ApiKey);
		}

<<<<<<< HEAD
		public HttpRavenRequest Create(string url, HttpMethod httpMethod, RavenConnectionStringOptions connectionStringOptions)
		{
			return new HttpRavenRequest(url, httpMethod, ConfigureRequest, HandleUnauthorizedResponse, connectionStringOptions);
=======
		public HttpRavenRequest Create(string url, string method, RavenConnectionStringOptions connectionStringOptions, bool? allowWriteStreamBuffering = null)
		{
			return new HttpRavenRequest(url, method, ConfigureRequest, HandleUnauthorizedResponse, connectionStringOptions, allowWriteStreamBuffering);
>>>>>>> c1c1c6f0
		}

		private Action<HttpWebRequest> HandleUnauthorizedResponse(RavenConnectionStringOptions options, WebResponse webResponse)
		{
			if (options.ApiKey == null)
				return null;

			var oauthSource = webResponse.Headers["OAuth-Source"];

			var useBasicAuthenticator =
				string.IsNullOrEmpty(oauthSource) == false &&
				oauthSource.EndsWith("/OAuth/API-Key", StringComparison.CurrentCultureIgnoreCase) == false;

			if (string.IsNullOrEmpty(oauthSource))
				oauthSource = options.Url + "/OAuth/API-Key";

			var authenticator = authenticators.GetOrAdd(
				GetCacheKey(options),
				_ =>
				{
					if (useBasicAuthenticator)
					{
						return new BasicAuthenticator(enableBasicAuthenticationOverUnsecuredHttp: false);
					}

					return new SecuredAuthenticator();
				});

			return authenticator.DoOAuthRequest(oauthSource, options.ApiKey);
		}

		public static IDisposable Expect100Continue(string url)
		{
			var servicePoint = ServicePointManager.FindServicePoint(new Uri(url));
			servicePoint.Expect100Continue = true;
			return new DisposableAction(() => servicePoint.Expect100Continue = false);
		}
	}
}<|MERGE_RESOLUTION|>--- conflicted
+++ resolved
@@ -1,11 +1,8 @@
 using System;
 using System.Collections.Concurrent;
 using System.Net;
-<<<<<<< HEAD
 using System.Net.Http;
-=======
 
->>>>>>> c1c1c6f0
 using Raven.Abstractions.Data;
 using Raven.Abstractions.Extensions;
 using Raven.Abstractions.Logging;
@@ -53,15 +50,9 @@
 			return Tuple.Create(options.Url, options.ApiKey);
 		}
 
-<<<<<<< HEAD
-		public HttpRavenRequest Create(string url, HttpMethod httpMethod, RavenConnectionStringOptions connectionStringOptions)
+                public HttpRavenRequest Create(string url, HttpMethod httpMethod, RavenConnectionStringOptions connectionStringOptions, bool? allowWriteStreamBuffering = null)
 		{
-			return new HttpRavenRequest(url, httpMethod, ConfigureRequest, HandleUnauthorizedResponse, connectionStringOptions);
-=======
-		public HttpRavenRequest Create(string url, string method, RavenConnectionStringOptions connectionStringOptions, bool? allowWriteStreamBuffering = null)
-		{
-			return new HttpRavenRequest(url, method, ConfigureRequest, HandleUnauthorizedResponse, connectionStringOptions, allowWriteStreamBuffering);
->>>>>>> c1c1c6f0
+                        return new HttpRavenRequest(url, httpMethod, ConfigureRequest, HandleUnauthorizedResponse, connectionStringOptions, allowWriteStreamBuffering);
 		}
 
 		private Action<HttpWebRequest> HandleUnauthorizedResponse(RavenConnectionStringOptions options, WebResponse webResponse)
