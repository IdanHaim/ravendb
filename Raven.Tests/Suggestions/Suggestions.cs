<<<<<<< HEAD
//-----------------------------------------------------------------------
// <copyright file="Suggestions.cs" company="Hibernating Rhinos LTD">
//     Copyright (c) Hibernating Rhinos LTD. All rights reserved.
// </copyright>
//-----------------------------------------------------------------------
using System;
using System.Linq;
using Raven.Abstractions.Data;
using Raven.Abstractions.Indexing;
using Raven.Client;
using Raven.Client.Document;
using Raven.Client.Linq;
using Raven.Tests.Bugs;
using Xunit;

namespace Raven.Tests.Suggestions
{
	public class Suggestions : RavenTest, IDisposable
	{
		private readonly IDocumentStore documentStore;

		public Suggestions()
		{
			documentStore = NewDocumentStore();
		}

		public override void Dispose()
		{
			documentStore.Dispose();
			base.Dispose();
		}

		[Fact]
		public void ExactMatch()
		{
			documentStore.DatabaseCommands.PutIndex("Test", new IndexDefinition
			                                                	{
			                                                		Map = "from doc in docs select new { doc.Name }",
			                                                	});
			using (var s = documentStore.OpenSession())
			{
				s.Store(new User {Name = "Ayende"});
				s.Store(new User {Name = "Oren"});
				s.SaveChanges();

				s.Query<User>("Test").Customize(x => x.WaitForNonStaleResults()).ToList();
			}

			using (var s = documentStore.OpenSession())
			{
				var suggestionQueryResult = documentStore.DatabaseCommands.Suggest("Test",
				                                                                new SuggestionQuery
				                                                                	{
				                                                                		Field = "Name",
				                                                                		Term = "Oren",
				                                                                		MaxSuggestions = 10,
				                                                                	});

				Assert.Equal(1, suggestionQueryResult.Suggestions.Length);
				Assert.Equal("oren", suggestionQueryResult.Suggestions[0]);
			}
		}

		[Fact]
		public void UsingLinq()
		{
			documentStore.DatabaseCommands.PutIndex("Test", new IndexDefinition
			                                        	{
			                                        		Map = "from doc in docs select new { doc.Name }",
			                                        	});
			using (var s = documentStore.OpenSession())
			{
				s.Store(new User {Name = "Ayende"});
				s.Store(new User {Name = "Oren"});
				s.SaveChanges();

				s.Query<User>("Test").Customize(x => x.WaitForNonStaleResults()).ToList();
			}

			using (var s = documentStore.OpenSession())
			{
				var suggestionQueryResult = s.Query<User>("test")
					.Where(x => x.Name == "Oren")
					.Suggest();

				Assert.Equal(1, suggestionQueryResult.Suggestions.Length);
				Assert.Equal("oren", suggestionQueryResult.Suggestions[0]);
			}
		}

		[Fact]
		public void UsingLinq_WithOptions()
		{
			documentStore.DatabaseCommands.PutIndex("Test", new IndexDefinition
			                                        	{
			                                        		Map = "from doc in docs select new { doc.Name }",
			                                        	});
			using (var s = documentStore.OpenSession())
			{
				s.Store(new User {Name = "Ayende"});
				s.Store(new User {Name = "Oren"});
				s.SaveChanges();

				s.Query<User>("Test").Customize(x => x.WaitForNonStaleResults()).ToList();
			}

			using (var s = documentStore.OpenSession())
			{
				var suggestionQueryResult = s.Query<User>("test")
					.Where(x => x.Name == "Orin")
					.Suggest(new SuggestionQuery {Accuracy = 0.4f});

				Assert.Equal(1, suggestionQueryResult.Suggestions.Length);
				Assert.Equal("oren", suggestionQueryResult.Suggestions[0]);
			}
		}


		[Fact]
		public void WithTypo()
		{
			documentStore.DatabaseCommands.PutIndex("Test", new IndexDefinition
			                                                	{
			                                                		Map = "from doc in docs select new { doc.Name }",
			                                                	});
			using (var s = documentStore.OpenSession())
			{
				s.Store(new User {Name = "Ayende"});
				s.Store(new User {Name = "Oren"});
				s.SaveChanges();

				s.Query<User>("Test").Customize(x => x.WaitForNonStaleResults()).ToList();
			}

			using (var s = documentStore.OpenSession())
			{
				var suggestionQueryResult = documentStore.DatabaseCommands.Suggest("Test",
				                                                                new SuggestionQuery
				                                                                	{
				                                                                		Field = "Name",
				                                                                		Term = "Oern",
				                                                                		MaxSuggestions = 10,
				                                                                		Accuracy = 0.2f,
				                                                                		Distance = StringDistanceTypes.Levenshtein
				                                                                	});

				Assert.Equal(1, suggestionQueryResult.Suggestions.Length);
				Assert.Equal("oren", suggestionQueryResult.Suggestions[0]);
			}
		}

		[Fact]
		public void ExactMatchDynamic()
		{
			using (var s = documentStore.OpenSession())
			{
				s.Store(new User { Name = "Ayende" });
				s.Store(new User { Name = "Oren" });
				s.SaveChanges();
			}

			using (var s = documentStore.OpenSession())
			{
				var query = s.Query<User>()
					.Where(user => user.Name == "Oren")
					.Customize(x => x.WaitForNonStaleResults());

				GC.KeepAlive(query.FirstOrDefault());
				var suggestionQueryResult = query.Suggest();

				Assert.Equal(1, suggestionQueryResult.Suggestions.Length);
				Assert.Equal("oren", suggestionQueryResult.Suggestions[0]);
			}
		}
	}
=======
//-----------------------------------------------------------------------
// <copyright file="Suggestions.cs" company="Hibernating Rhinos LTD">
//     Copyright (c) Hibernating Rhinos LTD. All rights reserved.
// </copyright>
//-----------------------------------------------------------------------
using System;
using System.Linq;
using Raven.Abstractions.Data;
using Raven.Abstractions.Indexing;
using Raven.Client;
using Raven.Client.Document;
using Raven.Client.Linq;
using Raven.Tests.Bugs;
using Xunit;

namespace Raven.Tests.Suggestions
{
	public class Suggestions : LocalClientTest, IDisposable
	{
		private readonly IDocumentStore documentStore;

		public Suggestions()
		{
			documentStore = NewDocumentStore();

			documentStore.DatabaseCommands.PutIndex("Test", new IndexDefinition
			{
				Map = "from doc in docs select new { doc.Name }",
			});
			using (var s = documentStore.OpenSession())
			{
				s.Store(new User { Name = "Ayende" });
				s.Store(new User { Name = "Oren" });
				s.SaveChanges();

				s.Query<User>("Test").Customize(x => x.WaitForNonStaleResults()).ToList();
			}
		}

		public override void Dispose()
		{
			documentStore.Dispose();
			base.Dispose();
		}

		[Fact]
		public void ExactMatch()
		{
			using (var s = documentStore.OpenSession())
			{
				var suggestionQueryResult = s.Advanced.DatabaseCommands.Suggest("Test",
				                                                                new SuggestionQuery
				                                                                	{
				                                                                		Field = "Name",
				                                                                		Term = "Oren",
				                                                                		MaxSuggestions = 10,
				                                                                	});

				Assert.Equal(1, suggestionQueryResult.Suggestions.Length);
				Assert.Equal("oren", suggestionQueryResult.Suggestions[0]);
			}
		}

		[Fact]
		public void UsingLinq()
		{
			using (var s = documentStore.OpenSession())
			{
				var suggestionQueryResult = s.Query<User>("test")
					.Where(x => x.Name == "Oren")
					.Suggest();

				Assert.Equal(1, suggestionQueryResult.Suggestions.Length);
				Assert.Equal("oren", suggestionQueryResult.Suggestions[0]);
			}
		}

		[Fact]
		public void UsingLinq_with_typo_with_options_multiple_fields()
		{
			using (var s = documentStore.OpenSession())
			{
				var suggestionQueryResult = s.Query<User>("test")
					.Where(x => x.Name == "Orin")
					.Where(x => x.Email == "whatever")
					.Suggest(new SuggestionQuery{Field = "Name", Term = "Orin"});

				Assert.Equal(1, suggestionQueryResult.Suggestions.Length);
				Assert.Equal("oren", suggestionQueryResult.Suggestions[0]);
			}
		}

		[Fact]
		public void UsingLinq_with_typo_multiple_fields_in_reverse_order()
		{
			using (var s = documentStore.OpenSession())
			{
				var suggestionQueryResult = s.Query<User>("test")
					.Where(x => x.Email == "whatever")
					.Where(x => x.Name == "Orin")
					.Suggest(new SuggestionQuery { Field = "Name", Term = "Orin" });

				Assert.Equal(1, suggestionQueryResult.Suggestions.Length);
				Assert.Equal("oren", suggestionQueryResult.Suggestions[0]);
			}
		}

		[Fact]
		public void UsingLinq_WithOptions()
		{
			using (var s = documentStore.OpenSession())
			{
				var suggestionQueryResult = s.Query<User>("test")
					.Where(x => x.Name == "Orin")
					.Suggest(new SuggestionQuery {Accuracy = 0.4f});

				Assert.Equal(1, suggestionQueryResult.Suggestions.Length);
				Assert.Equal("oren", suggestionQueryResult.Suggestions[0]);
			}
		}

		[Fact]
		public void WithTypo()
		{
			using (var s = documentStore.OpenSession())
			{
				var suggestionQueryResult = s.Advanced.DatabaseCommands.Suggest("Test",
				                                                                new SuggestionQuery
				                                                                	{
				                                                                		Field = "Name",
				                                                                		Term = "Oern",
				                                                                		MaxSuggestions = 10,
				                                                                		Accuracy = 0.2f,
				                                                                		Distance = StringDistanceTypes.Levenshtein
				                                                                	});

				Assert.Equal(1, suggestionQueryResult.Suggestions.Length);
				Assert.Equal("oren", suggestionQueryResult.Suggestions[0]);
			}
		}
	}
>>>>>>> f58cc8be
}<|MERGE_RESOLUTION|>--- conflicted
+++ resolved
@@ -1,4 +1,3 @@
-<<<<<<< HEAD
 //-----------------------------------------------------------------------
 // <copyright file="Suggestions.cs" company="Hibernating Rhinos LTD">
 //     Copyright (c) Hibernating Rhinos LTD. All rights reserved.
@@ -23,6 +22,19 @@
 		public Suggestions()
 		{
 			documentStore = NewDocumentStore();
+
+			documentStore.DatabaseCommands.PutIndex("Test", new IndexDefinition
+			                                                	{
+			                                                		Map = "from doc in docs select new { doc.Name }",
+			                                                	});
+			using (var s = documentStore.OpenSession())
+			{
+				s.Store(new User { Name = "Ayende" });
+				s.Store(new User { Name = "Oren" });
+				s.SaveChanges();
+
+				s.Query<User>("Test").Customize(x => x.WaitForNonStaleResults()).ToList();
+			}
 		}
 
 		public override void Dispose()
@@ -34,19 +46,6 @@
 		[Fact]
 		public void ExactMatch()
 		{
-			documentStore.DatabaseCommands.PutIndex("Test", new IndexDefinition
-			                                                	{
-			                                                		Map = "from doc in docs select new { doc.Name }",
-			                                                	});
-			using (var s = documentStore.OpenSession())
-			{
-				s.Store(new User {Name = "Ayende"});
-				s.Store(new User {Name = "Oren"});
-				s.SaveChanges();
-
-				s.Query<User>("Test").Customize(x => x.WaitForNonStaleResults()).ToList();
-			}
-
 			using (var s = documentStore.OpenSession())
 			{
 				var suggestionQueryResult = documentStore.DatabaseCommands.Suggest("Test",
@@ -65,19 +64,6 @@
 		[Fact]
 		public void UsingLinq()
 		{
-			documentStore.DatabaseCommands.PutIndex("Test", new IndexDefinition
-			                                        	{
-			                                        		Map = "from doc in docs select new { doc.Name }",
-			                                        	});
-			using (var s = documentStore.OpenSession())
-			{
-				s.Store(new User {Name = "Ayende"});
-				s.Store(new User {Name = "Oren"});
-				s.SaveChanges();
-
-				s.Query<User>("Test").Customize(x => x.WaitForNonStaleResults()).ToList();
-			}
-
 			using (var s = documentStore.OpenSession())
 			{
 				var suggestionQueryResult = s.Query<User>("test")
@@ -87,24 +73,41 @@
 				Assert.Equal(1, suggestionQueryResult.Suggestions.Length);
 				Assert.Equal("oren", suggestionQueryResult.Suggestions[0]);
 			}
+			}
+
+		[Fact]
+		public void UsingLinq_with_typo_with_options_multiple_fields()
+		{
+			using (var s = documentStore.OpenSession())
+			{
+				var suggestionQueryResult = s.Query<User>("test")
+					.Where(x => x.Name == "Orin")
+					.Where(x => x.Email == "whatever")
+					.Suggest(new SuggestionQuery{Field = "Name", Term = "Orin"});
+
+				Assert.Equal(1, suggestionQueryResult.Suggestions.Length);
+				Assert.Equal("oren", suggestionQueryResult.Suggestions[0]);
+			}
 		}
+
+		[Fact]
+		public void UsingLinq_with_typo_multiple_fields_in_reverse_order()
+			                                        	{
+			using (var s = documentStore.OpenSession())
+			{
+				var suggestionQueryResult = s.Query<User>("test")
+					.Where(x => x.Email == "whatever")
+					.Where(x => x.Name == "Orin")
+					.Suggest(new SuggestionQuery { Field = "Name", Term = "Orin" });
+
+				Assert.Equal(1, suggestionQueryResult.Suggestions.Length);
+				Assert.Equal("oren", suggestionQueryResult.Suggestions[0]);
+			}
+			}
 
 		[Fact]
 		public void UsingLinq_WithOptions()
 		{
-			documentStore.DatabaseCommands.PutIndex("Test", new IndexDefinition
-			                                        	{
-			                                        		Map = "from doc in docs select new { doc.Name }",
-			                                        	});
-			using (var s = documentStore.OpenSession())
-			{
-				s.Store(new User {Name = "Ayende"});
-				s.Store(new User {Name = "Oren"});
-				s.SaveChanges();
-
-				s.Query<User>("Test").Customize(x => x.WaitForNonStaleResults()).ToList();
-			}
-
 			using (var s = documentStore.OpenSession())
 			{
 				var suggestionQueryResult = s.Query<User>("test")
@@ -116,23 +119,9 @@
 			}
 		}
 
-
 		[Fact]
 		public void WithTypo()
 		{
-			documentStore.DatabaseCommands.PutIndex("Test", new IndexDefinition
-			                                                	{
-			                                                		Map = "from doc in docs select new { doc.Name }",
-			                                                	});
-			using (var s = documentStore.OpenSession())
-			{
-				s.Store(new User {Name = "Ayende"});
-				s.Store(new User {Name = "Oren"});
-				s.SaveChanges();
-
-				s.Query<User>("Test").Customize(x => x.WaitForNonStaleResults()).ToList();
-			}
-
 			using (var s = documentStore.OpenSession())
 			{
 				var suggestionQueryResult = documentStore.DatabaseCommands.Suggest("Test",
@@ -174,147 +163,4 @@
 			}
 		}
 	}
-=======
-//-----------------------------------------------------------------------
-// <copyright file="Suggestions.cs" company="Hibernating Rhinos LTD">
-//     Copyright (c) Hibernating Rhinos LTD. All rights reserved.
-// </copyright>
-//-----------------------------------------------------------------------
-using System;
-using System.Linq;
-using Raven.Abstractions.Data;
-using Raven.Abstractions.Indexing;
-using Raven.Client;
-using Raven.Client.Document;
-using Raven.Client.Linq;
-using Raven.Tests.Bugs;
-using Xunit;
-
-namespace Raven.Tests.Suggestions
-{
-	public class Suggestions : LocalClientTest, IDisposable
-	{
-		private readonly IDocumentStore documentStore;
-
-		public Suggestions()
-		{
-			documentStore = NewDocumentStore();
-
-			documentStore.DatabaseCommands.PutIndex("Test", new IndexDefinition
-			{
-				Map = "from doc in docs select new { doc.Name }",
-			});
-			using (var s = documentStore.OpenSession())
-			{
-				s.Store(new User { Name = "Ayende" });
-				s.Store(new User { Name = "Oren" });
-				s.SaveChanges();
-
-				s.Query<User>("Test").Customize(x => x.WaitForNonStaleResults()).ToList();
-			}
-		}
-
-		public override void Dispose()
-		{
-			documentStore.Dispose();
-			base.Dispose();
-		}
-
-		[Fact]
-		public void ExactMatch()
-		{
-			using (var s = documentStore.OpenSession())
-			{
-				var suggestionQueryResult = s.Advanced.DatabaseCommands.Suggest("Test",
-				                                                                new SuggestionQuery
-				                                                                	{
-				                                                                		Field = "Name",
-				                                                                		Term = "Oren",
-				                                                                		MaxSuggestions = 10,
-				                                                                	});
-
-				Assert.Equal(1, suggestionQueryResult.Suggestions.Length);
-				Assert.Equal("oren", suggestionQueryResult.Suggestions[0]);
-			}
-		}
-
-		[Fact]
-		public void UsingLinq()
-		{
-			using (var s = documentStore.OpenSession())
-			{
-				var suggestionQueryResult = s.Query<User>("test")
-					.Where(x => x.Name == "Oren")
-					.Suggest();
-
-				Assert.Equal(1, suggestionQueryResult.Suggestions.Length);
-				Assert.Equal("oren", suggestionQueryResult.Suggestions[0]);
-			}
-		}
-
-		[Fact]
-		public void UsingLinq_with_typo_with_options_multiple_fields()
-		{
-			using (var s = documentStore.OpenSession())
-			{
-				var suggestionQueryResult = s.Query<User>("test")
-					.Where(x => x.Name == "Orin")
-					.Where(x => x.Email == "whatever")
-					.Suggest(new SuggestionQuery{Field = "Name", Term = "Orin"});
-
-				Assert.Equal(1, suggestionQueryResult.Suggestions.Length);
-				Assert.Equal("oren", suggestionQueryResult.Suggestions[0]);
-			}
-		}
-
-		[Fact]
-		public void UsingLinq_with_typo_multiple_fields_in_reverse_order()
-		{
-			using (var s = documentStore.OpenSession())
-			{
-				var suggestionQueryResult = s.Query<User>("test")
-					.Where(x => x.Email == "whatever")
-					.Where(x => x.Name == "Orin")
-					.Suggest(new SuggestionQuery { Field = "Name", Term = "Orin" });
-
-				Assert.Equal(1, suggestionQueryResult.Suggestions.Length);
-				Assert.Equal("oren", suggestionQueryResult.Suggestions[0]);
-			}
-		}
-
-		[Fact]
-		public void UsingLinq_WithOptions()
-		{
-			using (var s = documentStore.OpenSession())
-			{
-				var suggestionQueryResult = s.Query<User>("test")
-					.Where(x => x.Name == "Orin")
-					.Suggest(new SuggestionQuery {Accuracy = 0.4f});
-
-				Assert.Equal(1, suggestionQueryResult.Suggestions.Length);
-				Assert.Equal("oren", suggestionQueryResult.Suggestions[0]);
-			}
-		}
-
-		[Fact]
-		public void WithTypo()
-		{
-			using (var s = documentStore.OpenSession())
-			{
-				var suggestionQueryResult = s.Advanced.DatabaseCommands.Suggest("Test",
-				                                                                new SuggestionQuery
-				                                                                	{
-				                                                                		Field = "Name",
-				                                                                		Term = "Oern",
-				                                                                		MaxSuggestions = 10,
-				                                                                		Accuracy = 0.2f,
-				                                                                		Distance = StringDistanceTypes.Levenshtein
-				                                                                	});
-
-				Assert.Equal(1, suggestionQueryResult.Suggestions.Length);
-				Assert.Equal("oren", suggestionQueryResult.Suggestions[0]);
-			}
-		}
-	}
->>>>>>> f58cc8be
 }