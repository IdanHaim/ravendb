--- conflicted
+++ resolved
@@ -1,122 +1,95 @@
-using System;
-using System.Linq;
-using Raven.Abstractions.Extensions;
-using Raven.Server;
-using Xunit;
-
-namespace Raven.Tests.Shard.BlogModel
-{
-	public class CanQueryOnlyUsers : ShardingScenario
-	{
-		[Fact]
-		public void WhenQueryingForUserById()
-		{
-			using (var session = ShardedDocumentStore.OpenSession())
-			{
-				var user = session.Load<User>("users/1");
-				Assert.Null(user);
-<<<<<<< HEAD
-=======
-			}
-
-			AssertNumberOfRequests(Servers["Users"], 1);
-			Servers.Where(ravenDbServer => ravenDbServer.Key != "Users")
-				.ForEach(server => AssertNumberOfRequests(server.Value, 0));
-		}
-
-		private void AssertNumberOfRequests(RavenDbServer server, int numberOfRequests)
-		{
-			try
-			{
-				Assert.Equal(numberOfRequests, server.Server.NumberOfRequests);
-			}
-			catch
-			{
-				Console.WriteLine(string.Join(Environment.NewLine, server.Server.LastRequests));
-				throw;
->>>>>>> 1de1ef33
-			}
-
-			AssertNumberOfRequests(Servers["Users"], 1);
-			Servers.Where(ravenDbServer => ravenDbServer.Key != "Users")
-				.ForEach(server => AssertNumberOfRequests(server.Value, 0));
-		}
-
-		private void AssertNumberOfRequests(RavenDbServer server, int numberOfRequests)
-		{
-			/*try
-			{*/
-			Assert.Equal(numberOfRequests, server.Server.NumberOfRequests);
-			/*}
-			catch (Exception)
-			{
-				Console.WriteLine(server.Server.LastRequests.ToArray());
-				throw;
-			}*/
-		}
-
-		[Fact]
-		public void WhenQueryingForUsersById()
-		{
-			using (var session = ShardedDocumentStore.OpenSession())
-			{
-				var users = session.Load<User>("users/1", "users/2");
-				Assert.Equal(2, users.Length);
-				Assert.Null(users[0]);
-				Assert.Null(users[1]);
-
-				AssertNumberOfRequests(Servers["Users"], 1);
-				Servers.Where(ravenDbServer => ravenDbServer.Key != "Users")
-					.ForEach(server => AssertNumberOfRequests(server.Value, 0));
-			}
-		}
-
-		[Fact]
-		public void WhenStoringUser()
-		{
-			using (var session = ShardedDocumentStore.OpenSession())
-			{
-				session.Store(new User { Name = "Fitzchak Yitzchaki" });
-<<<<<<< HEAD
-				Assert.Equal(2, Servers["Users"].Server.NumberOfRequests); // HiLo
-=======
-				AssertNumberOfRequests(Servers["Users"], 2); // HiLo
->>>>>>> 1de1ef33
-
-				session.SaveChanges();
-				AssertNumberOfRequests(Servers["Users"], 3);
-				Servers.Where(ravenDbServer => ravenDbServer.Key != "Users")
-					.ForEach(server => AssertNumberOfRequests(server.Value, 0));
-			}
-
-			using (var session = ShardedDocumentStore.OpenSession())
-			{
-				var user = session.Load<User>("users/1");
-				Assert.NotNull(user);
-				Assert.Equal("Fitzchak Yitzchaki", user.Name);
-<<<<<<< HEAD
-=======
-
-				AssertNumberOfRequests(Servers["Users"], 4);
->>>>>>> 1de1ef33
-				Servers.Where(ravenDbServer => ravenDbServer.Key != "Users")
-					.ForEach(server => AssertNumberOfRequests(server.Value, 0));
-			}
-		}
-
-		[Fact]
-		public void WhenQueryingForUserByName()
-		{
-			using (var session = ShardedDocumentStore.OpenSession())
-			{
-				var user = session.Query<User>()
-					.FirstOrDefault(x => x.Name == "Fitzchak");
-				Assert.Null(user);
-
-				AssertNumberOfRequests(Servers["Users"], 1);
-				Servers.Where(ravenDbServer => ravenDbServer.Key != "Users")
-					.ForEach(server => AssertNumberOfRequests(server.Value, 0));
-			}
-		}
-	}
+using System;
+using System.Linq;
+using Raven.Abstractions.Extensions;
+using Raven.Server;
+using Xunit;
+
+namespace Raven.Tests.Shard.BlogModel
+{
+	public class CanQueryOnlyUsers : ShardingScenario
+	{
+		[Fact]
+		public void WhenQueryingForUserById()
+		{
+			using (var session = ShardedDocumentStore.OpenSession())
+			{
+				var user = session.Load<User>("users/1");
+				Assert.Null(user);
+			}
+
+			AssertNumberOfRequests(Servers["Users"], 1);
+			Servers.Where(ravenDbServer => ravenDbServer.Key != "Users")
+				.ForEach(server => AssertNumberOfRequests(server.Value, 0));
+		}
+
+		private void AssertNumberOfRequests(RavenDbServer server, int numberOfRequests)
+		{
+			try
+			{
+				Assert.Equal(numberOfRequests, server.Server.NumberOfRequests);
+			}
+			catch
+			{
+				Console.WriteLine(string.Join(Environment.NewLine, server.Server.LastRequests));
+				throw;
+			}
+		}
+
+		[Fact]
+		public void WhenQueryingForUsersById()
+		{
+			using (var session = ShardedDocumentStore.OpenSession())
+			{
+				var users = session.Load<User>("users/1", "users/2");
+				Assert.Equal(2, users.Length);
+				Assert.Null(users[0]);
+				Assert.Null(users[1]);
+
+				AssertNumberOfRequests(Servers["Users"], 1);
+				Servers.Where(ravenDbServer => ravenDbServer.Key != "Users")
+					.ForEach(server => AssertNumberOfRequests(server.Value, 0));
+			}
+		}
+
+		[Fact]
+		public void WhenStoringUser()
+		{
+			using (var session = ShardedDocumentStore.OpenSession())
+			{
+				session.Store(new User { Name = "Fitzchak Yitzchaki" });
+				AssertNumberOfRequests(Servers["Users"], 2); // HiLo
+
+				session.SaveChanges();
+				AssertNumberOfRequests(Servers["Users"], 3);
+				Servers.Where(ravenDbServer => ravenDbServer.Key != "Users")
+					.ForEach(server => AssertNumberOfRequests(server.Value, 0));
+			}
+
+			using (var session = ShardedDocumentStore.OpenSession())
+			{
+				var user = session.Load<User>("users/1");
+				Assert.NotNull(user);
+				Assert.Equal("Fitzchak Yitzchaki", user.Name);
+
+				AssertNumberOfRequests(Servers["Users"], 4);
+				Servers.Where(ravenDbServer => ravenDbServer.Key != "Users")
+					.ForEach(server => AssertNumberOfRequests(server.Value, 0));
+			}
+		}
+
+		[Fact]
+		public void WhenQueryingForUserByName()
+		{
+			using (var session = ShardedDocumentStore.OpenSession())
+			{
+				var user = session.Query<User>()
+					.FirstOrDefault(x => x.Name == "Fitzchak");
+				Assert.Null(user);
+
+				AssertNumberOfRequests(Servers["Users"], 1);
+				Servers.Where(ravenDbServer => ravenDbServer.Key != "Users")
+					.ForEach(server => AssertNumberOfRequests(server.Value, 0));
+			}
+		}
+	}
 }