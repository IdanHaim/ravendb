--- conflicted
+++ resolved
@@ -7,16 +7,6 @@
 
 namespace Raven.Tests.Bugs.Indexing
 {
-<<<<<<< HEAD
-	public class CanIndexAllDocsWhenThereAreMoreDocsThanTheBatchSize : RavenTest
-	{
-		[Fact]
-		public void WillIndexAllWhenCreatingIndex()
-		{
-			using (var store = NewDocumentStore())
-			{
-				store.SystemDatabase.Configuration.Core.MaxNumberOfItemsToProcessInSingleBatch = 3;
-=======
     public class CanIndexAllDocsWhenThereAreMoreDocsThanTheBatchSize : RavenTest
     {
         [Fact]
@@ -24,8 +14,7 @@
         {
             using (var store = NewDocumentStore())
             {
-                store.SystemDatabase.Configuration.MaxNumberOfItemsToProcessInSingleBatch = 3;
->>>>>>> 68f1ca50
+                store.SystemDatabase.Configuration.Core.MaxNumberOfItemsToProcessInSingleBatch = 3;
 
                 using (var session = store.OpenSession())
                 {
@@ -51,21 +40,12 @@
             }
         }
 
-<<<<<<< HEAD
-		[Fact]
-		public void WillIndexAllAfterCreatingIndex()
-		{
-			using (var store = NewDocumentStore())
-			{
-				store.SystemDatabase.Configuration.Core.MaxNumberOfItemsToProcessInSingleBatch = 3;
-=======
         [Fact]
         public void WillIndexAllAfterCreatingIndex()
         {
             using (var store = NewDocumentStore())
             {
-                store.SystemDatabase.Configuration.MaxNumberOfItemsToProcessInSingleBatch = 3;
->>>>>>> 68f1ca50
+                store.SystemDatabase.Configuration.Core.MaxNumberOfItemsToProcessInSingleBatch = 3;
 
             
                 store.DatabaseCommands.PutIndex("test",
