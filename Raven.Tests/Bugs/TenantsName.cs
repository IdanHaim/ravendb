--- conflicted
+++ resolved
@@ -23,11 +23,7 @@
 			{
 				const string tenantName = "   Tenant with some    spaces     in it ";
 				// TODO: we better throw here.
-<<<<<<< HEAD
 				Assert.Throws<InvalidOperationException>(() => documentStore.DatabaseCommands.EnsureDatabaseExists(tenantName));	
-=======
-				documentStore.DatabaseCommands.EnsureDatabaseExists(tenantName);	
->>>>>>> d8992206
 				
 				var databaseCommands = documentStore.DatabaseCommands.ForDatabase(tenantName);
 				// TODO: we better throw here with a better error message than "tenant not found".
