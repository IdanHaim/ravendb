--- conflicted
+++ resolved
@@ -1,77 +1,67 @@
-﻿<UserControl x:Class="Raven.Studio.Features.Collections.EditCollectionTemplateView"
-             xmlns="http://schemas.microsoft.com/winfx/2006/xaml/presentation"
-             xmlns:x="http://schemas.microsoft.com/winfx/2006/xaml"
-             xmlns:d="http://schemas.microsoft.com/expression/blend/2008"
-             xmlns:mc="http://schemas.openxmlformats.org/markup-compatibility/2006"
-<<<<<<< HEAD
-             xmlns:cm="clr-namespace:Caliburn.Micro;assembly=Caliburn.Micro"
-             xmlns:s="clr-namespace:Raven.Studio.Controls.SyntaxEditor"
-             mc:Ignorable="d"
-=======
-             xmlns:cm="clr-namespace:Caliburn.Micro;assembly=Caliburn.Micro" xmlns:Editors="clr-namespace:Raven.Studio.Controls.Editors" mc:Ignorable="d"
->>>>>>> 3d8187e6
-             d:DesignHeight="300"
-             d:DesignWidth="400">
-
-    <Grid Background="{StaticResource DefaultScreenBackground}">
-        <Grid.ColumnDefinitions>
-            <ColumnDefinition Width="1.5*" />
-            <ColumnDefinition Width="16" />
-            <ColumnDefinition />
-        </Grid.ColumnDefinitions>
-
-        <Grid Margin="12,0,0,0">
-            <Grid.RowDefinitions>
-                <RowDefinition Height="Auto" />
-                <RowDefinition Height="Auto" />
-                <RowDefinition Height="Auto" />
-                <RowDefinition />
-            </Grid.RowDefinitions>
-
-            <TextBlock Text="{Binding Collection.Name, StringFormat='\{0\} Template'}"
-                       Style="{StaticResource Header}" />
-
-            <Grid Grid.Row="1">
-                <StackPanel Orientation="Horizontal">
-                    <Border Margin="0,2,2,2"
-                            CornerRadius="2"
-                            Background="#19000000"
-                            Padding="4,2">
-                        <HyperlinkButton Content="Save"
-                                         cm:Message.Attach="Click=Save"
-                                         FontSize="9.333" />
-                    </Border>
-
-                    <Border Margin="0,2,2,2"
-                            CornerRadius="2"
-                            Background="#19000000"
-                            Padding="4,2">
-                        <HyperlinkButton Content="Restore Default"
-                                         cm:Message.Attach="Click=RestoreDefault"
-                                         FontSize="9.333" />
-                    </Border>
-
-                </StackPanel>
-            </Grid>
-
-            <Border Grid.Row="3"
-                    Padding="0 8 0 0"
-                    BorderThickness="1"
-                    CornerRadius="2"
-                    BorderBrush="#0A000000"
-                    Margin="0"
-                    d:IsLocked="True">
-
-<<<<<<< HEAD
-                <s:XamlEditor Text="{Binding Xaml, Mode=TwoWay}"
-=======
-                <Editors:XamlEditor Text="{Binding Xaml, Mode=TwoWay}"
->>>>>>> 3d8187e6
-                              FontFamily="Monaco"
-                              FontSize="16" />
-            </Border>
-
-        </Grid>
-
-    </Grid>
-</UserControl>
+﻿<UserControl x:Class="Raven.Studio.Features.Collections.EditCollectionTemplateView"
+             xmlns="http://schemas.microsoft.com/winfx/2006/xaml/presentation"
+             xmlns:x="http://schemas.microsoft.com/winfx/2006/xaml"
+             xmlns:d="http://schemas.microsoft.com/expression/blend/2008"
+             xmlns:mc="http://schemas.openxmlformats.org/markup-compatibility/2006"
+             xmlns:cm="clr-namespace:Caliburn.Micro;assembly=Caliburn.Micro" xmlns:Editors="clr-namespace:Raven.Studio.Controls.Editors" mc:Ignorable="d"
+             d:DesignHeight="300"
+             d:DesignWidth="400">
+
+    <Grid Background="{StaticResource DefaultScreenBackground}">
+        <Grid.ColumnDefinitions>
+            <ColumnDefinition Width="1.5*" />
+            <ColumnDefinition Width="16" />
+            <ColumnDefinition />
+        </Grid.ColumnDefinitions>
+
+        <Grid Margin="12,0,0,0">
+            <Grid.RowDefinitions>
+                <RowDefinition Height="Auto" />
+                <RowDefinition Height="Auto" />
+                <RowDefinition Height="Auto" />
+                <RowDefinition />
+            </Grid.RowDefinitions>
+
+            <TextBlock Text="{Binding Collection.Name, StringFormat='\{0\} Template'}"
+                       Style="{StaticResource Header}" />
+
+            <Grid Grid.Row="1">
+                <StackPanel Orientation="Horizontal">
+                    <Border Margin="0,2,2,2"
+                            CornerRadius="2"
+                            Background="#19000000"
+                            Padding="4,2">
+                        <HyperlinkButton Content="Save"
+                                         cm:Message.Attach="Click=Save"
+                                         FontSize="9.333" />
+                    </Border>
+
+                    <Border Margin="0,2,2,2"
+                            CornerRadius="2"
+                            Background="#19000000"
+                            Padding="4,2">
+                        <HyperlinkButton Content="Restore Default"
+                                         cm:Message.Attach="Click=RestoreDefault"
+                                         FontSize="9.333" />
+                    </Border>
+
+                </StackPanel>
+            </Grid>
+
+            <Border Grid.Row="3"
+                    Padding="0 8 0 0"
+                    BorderThickness="1"
+                    CornerRadius="2"
+                    BorderBrush="#0A000000"
+                    Margin="0"
+                    d:IsLocked="True">
+
+                <Editors:XamlEditor Text="{Binding Xaml, Mode=TwoWay}"
+                              FontFamily="Monaco"
+                              FontSize="16" />
+            </Border>
+
+        </Grid>
+
+    </Grid>
+</UserControl>