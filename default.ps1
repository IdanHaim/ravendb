Include ".\build_utils.ps1"

if($env:BUILD_NUMBER -ne $null) {
    $env:buildlabel = $env:BUILD_NUMBER
}
else {
    $env:buildlabel = "13"
}

properties {
    $base_dir  = resolve-path .
    $lib_dir = "$base_dir\SharedLibs"
    $packages_dir = "$base_dir\packages"
    $build_dir = "$base_dir\build"
    $sln_file_name = "zzz_RavenDB_Release.sln"
    $sln_file = "$base_dir\$sln_file_name"
    $version = "3.5"
    $tools_dir = "$base_dir\Tools"
    $release_dir = "$base_dir\Release"
    $liveTest_dir = "C:\Sites\RavenDB 3\Web"
    $uploader = "..\Uploader\S3Uploader.exe"
    $global:configuration = "Release"
}

task default -depends Test, DoReleasePart1

task Verify40 {
    if( (ls "$env:windir\Microsoft.NET\Framework\v4.0*") -eq $null ) {
        throw "Building Raven requires .NET 4.0, which doesn't appear to be installed on this machine"
    }
}


task Clean {
    Remove-Item -force -recurse $build_dir -ErrorAction SilentlyContinue
    Remove-Item -force -recurse $release_dir -ErrorAction SilentlyContinue
}

task Init -depends Verify40, Clean {

    $commit = Get-Git-Commit
    (Get-Content "$base_dir\CommonAssemblyInfo.cs") | 
        Foreach-Object { $_ -replace ".13", ".$($env:buildlabel)" } |
        Foreach-Object { $_ -replace "{commit}", $commit } |
        Foreach-Object { $_ -replace "{stable}", $global:uploadMode } |
        Set-Content "$base_dir\CommonAssemblyInfo.cs" -Encoding UTF8
    
    New-Item $release_dir -itemType directory -ErrorAction SilentlyContinue | Out-Null
    New-Item $build_dir -itemType directory -ErrorAction SilentlyContinue | Out-Null
}

task Compile -depends Init, CompileHtml5 {
    
    $commit = Get-Git-Commit-Full
    $v4_net_version = (ls "$env:windir\Microsoft.NET\Framework\v4.0*").Name
    
    Write-Host "Compiling with '$global:configuration' configuration" -ForegroundColor Yellow

    $_decSep = [System.Threading.Thread]::CurrentThread.CurrentUICulture.NumberFormat.CurrencyDecimalSeparator;
 
    $highestToolVersion = $(Get-ChildItem -Path "HKLM:\SOFTWARE\Wow6432Node\Microsoft\MSBuild\ToolsVersions\" | 
        Where { $_.Name -match '\\\d+.\d+$' } | 
        Sort-Object -property  @{Expression={[System.Convert]::ToDecimal($_.Name.Substring($_.Name.LastIndexOf("\") + 1).Replace(".",$_decSep).Replace(",",$_decSep))}} -Descending |
        Select-Object -First 1)		
        
    $highestToolVersion = $highestToolVersion.ToString().Substring($highestToolVersion.ToString().LastIndexOf("\") + 1)	
    $msbuild_command = "C:\Program Files (x86)\MSBuild\" + $highestToolVersion + "\Bin\MSBuild.exe"
    $build_config = "/p:Configuration=" + $global:configuration
    & $msbuild_command @($sln_file,$build_config,"/p:nowarn='1591 1573'","/p:VisualStudioVersion=12.0","/maxcpucount")
    
    Write-Host "msbuild exit code:  $LastExitCode"

    if( $LastExitCode -ne 0){
        throw "Failed to build"
    }
    
    if ($commit -ne "0000000000000000000000000000000000000000") {
        exec { &"$tools_dir\GitLink.Custom.exe" "$base_dir" /u https://github.com/ayende/ravendb /c $global:configuration /b master /s "$commit" /f "$sln_file_name" }
    }
    
    exec { &"$tools_dir\Assembly.Validator.exe" "$lib_dir" "$lib_dir\Sources\" }
}

task CompileHtml5 {
    
    "{ ""BuildVersion"": $env:buildlabel }" | Out-File "Raven.Studio.Html5\version.json" -Encoding UTF8
    
    $v4_net_version = (ls "$env:windir\Microsoft.NET\Framework\v4.0*").Name
    
    Write-Host "Compiling HTML5" -ForegroundColor Yellow
    exec { &"C:\Windows\Microsoft.NET\Framework\$v4_net_version\MSBuild.exe" "Raven.Studio.Html5\Raven.Studio.Html5.csproj" /p:VisualStudioVersion=12.0 /p:Configuration=$global:configuration /p:nowarn="1591 1573" }
    
    Remove-Item $build_dir\Html5 -Force -Recurse -ErrorAction SilentlyContinue | Out-Null
    Remove-Item $build_dir\Raven.Studio.Html5.zip -Force -ErrorAction SilentlyContinue | Out-Null
    
    Set-Location $base_dir\Raven.Studio.Html5
    exec { & $tools_dir\Pvc\pvc.exe optimized-build }
    
    Copy-Item $base_dir\Raven.Studio.Html5\optimized-build $build_dir\Html5 -Recurse
    Copy-Item $base_dir\Raven.Studio.Html5\fonts $build_dir\Html5 -Recurse -Force
    Copy-Item $base_dir\Raven.Studio.Html5\Content $build_dir\Html5 -Recurse -Force
    
    Set-Location $build_dir\Html5
    exec { & $tools_dir\zip.exe -9 -A -r $build_dir\Raven.Studio.Html5.zip *.* }
    Set-Location $base_dir
}

task FullStorageTest {
    $global:full_storage_test = $true
}

task Test -depends Compile {
<<<<<<< HEAD
	Clear-Host

	$test_prjs = @( `
		"$base_dir\Raven.Sparrow\Sparrow.Tests\bin\$global:configuration\Sparrow.Tests.dll", `
		"$base_dir\Raven.Voron\Voron.Tests\bin\$global:configuration\Voron.Tests.dll", `
		"$base_dir\Raven.Tests.Core\bin\$global:configuration\Raven.Tests.Core.dll", `
		"$base_dir\Raven.Tests\bin\$global:configuration\Raven.Tests.dll", `
		"$base_dir\Raven.Tests.Issues\bin\$global:configuration\Raven.Tests.Issues.dll", `
		"$base_dir\Raven.Tests.MailingList\bin\$global:configuration\Raven.Tests.MailingList.dll", `
		"$base_dir\Raven.Tests.Web\bin\Raven.Tests.Web.dll", `
		"$base_dir\Raven.Tests.FileSystem\bin\$global:configuration\Raven.Tests.FileSystem.dll", `
		"$base_dir\Raven.Tests.Counters\bin\$global:configuration\Raven.Tests.Counters.dll", `
		"$base_dir\Raven.Tests.TimeSeries\bin\$global:configuration\Raven.Tests.TimeSeries.dll", `
		"$base_dir\Raven.Tests.Bundles\bin\$global:configuration\Raven.Tests.Bundles.dll", `
		"$base_dir\Raven.DtcTests\bin\$global:configuration\Raven.DtcTests.dll", `
		"$base_dir\Raven.SlowTests\bin\$global:configuration\Raven.SlowTests.dll", `
		"$base_dir\Rachis\Rachis.Tests\bin\$global:configuration\Rachis.Tests.dll")
				
	Write-Host $test_prjs
	
	$xUnit = "$lib_dir\xunit\xunit.console.clr4.exe"
	Write-Host "xUnit location: $xUnit"
	
	$hasErrors = $false
	$test_prjs | ForEach-Object { 
		if($global:full_storage_test) {
			$env:raventest_storage_engine = 'esent';
			Write-Host "Testing $_ (esent)"
		}
		else {
			$env:raventest_storage_engine = $null;
			Write-Host "Testing $_ (default)"
		}
		&"$xUnit" "$_"
		if ($lastexitcode -ne 0) {
	        $hasErrors = $true
	        Write-Host "-------- ---------- -------- ---"
	        Write-Host "Failure for $_ - $lastexitcode"
	        Write-Host "-------- ---------- -------- ---"
	    }
	}
	if ($hasErrors) {
=======
    Clear-Host

    $test_prjs = @( `
        "$base_dir\Raven.Sparrow\Sparrow.Tests\bin\$global:configuration\Sparrow.Tests.dll", `
        "$base_dir\Raven.Voron\Voron.Tests\bin\$global:configuration\Voron.Tests.dll", `
        "$base_dir\Raven.Tests.Core\bin\$global:configuration\Raven.Tests.Core.dll", `
        "$base_dir\Raven.Tests\bin\$global:configuration\Raven.Tests.dll", `
        "$base_dir\Raven.Tests.Issues\bin\$global:configuration\Raven.Tests.Issues.dll", `
        "$base_dir\Raven.Tests.MailingList\bin\$global:configuration\Raven.Tests.MailingList.dll", `
        "$base_dir\Raven.Tests.Web\bin\Raven.Tests.Web.dll", `
        "$base_dir\Raven.Tests.FileSystem\bin\$global:configuration\Raven.Tests.FileSystem.dll", `
        "$base_dir\Raven.Tests.Counters\bin\$global:configuration\Raven.Tests.Counters.dll", `
        "$base_dir\Raven.Tests.TimeSeries\bin\$global:configuration\Raven.Tests.TimeSeries.dll", `
        "$base_dir\Raven.Tests.Bundles\bin\$global:configuration\Raven.Tests.Bundles.dll", `
        "$base_dir\Raven.DtcTests\bin\$global:configuration\Raven.DtcTests.dll", `
        "$base_dir\Raven.SlowTests\bin\$global:configuration\Raven.SlowTests.dll", `
        "$base_dir\Rachis\Rachis.Tests\bin\$global:configuration\Rachis.Tests.dll")
        
    Write-Host $test_prjs
    
    $xUnit = "$lib_dir\xunit\xunit.console.clr4.exe"
    Write-Host "xUnit location: $xUnit"
    
    $hasErrors = $false
    $test_prjs | ForEach-Object { 
        if($global:full_storage_test) {
            $env:raventest_storage_engine = 'esent';
            Write-Host "Testing $_ (esent)"
        }
        else {
            $env:raventest_storage_engine = $null;
            Write-Host "Testing $_ (default)"
        }
        &"$xUnit" "$_"
        if ($lastexitcode -ne 0) {
            $hasErrors = $true
            Write-Host "-------- ---------- -------- ---"
            Write-Host "Failure for $_ - $lastexitcode"
            Write-Host "-------- ---------- -------- ---"
        }
    }
    if ($hasErrors) {
>>>>>>> 68f1ca50
        throw ("Test failure!")
    }
}

task StressTest -depends Compile {
    
    $xUnit = Get-PackagePath xunit.runners
    $xUnit = "$xUnit\tools\xunit.console.clr4.exe"
    
    @("Raven.StressTests.dll") | ForEach-Object { 
        Write-Host "Testing $_"
        
        if($global:full_storage_test) {
            $env:raventest_storage_engine = 'esent';
            Write-Host "Testing $_ (esent)"
            &"$xUnit" "$_"
        }
        else {
            $env:raventest_storage_engine = $null;
            Write-Host "Testing $_ (default)"
            &"$xUnit" "$_"
        }
    }
}

task MeasurePerformance -depends Compile {
    $RavenDbStableLocation = "F:\RavenDB"
    $DataLocation = "F:\Data"
    $LogsLocation = "F:\PerformanceLogs"
    $stableBuildToTests = @(616, 573, 531, 499, 482, 457, 371)
    $stableBuildToTests | ForEach-Object { 
        $RavenServer = $RavenDbStableLocation + "\RavenDB-Build-$_\Server"
        Write-Host "Measure performance against RavenDB Build #$_, Path: $RavenServer"
        exec { &"$base_dir\Raven.Performance\bin\$global:configuration\Raven.Performance.exe" "--database-location=$RavenDbStableLocation --build-number=$_ --data-location=$DataLocation --logs-location=$LogsLocation" }
    }
}

task Unstable {
    $global:uploadCategory = "RavenDB-Unstable"
    $global:uploadMode = "Unstable"
    $global:configuration = "Release"
}

task Stable {
    $global:uploadCategory = "RavenDB"
    $global:uploadMode = "Stable"
    $global:configuration = "Release"
}

task RunTests -depends Test

task RunAllTests -depends FullStorageTest,RunTests,StressTest



task CreateOutpuDirectories -depends CleanOutputDirectory {
    New-Item $build_dir\Output -Type directory -ErrorAction SilentlyContinue | Out-Null
    New-Item $build_dir\Output\Server -Type directory | Out-Null
    New-Item $build_dir\Output\Web -Type directory | Out-Null
    New-Item $build_dir\Output\Web\bin -Type directory | Out-Null
    New-Item $build_dir\Output\Client -Type directory | Out-Null
    New-Item $build_dir\Output\Bundles -Type directory | Out-Null
    New-Item $build_dir\Output\Smuggler -Type directory | Out-Null
    New-Item $build_dir\Output\Backup -Type directory | Out-Null
    New-Item $build_dir\Output\Migration -Type directory | Out-Null
    New-Item $build_dir\Output\Diag\Raven.Traffic -Type directory | Out-Null
    New-Item $build_dir\Output\Diag\StorageExporter -Type directory | Out-Null
    New-Item $build_dir\Output\Monitor -Type directory | Out-Null
}

task CleanOutputDirectory { 
    Remove-Item $build_dir\Output -Recurse -Force -ErrorAction SilentlyContinue
}

task CopyMonitor {
    Copy-Item $base_dir\Raven.Monitor\bin\$global:configuration\amd64 $build_dir\Output\Monitor\amd64 -recurse
    Copy-Item $base_dir\Raven.Monitor\bin\$global:configuration\x86 $build_dir\Output\Monitor\x86 -recurse
    Copy-Item $base_dir\Raven.Monitor\bin\$global:configuration\Raven.Monitor.exe $build_dir\Output\Monitor
}

task CopySmuggler {
    Copy-Item $base_dir\Raven.Smuggler\bin\$global:configuration\Raven.Abstractions.??? $build_dir\Output\Smuggler
    Copy-Item $base_dir\Raven.Smuggler\bin\$global:configuration\Raven.Smuggler.??? $build_dir\Output\Smuggler
}

task CopyBackup {
    Copy-Item $base_dir\Raven.Backup\bin\$global:configuration\Raven.Abstractions.??? $build_dir\Output\Backup
    Copy-Item $base_dir\Raven.Backup\bin\$global:configuration\Raven.Backup.??? $build_dir\Output\Backup
}

task CopyMigration {
    Copy-Item $base_dir\Raven.Migration\bin\$global:configuration\Raven.Abstractions.??? $build_dir\Output\Migration
    Copy-Item $base_dir\Raven.Migration\bin\$global:configuration\Raven.Migration.??? $build_dir\Output\Migration
}

task CopyRavenTraffic {
    Copy-Item $base_dir\Tools\Raven.Traffic\bin\$global:configuration\Raven.Abstractions.??? $build_dir\Output\Diag\Raven.Traffic
    Copy-Item $base_dir\Tools\Raven.Traffic\bin\$global:configuration\Raven.Traffic.??? $build_dir\Output\Diag\Raven.Traffic
}

task CopyStorageExporter {
    Copy-Item $base_dir\Raven.StorageExporter\bin\$global:configuration\Raven.Abstractions.??? $build_dir\Output\Diag\StorageExporter
    Copy-Item $base_dir\Raven.StorageExporter\bin\$global:configuration\Raven.Database.??? $build_dir\Output\Diag\StorageExporter
    Copy-Item $base_dir\Raven.StorageExporter\bin\$global:configuration\Raven.StorageExporter.??? $build_dir\Output\Diag\StorageExporter
}

task CopyClient {
    $client_dlls = @( "$base_dir\Raven.Client.Lightweight\bin\$global:configuration\Raven.Abstractions.???", "$base_dir\Raven.Client.Lightweight\bin\$global:configuration\Raven.Client.Lightweight.???")
    $client_dlls | ForEach-Object { Copy-Item "$_" $build_dir\Output\Client }
}

task CopyWeb {
    @( "$base_dir\Raven.Database\bin\$global:configuration\Raven.Database.???",
        "$base_dir\Raven.Abstractions\bin\$global:configuration\Raven.Abstractions.???", 
        "$base_dir\Raven.Web\bin\Microsoft.Owin.???",
        "$base_dir\Raven.Web\bin\Owin.???",
        "$base_dir\Raven.Web\bin\Microsoft.Owin.Host.SystemWeb.???",
        "$build_dir\Raven.Studio.Html5.zip",
        "$base_dir\Raven.Web\bin\Raven.Web.???"  ) | ForEach-Object { Copy-Item "$_" $build_dir\Output\Web\bin }
    @("$base_dir\DefaultConfigs\web.config", 
        "$base_dir\DefaultConfigs\NLog.Ignored.config" ) | ForEach-Object { Copy-Item "$_" $build_dir\Output\Web }
}

task CopyBundles {
    Copy-Item $base_dir\Bundles\Raven.Bundles.Authorization\bin\$global:configuration\Raven.Bundles.Authorization.??? $build_dir\Output\Bundles
    Copy-Item $base_dir\Bundles\Raven.Bundles.CascadeDelete\bin\$global:configuration\Raven.Bundles.CascadeDelete.??? $build_dir\Output\Bundles
    Copy-Item $base_dir\Bundles\Raven.Bundles.Encryption.IndexFileCodec\bin\$global:configuration\Raven.Bundles.Encryption.IndexFileCodec.??? $build_dir\Output\Bundles
    Copy-Item $base_dir\Bundles\Raven.Bundles.UniqueConstraints\bin\$global:configuration\Raven.Bundles.UniqueConstraints.??? $build_dir\Output\Bundles
    Copy-Item $base_dir\Bundles\Raven.Client.Authorization\bin\$global:configuration\Raven.Client.Authorization.??? $build_dir\Output\Bundles
    Copy-Item $base_dir\Bundles\Raven.Client.UniqueConstraints\bin\$global:configuration\Raven.Client.UniqueConstraints.??? $build_dir\Output\Bundles
}

task CopyServer -depends CreateOutpuDirectories {
    $server_files = @( "$base_dir\Raven.Database\bin\$global:configuration\Raven.Database.???", 
        "$base_dir\Raven.Abstractions\bin\$global:configuration\Raven.Abstractions.???", 
        "$build_dir\Raven.Studio.Html5.zip",
        "$base_dir\Raven.Server\bin\$global:configuration\Raven.Server.???",
        "$base_dir\DefaultConfigs\NLog.Ignored.config")
    $server_files | ForEach-Object { Copy-Item "$_" $build_dir\Output\Server }
    Copy-Item $base_dir\DefaultConfigs\RavenDb.exe.config $build_dir\Output\Server\Raven.Server.exe.config
}

function SignFile($filePath){

    if($env:buildlabel -eq 13)
    {
        return
    }
    
    $signTool = "C:\Program Files (x86)\Windows Kits\8.1\bin\x64\signtool.exe"
    if (!(Test-Path $signTool)) 
    {
        
    $signTool = "C:\Program Files (x86)\Windows Kits\8.0\bin\x86\signtool.exe"
    
    if (!(Test-Path $signTool)) 
    {
        $signTool = "C:\Program Files\Microsoft SDKs\Windows\v7.1\Bin\signtool.exe"
    
        if (!(Test-Path $signTool)) 
        {
            throw "Could not find SignTool.exe under the specified path $signTool"
        }
    }
    }
  
    $installerCert = "$base_dir\..\BuildsInfo\RavenDB\certs\installer.pfx"
    if (!(Test-Path $installerCert)) 
    {
        throw "Could not find pfx file under the path $installerCert to sign the installer"
    }
  
    $certPasswordPath = "$base_dir\..\BuildsInfo\RavenDB\certs\installerCertPassword.txt"
    if (!(Test-Path $certPasswordPath)) 
    {
        throw "Could not find the path for the certificate password of the installer"
    }
    
    $certPassword = Get-Content $certPasswordPath
    if ($certPassword -eq $null) 
    {
        throw "Certificate password must be provided"
    }
    
    Write-Host "Signing the following file: $filePath"

    $timeservers = @("http://tsa.starfieldtech.com", "http://timestamp.globalsign.com/scripts/timstamp.dll", "http://timestamp.comodoca.com/authenticode", "http://www.startssl.com/timestamp", "http://timestamp.verisign.com/scripts/timstamp.dll")
    foreach ($time in $timeservers) {
        try {
            Exec { &$signTool sign /f "$installerCert" /p "$certPassword" /d "RavenDB" /du "http://ravendb.net" /t "$time" "$filePath" }
            return
        }
        catch {
            continue
        }
    }
}

task SignServer {
  $serverFile = "$build_dir\Output\Server\Raven.Server.exe"
  SignFile($serverFile)
  
} 

task CopyInstaller {
    if($env:buildlabel -eq 13)
    {
      return
    }

    Copy-Item $base_dir\Raven.Setup\bin\$global:configuration\RavenDB.Setup.exe "$release_dir\$global:uploadCategory-Build-$env:buildlabel.Setup.exe"
}

task SignInstaller {

  $installerFile = "$release_dir\$global:uploadCategory-Build-$env:buildlabel.Setup.exe"
  SignFile($installerFile)
}

task CopyRootFiles {
    cp $base_dir\license.txt $build_dir\Output\license.txt
    cp $base_dir\Scripts\Start.cmd $build_dir\Output\Start.cmd
    cp $base_dir\Scripts\Raven-UpdateBundles.ps1 $build_dir\Output\Raven-UpdateBundles.ps1
    cp $base_dir\Scripts\Raven-GetBundles.ps1 $build_dir\Output\Raven-GetBundles.ps1
    cp $base_dir\readme.md $build_dir\Output\readme.txt
    cp $base_dir\acknowledgments.txt $build_dir\Output\acknowledgments.txt
    cp $base_dir\CommonAssemblyInfo.cs $build_dir\Output\CommonAssemblyInfo.cs
    
    (Get-Content "$build_dir\Output\Start.cmd") | 
        Foreach-Object { $_ -replace "{build}", "$($env:buildlabel)" } |
        Set-Content "$build_dir\Output\Start.cmd" -Encoding ASCII
}

task ZipOutput {
    
    if($env:buildlabel -eq 13)
    {
        return 
    }

    $old = pwd
    cd $build_dir\Output
    
    $file = "$release_dir\$global:uploadCategory-Build-$env:buildlabel.zip"
        
    exec { 
        & $tools_dir\zip.exe -9 -A -r `
            $file `
            Client\*.* `
            Smuggler\*.* `
            Backup\*.* `
            Migration\*.* `
            Web\*.* `
            Bundles\*.* `
            Web\bin\*.* `
            Server\*.* `
            *.*
    }
    
    cd $old
}


task DoReleasePart1 -depends Compile, `
    CleanOutputDirectory, `
    CreateOutpuDirectories, `
    CopySmuggler, `
    CopyMonitor, `
    CopyBackup, `
    CopyMigration, `
    CopyClient, `
    CopyWeb, `
    CopyBundles, `
    CopyServer, `
    SignServer, `
    CopyRootFiles, `
    ZipOutput, `
    CopyRavenTraffic, `
    CopyStorageExporter {	
    
    Write-Host "Done building RavenDB"
}
task DoRelease -depends DoReleasePart1, `
    CopyInstaller, `
    SignInstaller,
    CreateNugetPackages,
    CreateSymbolSources {	
    
    Write-Host "Done building RavenDB"
}

task UploadStable -depends Stable, DoRelease, Upload, UploadNuget, UpdateLiveTest

task UploadUnstable -depends Unstable, DoRelease, Upload, UploadNuget

task UploadNuget -depends InitNuget, PushNugetPackages, PushSymbolSources

task UpdateLiveTest {
    $appPoolName = "RavenDB 3"
    $appPoolState = (Get-WebAppPoolState $appPoolName).Value
    Write-Host "App pool state is: $appPoolState"

    if($appPoolState -ne "Stopped") {
        Stop-WebAppPool $appPoolName -ErrorAction SilentlyContinue # The error is probably because it was already stopped

        # Wait for the apppool to shut down.
        do
        {
            Write-Host "Wait for '$appPoolState' to be stopped"
            Start-Sleep -Seconds 1
            $appPoolState = (Get-WebAppPoolState $appPoolName).Value
        }
        until ($appPoolState -eq "Stopped")
    }

    if(Test-Path "$liveTest_dir\Plugins") {
        Remove-Item "$liveTest_dir\Plugins\*" -Force -Recurse -ErrorAction SilentlyContinue
    } else {
        mkdir "$liveTest_dir\Plugins" -ErrorAction SilentlyContinue
    }
    Copy-Item "$base_dir\Bundles\Raven.Bundles.LiveTest\bin\Release\Raven.Bundles.LiveTest.dll" "$liveTest_dir\Plugins\Raven.Bundles.LiveTest.dll" -ErrorAction SilentlyContinue
    
    Remove-Item "\bin" -Force -Recurse -ErrorAction SilentlyContinue
    mkdir "$liveTest_dir\bin" -ErrorAction SilentlyContinue
    Copy-Item "$build_dir\Output\Web\bin" "$liveTest_dir\" -Recurse -ErrorAction SilentlyContinue

    $appPoolState = (Get-WebAppPoolState $appPoolName).Value
    Write-Host "App pool state is: $appPoolState"

    if ($appPoolState -eq "Stopped") {
        Write-Output "Starting IIS app pool $appPoolName"
        Start-WebAppPool $appPoolName
    } else {
        Write-Output "Restarting IIS app pool $appPoolName"
        Restart-WebAppPool $appPoolName
    }
    # Wait for the apppool to start.
    do
    {
        Write-Host "Wait for '$appPoolState' to be started"
        Start-Sleep -Seconds 1
        $appPoolState = (Get-WebAppPoolState $appPoolName).Value
    }
    until ($appPoolState -eq "Started")

    Write-Output "Done updating $appPoolName"
}

task MonitorLiveTestRunning {
    $appPoolName = "RavenDB 3"
    $appPoolState = (Get-WebAppPoolState $appPoolName).Value
    Write-Host "App pool state is: $appPoolState"

    if ($appPoolState -eq "Stopped") {
        Write-Output "Starting IIS app pool $appPoolName"
        Start-WebAppPool $appPoolName

        # Wait for the apppool to start.
        do
        {
            Write-Host "Wait for '$appPoolState' to be started"
            Start-Sleep -Seconds 1
            $appPoolState = (Get-WebAppPoolState $appPoolName).Value
        }
        until ($appPoolState -eq "Started")
    }

    Write-Output "Done monitoring $appPoolName"
}

task Upload {
    Write-Host "Starting upload"
    if (Test-Path $uploader) {
        $log = $env:push_msg 
        if(($log -eq $null) -or ($log.Length -eq 0)) {
          $log = git log -n 1 --oneline		
        }
        
        $log = $log.Replace('"','''') # avoid problems because of " escaping the output
        
        $zipFile = "$release_dir\$global:uploadCategory-Build-$env:buildlabel.zip"
        $installerFile = "$release_dir\$global:uploadCategory-Build-$env:buildlabel.Setup.exe"
        
        $files = @(@($installerFile, $uploadCategory.Replace("RavenDB", "RavenDB Installer")) , @($zipFile, "$uploadCategory"))
        
        foreach ($obj in $files)
        {
            $file = $obj[0]
            $currentUploadCategory = $obj[1]
            write-host "Executing: $uploader ""$currentUploadCategory"" ""$env:buildlabel"" $file ""$log"""
            
            $uploadTryCount = 0
            while ($uploadTryCount -lt 5) {
                $uploadTryCount += 1
                Exec { &$uploader "$currentUploadCategory" "$env:buildlabel" $file "$log" }
                
                if ($lastExitCode -ne 0) {
                    write-host "Failed to upload to S3: $lastExitCode. UploadTryCount: $uploadTryCount"
                }
                else {
                    break
                }
            }
            
            if ($lastExitCode -ne 0) {
                write-host "Failed to upload to S3: $lastExitCode. UploadTryCount: $uploadTryCount. Build will fail."
                throw "Error: Failed to publish build"
            }
        }
    }
    else {
        Write-Host "could not find upload script $uploadScript, skipping upload"
    }
}

task InitNuget {

    $global:nugetVersion = "$version.$env:buildlabel"
    if ($global:uploadCategory -and $global:uploadCategory.EndsWith("-Unstable")){
        $global:nugetVersion += "-Unstable"
    }

}

task PushNugetPackages {
    # Upload packages
    $accessPath = "$base_dir\..\Nuget-Access-Key.txt"
    $sourceFeed = "https://nuget.org/"
    
    if ($global:uploadMode -eq "Vnext3") {
        $accessPath = "$base_dir\..\MyGet-Access-Key.txt"
        $sourceFeed = "http://www.myget.org/F/ravendb3/api/v2/package"
    }
    
    if ( (Test-Path $accessPath) ) {
        $accessKey = Get-Content $accessPath
        $accessKey = $accessKey.Trim()
        
        $nuget_dir = "$build_dir\NuGet"

        # Push to nuget repository
        $packages = Get-ChildItem $nuget_dir *.nuspec -recurse

        $packages | ForEach-Object {
            $tries = 0
            while ($tries -lt 10) {
                try {
                    &"$base_dir\.nuget\NuGet.exe" push "$($_.BaseName).$global:nugetVersion.nupkg" $accessKey -Source $sourceFeed -Timeout 4800
                    $tries = 100
                } catch {
                    $tries++
                }
            }
        }
        
    }
    else {
        Write-Host "$accessPath does not exit. Cannot publish the nuget package." -ForegroundColor Yellow
    }
}

task CreateNugetPackages -depends Compile, CompileHtml5, InitNuget {

    Remove-Item $base_dir\RavenDB*.nupkg
    
    $nuget_dir = "$build_dir\NuGet"
    Remove-Item $nuget_dir -Force -Recurse -ErrorAction SilentlyContinue
    New-Item $nuget_dir -Type directory | Out-Null
    
    New-Item $nuget_dir\RavenDB.Client\lib\net45 -Type directory | Out-Null
    Copy-Item $base_dir\NuGet\RavenDB.Client.nuspec $nuget_dir\RavenDB.Client\RavenDB.Client.nuspec
    
    @("Raven.Client.Lightweight.???", "Raven.Abstractions.???") |% { Copy-Item "$base_dir\Raven.Client.Lightweight\bin\$global:configuration\$_" $nuget_dir\RavenDB.Client\lib\net45 }
    
    New-Item $nuget_dir\RavenDB.Client.MvcIntegration\lib\net45 -Type directory | Out-Null
    Copy-Item $base_dir\NuGet\RavenDB.Client.MvcIntegration.nuspec $nuget_dir\RavenDB.Client.MvcIntegration\RavenDB.Client.MvcIntegration.nuspec
    @("Raven.Client.MvcIntegration.???") |% { Copy-Item "$base_dir\Raven.Client.MvcIntegration\bin\$global:configuration\$_" $nuget_dir\RavenDB.Client.MvcIntegration\lib\net45 }
        
    New-Item $nuget_dir\RavenDB.Database\lib\net45 -Type directory | Out-Null
    New-Item $nuget_dir\RavenDB.Database\content -Type directory | Out-Null
    New-Item $nuget_dir\RavenDB.Database\tools -Type directory | Out-Null
    Copy-Item $base_dir\NuGet\RavenDB.Database.nuspec $nuget_dir\RavenDB.Database\RavenDB.Database.nuspec
    Copy-Item $base_dir\NuGet\RavenDB.Database.install.ps1 $nuget_dir\RavenDB.Database\tools\install.ps1
    @("Raven.Database.???", "Raven.Abstractions.???") `
         |% { Copy-Item "$base_dir\Raven.Database\bin\$global:configuration\$_" $nuget_dir\RavenDB.Database\lib\net45 }
    Copy-Item "$build_dir\Raven.Studio.Html5.zip" $nuget_dir\RavenDB.Database\content
    Copy-Item $base_dir\NuGet\readme.txt $nuget_dir\RavenDB.Database\ -Recurse
    
    New-Item $nuget_dir\RavenDB.Server -Type directory | Out-Null
    Copy-Item $base_dir\NuGet\RavenDB.Server.nuspec $nuget_dir\RavenDB.Server\RavenDB.Server.nuspec
    New-Item $nuget_dir\RavenDB.Server\tools -Type directory | Out-Null
    @("Raven.Database.???", "Raven.Server.???", "Raven.Abstractions.???") |% { Copy-Item "$base_dir\Raven.Server\bin\$global:configuration\$_" $nuget_dir\RavenDB.Server\tools }
    Copy-Item "$build_dir\Raven.Studio.Html5.zip" $nuget_dir\RavenDB.Server\tools
    @("Raven.Smuggler.???", "Raven.Abstractions.???") |% { Copy-Item "$base_dir\Raven.Smuggler\bin\$global:configuration\$_" $nuget_dir\RavenDB.Server\tools }
    Copy-Item $base_dir\DefaultConfigs\RavenDb.exe.config $nuget_dir\RavenDB.Server\tools\Raven.Server.exe.config

    New-Item $nuget_dir\RavenDB.Embedded\lib\net45 -Type directory | Out-Null
    Copy-Item $base_dir\NuGet\RavenDB.Embedded.nuspec $nuget_dir\RavenDB.Embedded\RavenDB.Embedded.nuspec
    Copy-Item $base_dir\NuGet\readme.txt $nuget_dir\RavenDB.Embedded\ -Recurse
    
    # Client packages
    @("Authorization", "UniqueConstraints") | Foreach-Object { 
        $name = $_;
        New-Item $nuget_dir\RavenDB.Client.$name\lib\net45 -Type directory | Out-Null
        Copy-Item $base_dir\NuGet\RavenDB.Client.$name.nuspec $nuget_dir\RavenDB.Client.$name\RavenDB.Client.$name.nuspec
        @("$base_dir\Bundles\Raven.Client.$_\bin\$global:configuration\Raven.Client.$_.???") |% { Copy-Item $_ $nuget_dir\RavenDB.Client.$name\lib\net45 }
    }
    
    New-Item $nuget_dir\RavenDB.Bundles.Authorization\lib\net45 -Type directory | Out-Null
    Copy-Item $base_dir\NuGet\RavenDB.Bundles.Authorization.nuspec $nuget_dir\RavenDB.Bundles.Authorization\RavenDB.Bundles.Authorization.nuspec
    @("Raven.Bundles.Authorization.???") |% { Copy-Item "$base_dir\Bundles\Raven.Bundles.Authorization\bin\$global:configuration\$_" $nuget_dir\RavenDB.Bundles.Authorization\lib\net45 }
    
    New-Item $nuget_dir\RavenDB.Bundles.CascadeDelete\lib\net45 -Type directory | Out-Null
    Copy-Item $base_dir\NuGet\RavenDB.Bundles.CascadeDelete.nuspec $nuget_dir\RavenDB.Bundles.CascadeDelete\RavenDB.Bundles.CascadeDelete.nuspec
    @("Raven.Bundles.CascadeDelete.???") |% { Copy-Item "$base_dir\Bundles\Raven.Bundles.CascadeDelete\bin\$global:configuration\$_" $nuget_dir\RavenDB.Bundles.CascadeDelete\lib\net45 }
    
    New-Item $nuget_dir\RavenDB.Bundles.UniqueConstraints\lib\net45 -Type directory | Out-Null
    Copy-Item $base_dir\NuGet\RavenDB.Bundles.UniqueConstraints.nuspec $nuget_dir\RavenDB.Bundles.UniqueConstraints\RavenDB.Bundles.UniqueConstraints.nuspec
    @("Raven.Bundles.UniqueConstraints.???") |% { Copy-Item "$base_dir\Bundles\Raven.Bundles.UniqueConstraints\bin\$global:configuration\$_" $nuget_dir\RavenDB.Bundles.UniqueConstraints\lib\net45 }
    
    New-Item $nuget_dir\RavenDB.Tests.Helpers\lib\net45 -Type directory | Out-Null
    Copy-Item $base_dir\NuGet\RavenDB.Tests.Helpers.nuspec $nuget_dir\RavenDB.Tests.Helpers\RavenDB.Tests.Helpers.nuspec
    @("Raven.Tests.Helpers.???", "Raven.Server.???", "Raven.Abstractions.???") |% { Copy-Item "$base_dir\Raven.Tests.Helpers\bin\$global:configuration\$_" $nuget_dir\RavenDB.Tests.Helpers\lib\net45 }
    
    # Sets the package version in all the nuspec as well as any RavenDB package dependency versions
    $packages = Get-ChildItem $nuget_dir *.nuspec -recurse
    $packages |% { 
        $nuspec = [xml](Get-Content $_.FullName)
        $nuspec.package.metadata.version = $global:nugetVersion
        $nuspec | Select-Xml '//dependency' |% {
            if($_.Node.Id.StartsWith('RavenDB')){
                $_.Node.Version = "[$global:nugetVersion]"
            }
        }
        $nuspec.Save($_.FullName);
        Exec { &"$base_dir\.nuget\nuget.exe" pack $_.FullName }
    }
}

task PushSymbolSources -depends InitNuget {
    return;

    if ($global:uploadMode -ne "Stable") {
        return; # this takes 20 minutes to run
    }

    # Upload packages
    $accessPath = "$base_dir\..\Nuget-Access-Key.txt"
    $sourceFeed = "https://nuget.org/"
    
    if ($global:uploadMode -eq "Vnext3") {
        $accessPath = "$base_dir\..\MyGet-Access-Key.txt"
        $sourceFeed = "http://www.myget.org/F/ravendb3/api/v2/package"
    }
    
    if ( (Test-Path $accessPath) ) {
        $accessKey = Get-Content $accessPath
        $accessKey = $accessKey.Trim()
        
        $nuget_dir = "$build_dir\NuGet"
    
        $packages = Get-ChildItem $nuget_dir *.nuspec -recurse

        $packages | ForEach-Object {
            try {
                Write-Host "Publish symbol package $($_.BaseName).$global:nugetVersion.symbols.nupkg"
                &"$base_dir\.nuget\NuGet.exe" push "$($_.BaseName).$global:nugetVersion.symbols.nupkg" $accessKey -Source http://nuget.gw.symbolsource.org/Public/NuGet -Timeout 4800
            } catch {
                Write-Host $error[0]
                $LastExitCode = 0
            }
        }
        
    }
    else {
        Write-Host "$accessPath does not exit. Cannot publish the nuget package." -ForegroundColor Yellow
    }

}

task CreateSymbolSources -depends CreateNugetPackages {
    return;
    
    if ($global:uploadMode -ne "Stable") {
        return; # this takes 20 minutes to run
    }

    $nuget_dir = "$build_dir\NuGet"
    
    $packages = Get-ChildItem $nuget_dir *.nuspec -recurse
    
    # Package the symbols package
    $packages | ForEach-Object { 
        $dirName = [io.path]::GetFileNameWithoutExtension($_)
        Remove-Item $nuget_dir\$dirName\src -Force -Recurse -ErrorAction SilentlyContinue
        New-Item $nuget_dir\$dirName\src -Type directory | Out-Null
        
        $srcDirName1 = $dirName
        $srcDirName1 = $srcDirName1.Replace("RavenDB.", "Raven.")
        $srcDirName1 = $srcDirName1.Replace(".AspNetHost", ".Web")
        $srcDirName1 = $srcDirName1 -replace "Raven.Client$", "Raven.Client.Lightweight"
        $srcDirName1 = $srcDirName1.Replace("Raven.Bundles.", "Bundles\Raven.Bundles.")
        $srcDirName1 = $srcDirName1.Replace("Raven.Client.Authorization", "Bundles\Raven.Client.Authorization")
        $srcDirName1 = $srcDirName1.Replace("Raven.Client.UniqueConstraints", "Bundles\Raven.Client.UniqueConstraints")
        
        $srcDirNames = @($srcDirName1)
        if ($dirName -eq "RavenDB.Server") {
            $srcDirNames += @("Raven.Smuggler")
        }		
        
        foreach ($srcDirName in $srcDirNames) {
            Write-Host $srcDirName
            $csprojFile = $srcDirName -replace ".*\\", ""
            $csprojFile += ".csproj"
        
            Get-ChildItem $srcDirName\*.cs -Recurse |	ForEach-Object {
                $indexOf = $_.FullName.IndexOf($srcDirName)
                $copyTo = $_.FullName.Substring($indexOf + $srcDirName.Length + 1)
                $copyTo = "$nuget_dir\$dirName\src\$copyTo"
                
                New-Item -ItemType File -Path $copyTo -Force | Out-Null
                Copy-Item $_.FullName $copyTo -Recurse -Force
            }

            Write-Host .csprojFile $csprojFile -Fore Yellow
            Write-Host Copy Linked Files of $srcDirName -Fore Yellow
            
            [xml]$csProj = Get-Content $srcDirName\$csprojFile
            Write-Host $srcDirName\$csprojFile -Fore Green
            foreach ($compile in $csProj.Project.ItemGroup.Compile){
                if ($compile.Link.Length -gt 0) {
                    $fileToCopy = $compile.Include
                    $copyToPath = $fileToCopy -replace "(\.\.\\)*", ""
                    
                    
                        Write-Host "Copy $srcDirName\$fileToCopy" -ForegroundColor Magenta
                        Write-Host "To $nuget_dir\$dirName\src\$copyToPath" -ForegroundColor Magenta
                    
                    if ($fileToCopy.EndsWith("\*.cs")) {
                        #Get-ChildItem "$srcDirName\$fileToCopy" | ForEach-Object {
                        #	Copy-Item $_.FullName "$nuget_dir\$dirName\src\$copyToPath".Replace("\*.cs", "\") -Recurse -Force
                        #}
                    } else {
                        New-Item -ItemType File -Path "$nuget_dir\$dirName\src\$copyToPath" -Force | Out-Null
                        Copy-Item "$srcDirName\$fileToCopy" "$nuget_dir\$dirName\src\$copyToPath" -Recurse -Force
                    }
                }
            }
            
            
            foreach ($projectReference in $csProj.Project.ItemGroup.ProjectReference){
                Write-Host "Visiting project $($projectReference.Include) of $dirName" -Fore Green
                if ($projectReference.Include.Length -gt 0) {
                
                    $projectPath = $projectReference.Include
                    Write-Host "Include also linked files of $($projectReference.Include)" -Fore Green

                    $srcDirName2 = [io.path]::GetFileNameWithoutExtension($projectPath)

                    if ($srcDirName2 -eq "Voron") {
                        $srcDirName2 = "Raven.Voron/" + $srcDirName2
                    }

                    Get-ChildItem $srcDirName2\*.cs -Recurse |	ForEach-Object {
                        $indexOf = $_.FullName.IndexOf($srcDirName2)	
                        $copyTo = $_.FullName.Substring($indexOf + $srcDirName2.Length + 1)
                        $copyTo = "$nuget_dir\$dirName\src\$srcDirName2\$copyTo"
                        
                        New-Item -ItemType File -Path $copyTo -Force | Out-Null
                        Copy-Item $_.FullName $copyTo -Recurse -Force
                    }
                    
                    [xml]$global:csProj2;
                    try {
                        [xml]$global:csProj2 = Get-Content "$srcDirName2\$projectPath"
                    } catch {
                        $projectPath = $projectPath.Replace("..\..\", "..\")
                        Write-Host "Try to include also linked files of $($projectReference.Include)" -Fore Green
                        [xml]$global:csProj2 = Get-Content "$srcDirName2\$projectPath"
                    }
                    
                    foreach ($compile in $global:csProj2.Project.ItemGroup.Compile){
                        if ($compile.Link.Length -gt 0) {
                            $fileToCopy = ""
                            if ($srcDirName2.Contains("Bundles\") -and !$srcDirName2.EndsWith("\..")) {
                                $srcDirName2 += "\.."
                            }
                            $fileToCopy = $compile.Include;
                            $copyToPath = $fileToCopy -replace "(\.\.\\)*", ""
                            
                            if ($global:isDebugEnabled) {
                                Write-Host "Copy $srcDirName2\$fileToCopy" -ForegroundColor Magenta
                                Write-Host "To $nuget_dir\$dirName\src\$copyToPath" -ForegroundColor Magenta
                            }
                            
                            if ($fileToCopy.EndsWith("\*.cs")) {
                            # do nothing
                            } else {
                                New-Item -ItemType File -Path "$nuget_dir\$dirName\src\$copyToPath" -Force | Out-Null
                                Copy-Item "$srcDirName2\$fileToCopy" "$nuget_dir\$dirName\src\$copyToPath" -Recurse -Force
                            }
                        }
                    }  
                    
                }
            }
        }
        
        Get-ChildItem "$nuget_dir\$dirName\src\*.dll" -recurse -exclude Raven* | ForEach-Object {
            Remove-Item $_ -force -recurse -ErrorAction SilentlyContinue
        }
        Get-ChildItem "$nuget_dir\$dirName\src\*.pdb" -recurse -exclude Raven* | ForEach-Object {
            Remove-Item $_ -force -recurse -ErrorAction SilentlyContinue
        }
        Get-ChildItem "$nuget_dir\$dirName\src\*.xml" -recurse | ForEach-Object {
            Remove-Item $_ -force -recurse -ErrorAction SilentlyContinue
        }
        
        Remove-Item "$nuget_dir\$dirName\src\bin" -force -recurse -ErrorAction SilentlyContinue
        Remove-Item "$nuget_dir\$dirName\src\obj" -force -recurse -ErrorAction SilentlyContinue
        
        Exec { &"$base_dir\.nuget\nuget.exe" pack $_.FullName -Symbols }
    }
}

TaskTearDown {
    
    if ($LastExitCode -ne 0) {
        write-host "TaskTearDown detected an error. Build failed." -BackgroundColor Red -ForegroundColor Yellow
        write-host "Yes, something has failed!!!!!!!!!!!!!!!!!!!!!" -BackgroundColor Red -ForegroundColor Yellow
        # throw "TaskTearDown detected an error. Build failed."
        exit 1
    }
}<|MERGE_RESOLUTION|>--- conflicted
+++ resolved
@@ -110,50 +110,6 @@
 }
 
 task Test -depends Compile {
-<<<<<<< HEAD
-	Clear-Host
-
-	$test_prjs = @( `
-		"$base_dir\Raven.Sparrow\Sparrow.Tests\bin\$global:configuration\Sparrow.Tests.dll", `
-		"$base_dir\Raven.Voron\Voron.Tests\bin\$global:configuration\Voron.Tests.dll", `
-		"$base_dir\Raven.Tests.Core\bin\$global:configuration\Raven.Tests.Core.dll", `
-		"$base_dir\Raven.Tests\bin\$global:configuration\Raven.Tests.dll", `
-		"$base_dir\Raven.Tests.Issues\bin\$global:configuration\Raven.Tests.Issues.dll", `
-		"$base_dir\Raven.Tests.MailingList\bin\$global:configuration\Raven.Tests.MailingList.dll", `
-		"$base_dir\Raven.Tests.Web\bin\Raven.Tests.Web.dll", `
-		"$base_dir\Raven.Tests.FileSystem\bin\$global:configuration\Raven.Tests.FileSystem.dll", `
-		"$base_dir\Raven.Tests.Counters\bin\$global:configuration\Raven.Tests.Counters.dll", `
-		"$base_dir\Raven.Tests.TimeSeries\bin\$global:configuration\Raven.Tests.TimeSeries.dll", `
-		"$base_dir\Raven.Tests.Bundles\bin\$global:configuration\Raven.Tests.Bundles.dll", `
-		"$base_dir\Raven.DtcTests\bin\$global:configuration\Raven.DtcTests.dll", `
-		"$base_dir\Raven.SlowTests\bin\$global:configuration\Raven.SlowTests.dll", `
-		"$base_dir\Rachis\Rachis.Tests\bin\$global:configuration\Rachis.Tests.dll")
-				
-	Write-Host $test_prjs
-	
-	$xUnit = "$lib_dir\xunit\xunit.console.clr4.exe"
-	Write-Host "xUnit location: $xUnit"
-	
-	$hasErrors = $false
-	$test_prjs | ForEach-Object { 
-		if($global:full_storage_test) {
-			$env:raventest_storage_engine = 'esent';
-			Write-Host "Testing $_ (esent)"
-		}
-		else {
-			$env:raventest_storage_engine = $null;
-			Write-Host "Testing $_ (default)"
-		}
-		&"$xUnit" "$_"
-		if ($lastexitcode -ne 0) {
-	        $hasErrors = $true
-	        Write-Host "-------- ---------- -------- ---"
-	        Write-Host "Failure for $_ - $lastexitcode"
-	        Write-Host "-------- ---------- -------- ---"
-	    }
-	}
-	if ($hasErrors) {
-=======
     Clear-Host
 
     $test_prjs = @( `
@@ -196,7 +152,6 @@
         }
     }
     if ($hasErrors) {
->>>>>>> 68f1ca50
         throw ("Test failure!")
     }
 }
