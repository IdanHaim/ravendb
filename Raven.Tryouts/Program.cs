--- conflicted
+++ resolved
@@ -8,16 +8,6 @@
     class Program
     {
 
-<<<<<<< HEAD
-        private static void Main(string[] args)
-        {
-            using (var x = new LogShipping())
-            {
-                x.StorageEnvironment_should_be_able_to_accept_transactionsToShip_with_new_trees();
-            }
-        }
-    }
-=======
 		private static void Main(string[] args)
 		{
             //using (var x = new LogShipping())
@@ -26,6 +16,5 @@
             //}
 		}
 	}
->>>>>>> 40730125
 
 }