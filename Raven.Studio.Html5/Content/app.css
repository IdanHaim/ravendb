--- conflicted
+++ resolved
@@ -401,13 +401,8 @@
   .navbar-fixed-top {
     margin-bottom: 0;
   }
-<<<<<<< HEAD
 }
 .add-api-key {
   font-size: 14px;
   float: left;
-}
-/*# sourceMappingURL=app.css.map */
-=======
-}
->>>>>>> b2922309
+}