--- conflicted
+++ resolved
@@ -1,4 +1,4 @@
-﻿html,
+html,
 body {
   height: 100%;
 }
@@ -1199,9 +1199,6 @@
   background-color: #cccccc;
   box-shadow: #999999 0px 0px 5px inset;
 }
-<<<<<<< HEAD
-/*# sourceMappingURL=app.css.map */
-=======
 .messageBox {
   background-color: white;
   border: 1px solid #999;
@@ -1216,5 +1213,4 @@
   -webkit-background-clip: padding-box;
   -moz-background-clip: padding-box;
   background-clip: padding-box;
-}
->>>>>>> cbea5253
+}