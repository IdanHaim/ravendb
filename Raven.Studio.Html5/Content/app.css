--- conflicted
+++ resolved
@@ -515,7 +515,7 @@
 #scriptedIndex .map {
   height: 160px;
 }
-<<<<<<< HEAD
+
 .filesystem-page .btn-toolbar {
   margin-bottom: 20px;
 }
@@ -564,6 +564,4 @@
   top: -40px;
   right: 25px;
 }
-=======
->>>>>>> 94799210
 /*# sourceMappingURL=app.css.map */