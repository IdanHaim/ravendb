class extensions {
    static install() {
        extensions.installArrayExtensions();
        extensions.installFunctionExtensions();
        extensions.installObservableExtensions();
        extensions.installStringExtension();
        extensions.installStorageExtension();
        extensions.installBindingHandlers();
    }

    private static installObservableExtensions() {
        var subscribableFn: any = ko.subscribable.fn;
        var observableArrayFn: any = ko.observableArray.fn;

        // observable.where
        subscribableFn.where = function (predicate: (item) => boolean) {
            var observable: KnockoutSubscribable<any> = this;
            var matches = ko.observable();
            observable.subscribe(val => {
                if (predicate(val)) {
                    matches(val);
                }
            });
            return matches;
        };

        // observable.distinctUntilChanged
        subscribableFn.distinctUntilChanged = function () {
            var observable: KnockoutObservable<any> = this;
            var matches = ko.observable();
            var lastMatch = observable();
            observable.subscribe(val => {
                if (val !== lastMatch) {
                    lastMatch = val;
                    matches(val);
                }
            });
            return matches;
        };

        // observable.throttled
        subscribableFn.throttle = function (throttleTimeMs: number) {
            var observable = this;
            return ko.computed(() => observable()).extend({ throttle: throttleTimeMs });
        };

        // observable.select
        subscribableFn.select = function (selector: (any) => any) {
            var observable = this;
            var selectedResults = ko.observable();
            observable.subscribe(val => selectedResults(selector(val)));
            return selectedResults;
        };

        // observable.toggle
        subscribableFn.toggle = function () {
            var observable: KnockoutObservable<boolean> = this;
            observable(!observable());
            return observable;
        };

        // observableArray.pushAll
        observableArrayFn.pushAll = function (items: Array<any>) {
            this.push.apply(this, items);
        };

        // observableArray.contains
        observableArrayFn.contains = function (item: any) {
            return this.indexOf(item) !== -1;
        };

        // observableArray.first
        observableArrayFn.first = function (filter?: (item) => boolean) {
            return this().first(filter);
        };

        // observableArray.last
        observableArrayFn.last = function (filter?: (item) => boolean) {
            return this().last(filter);
        };
    }

    private static installArrayExtensions() {
        // Array.remove
        var arrayPrototype: any = Array.prototype;
        arrayPrototype.remove = function (item) {
            var self: any[] = this;
            var index = self.indexOf(item);
            if (index >= 0) {
                self.splice(index, 1);
            }
            return index;
        };

        // Array.removeAll
        arrayPrototype.removeAll = function (items: Array<any>) {
            var i = 0;
            var self: Array<any> = this;
            for (var i = self.length - 1; i >= 0 && items.length > 0; i--) {
                var itemsIndex = items.indexOf(self[i]);
                if (itemsIndex >= 0) {
                    self.splice(i, 1);
                    items.splice(itemsIndex);
                }
            }
        };

        // Array.first
        arrayPrototype.first = function (filter?: (item) => boolean) {
            var self: any[] = this;
            if (self.length > 0) {
                if (filter) {
                    return ko.utils.arrayFirst(self, filter);
                }
                else if (self.length > 0) {
                    return self[0];
                }
            }

            return null;
        };

        // Array.last
        arrayPrototype.last = function (filter?: (item) => boolean) {
            var self: any[] = this;
            if (filter) {
                for (var i = self.length - 1; i > 0; i--) {
                    if (filter(self[i])) {
                        return self[i];
                    }
                }
            }
            else if (self.length > 0) {
                return self[self.length - 1];
            }

            return null;
        };

        // Array.pushAll
        arrayPrototype.pushAll = function (items: Array<any>) {
            this.push.apply(this, items);
        };

        // Array.contains
        arrayPrototype.contains = function (item: any) {
            var self: any[] = this;
            return self.indexOf(item) !== -1;
        };

        // Array.count
        arrayPrototype.count = function (filter?: (item) => boolean) {
            var self: any[] = this;
            if (filter) {
                var matches = 0;
                for (var i = 0; i < self.length; i++) {
                    if (filter(self[i])) {
                        matches++;
                    }
                }

                return matches;
            }

            return self.length;
        };

        // Array.count
        arrayPrototype.distinct = function () {
            var distinctElements = [];
            for (var i = 0; i < this.length; i++) {
                var element = this[i];
                if (!distinctElements.contains(element)) {
                    distinctElements.push(element);
                }
            }

            return distinctElements;
        };
    }

    private static installStringExtension() {
        String.prototype.fixedCharCodeAt = function (idx) {
            idx = idx || 0;
            var code = this.charCodeAt(idx);
            var hi, low;
            if (0xD800 <= code && code <= 0xDBFF) { // High surrogate (could change last hex to 0xDB7F to treat high private surrogates as single characters)
                hi = code;
                low = this.charCodeAt(idx + 1);
                if (isNaN(low)) {
                    throw 'No valid character or memory error!';
                }
                return ((hi - 0xD800) * 0x400) + (low - 0xDC00) + 0x10000;
            }
            if (0xDC00 <= code && code <= 0xDFFF) { // Low surrogate
                // We return false to allow loops to skip this iteration since should have already handled high surrogate above in the previous iteration
                return false;
            }
            return code;
        };

        String.prototype.getSizeInBytesAsUTF8 = function () {
            var result = 0;
            for (var n = 0; n < this.length; n++) {
                var charCode = this.fixedCharCodeAt(n);
                if (typeof charCode === "number") {
                    if (charCode < 128) {
                        result = result + 1;
                    } else if (charCode < 2048) {
                        result = result + 2;
                    } else if (charCode < 65536) {
                        result = result + 3;
                    } else if (charCode < 2097152) {
                        result = result + 4;
                    } else if (charCode < 67108864) {
                        result = result + 5;
                    } else {
                        result = result + 6;
                    }
                }
            }
            return result;
        };

        String.prototype.hashCode = function () {
            var hash = 0;
            if (this.length == 0) return hash;
            for (var i = 0; i < this.length; i++) {
                var char = this.charCodeAt(i);
                hash = ((hash << 5) - hash) + char;
                hash |= 0; // Convert to 32bit integer
            }
            return hash;
        };

        String.prototype.replaceAll = function (find, replace) {
            return this.replace(new RegExp(find, 'g'), replace);
        };

        String.prototype.reverse = (input: string) => {
            var chars = new Array;
            if (input != null) {
                chars = input.split('');
            }
            return chars.reverse().join('');
        };

        String.prototype.count = function (regex: string) {
            var re = new RegExp(regex, 'g');
            var results = this.match(re);

            return results ? results.length : 0;
        }

<<<<<<< HEAD
        String.prototype.multiply = function (amount: number) {
            var returnedString: string = new Array(amount + 1).join(this);
            return returnedString;
        }

        String.prototype.paddingLeft = function (paddingChar: string, paddingLength: number) {
            var paddingString = paddingChar.multiply(paddingLength);
            return String(paddingString + this).slice(-paddingString.length);
        }

        String.prototype.paddingRight = function (paddingChar: string, paddingLength: number) {
            var paddingString = paddingChar.multiply(paddingLength);
            return String(paddingString + this).slice(paddingString.length);
=======
        String.prototype.startsWith = String.prototype.startsWith || function (str) {
            return this.indexOf(str) == 0;
        };

        String.prototype.contains = String.prototype.contains || function (str) {
            return this.indexOf(str) > 0;
>>>>>>> 3d0a6979
        }
    }

    private static installStorageExtension() {
        Storage.prototype.getObject = function (key) {
            var value = this.getItem(key);
            return value && JSON.parse(value);
        }

        Storage.prototype.setObject = function (key, value) {
            this.setItem(key, ko.toJSON(value));
        }
    }

    private static installFunctionExtensions() {
        // Function.memoize
        var functionPrototype: any = Function.prototype;
        functionPrototype.memoize = function (thisVal) {
            var self = this;
            var cache = {};
            return (arg) => {
                if (arg in cache) {
                    return cache[arg];
                } else {
                    return cache[arg] = self.call(thisVal, arg);
                }
            };
        };
    }

    private static installBindingHandlers() {
        ko.bindingHandlers['numericValue'] = {
            init: (element, valueAccessor, allBindingsAccessor, viewModel, bindingContext) => {
                var underlyingObservable = valueAccessor();
                var interceptor = ko.computed({
                    read: underlyingObservable,
                    write: value => {
                        if (!isNaN(value)) {
                            underlyingObservable(parseFloat(value));
                        }
                    },
                    disposeWhenNodeIsRemoved: element
                });
                ko.bindingHandlers.value.init(element, () => interceptor, allBindingsAccessor, viewModel, bindingContext);
            },
            update: ko.bindingHandlers.value.update
        };

        ko.bindingHandlers['customValidity'] = {
            update: (element, valueAccessor) => {
                var errorMessage = ko.unwrap(valueAccessor()); //unwrap to get subscription
                element.setCustomValidity(errorMessage);
            }
        };
    }
}

export = extensions;<|MERGE_RESOLUTION|>--- conflicted
+++ resolved
@@ -252,7 +252,14 @@
             return results ? results.length : 0;
         }
 
-<<<<<<< HEAD
+        String.prototype.startsWith = String.prototype.startsWith || function (str) {
+            return this.indexOf(str) == 0;
+        };
+
+        String.prototype.contains = String.prototype.contains || function (str) {
+            return this.indexOf(str) > 0;
+        }
+
         String.prototype.multiply = function (amount: number) {
             var returnedString: string = new Array(amount + 1).join(this);
             return returnedString;
@@ -266,14 +273,6 @@
         String.prototype.paddingRight = function (paddingChar: string, paddingLength: number) {
             var paddingString = paddingChar.multiply(paddingLength);
             return String(paddingString + this).slice(paddingString.length);
-=======
-        String.prototype.startsWith = String.prototype.startsWith || function (str) {
-            return this.indexOf(str) == 0;
-        };
-
-        String.prototype.contains = String.prototype.contains || function (str) {
-            return this.indexOf(str) > 0;
->>>>>>> 3d0a6979
         }
     }
 
