﻿<section class="database-page">
    <div>
        <ul class="breadcrumb">
            <li>
                <h3>
                    <a href="#databases">
                        Databases
                    </a>
                </h3>
            </li>
        </ul>
        <a class="btn btn-warning pull-right" data-bind="attr: { href: docsForSystemUrl }">System Database</a>
        <div class="btn-toolbar">
            <div class="btn-group">
                <button type="button" class="btn btn-primary" data-bind="click: newDatabase" accesskey="n" title="Create a new database. (Alt+N)"><i class="fa fa-plus"></i> New Database</button>
            </div>
          
                <form class="form-inline  col-md-3">
                    <input type="text" accesskey="/" class="form-control" placeholder="Search" data-bind="value: searchText, valueUpdate: 'afterkeydown'" title="Search for a database (Alt+/)">
                </form>
                <div class="btn-group">
                    <button type="button" class="btn btn-danger use-bootstrap-tooltip" data-bind="click: deleteSelectedDatabase, visible: selectedDatabase() != null" title="Delete selected database"><i class="fa fa-trash-o"></i></button>
                </div>
<<<<<<< HEAD
            </form>
                <div class="btn-group" data-bind="visible: selectedDatabase() != null">
                    <button type="button" class="btn btn-danger " data-bind="click: deleteSelectedDatabase" title="Delete selected database"><i class="fa fa-trash-o"></i></button>
                </div>
                <div class="btn-group" data-bind="visible: selectedDatabase() != null">
                    <button type="button" class="btn btn-default dropdown-toggle" data-toggle="dropdown" data-placement="left">
                        <i class="fa fa-cogs"></i>
                    </button>
                    <ul class="dropdown-menu col-sm-3" role="menu">
                        <li role="presentation" data-bind="visible: selectedDatabase() != null && !selectedDatabase().disabled()">
                            <a class="btn " title="Disable the Database"  data-bind="click: toggleSelectedDatabase">
                                <i class="fa fa-lock"></i>
                                Disable
                            </a>
                        </li>
                        <li role="presentation" data-bind="visible: selectedDatabase() != null && selectedDatabase().disabled">
                            <a class="btn " title="Enable the Database"  data-bind="click: toggleSelectedDatabase">
                                <i class="fa fa-unlock"></i>
                                Enable
                            </a>
                        </li>
                    </ul>
                </div>
        </div>
=======
            </div>
           
>>>>>>> f273297d
        <div class="databases-container" data-bind="foreach: databases">
            <div class="database" data-bind="visible: isVisible, click: function () { $root.selectDatabase($data); return true; }, css: { selected: isSelected, disabled: $data.disabled }">
                <h4>
                    <!-- ko ifnot: $data.disabled -->
                    <a data-bind="text: name, attr: { href: $root.getDocumentsUrl($data) }"></a>
                    <!-- /ko -->
                    <!-- ko if: $data.disabled -->
                    <a data-bind="text: name"></a>
                    <!-- /ko -->
                </h4>
                <!-- ko ifnot: $data.disabled -->
                <span class="text-muted" data-bind="style: { visibility: statistics() ? 'visible' : 'hidden' }, text: itemCount() + ' documents'"></span>
                <!-- /ko -->
                <!-- ko if: $data.disabled -->
                <span class="text-muted">Disabled</span>
                <!-- /ko -->
            </div>
        </div>
    </div>
</section><|MERGE_RESOLUTION|>--- conflicted
+++ resolved
@@ -14,42 +14,32 @@
             <div class="btn-group">
                 <button type="button" class="btn btn-primary" data-bind="click: newDatabase" accesskey="n" title="Create a new database. (Alt+N)"><i class="fa fa-plus"></i> New Database</button>
             </div>
-          
-                <form class="form-inline  col-md-3">
-                    <input type="text" accesskey="/" class="form-control" placeholder="Search" data-bind="value: searchText, valueUpdate: 'afterkeydown'" title="Search for a database (Alt+/)">
-                </form>
-                <div class="btn-group">
-                    <button type="button" class="btn btn-danger use-bootstrap-tooltip" data-bind="click: deleteSelectedDatabase, visible: selectedDatabase() != null" title="Delete selected database"><i class="fa fa-trash-o"></i></button>
-                </div>
-<<<<<<< HEAD
+            <form class="form-inline  col-md-3">
+                <input type="text" accesskey="/" class="form-control" placeholder="Search" data-bind="value: searchText, valueUpdate: 'afterkeydown'" title="Search for a database (Alt+/)">
             </form>
-                <div class="btn-group" data-bind="visible: selectedDatabase() != null">
-                    <button type="button" class="btn btn-danger " data-bind="click: deleteSelectedDatabase" title="Delete selected database"><i class="fa fa-trash-o"></i></button>
-                </div>
-                <div class="btn-group" data-bind="visible: selectedDatabase() != null">
-                    <button type="button" class="btn btn-default dropdown-toggle" data-toggle="dropdown" data-placement="left">
-                        <i class="fa fa-cogs"></i>
-                    </button>
-                    <ul class="dropdown-menu col-sm-3" role="menu">
-                        <li role="presentation" data-bind="visible: selectedDatabase() != null && !selectedDatabase().disabled()">
-                            <a class="btn " title="Disable the Database"  data-bind="click: toggleSelectedDatabase">
-                                <i class="fa fa-lock"></i>
-                                Disable
-                            </a>
-                        </li>
-                        <li role="presentation" data-bind="visible: selectedDatabase() != null && selectedDatabase().disabled">
-                            <a class="btn " title="Enable the Database"  data-bind="click: toggleSelectedDatabase">
-                                <i class="fa fa-unlock"></i>
-                                Enable
-                            </a>
-                        </li>
-                    </ul>
-                </div>
+            <div class="btn-group" data-bind="visible: selectedDatabase() != null">
+                <button type="button" class="btn btn-danger " data-bind="click: deleteSelectedDatabase" title="Delete selected database"><i class="fa fa-trash-o"></i></button>
+            </div>
+            <div class="btn-group" data-bind="visible: selectedDatabase() != null">
+                <button type="button" class="btn btn-default dropdown-toggle" data-toggle="dropdown" data-placement="left">
+                    <i class="fa fa-cogs"></i>
+                </button>
+                <ul class="dropdown-menu col-sm-3" role="menu">
+                    <li role="presentation" data-bind="visible: selectedDatabase() != null && !selectedDatabase().disabled()">
+                        <a class="btn " title="Disable the Database"  data-bind="click: toggleSelectedDatabase">
+                            <i class="fa fa-lock"></i>
+                            Disable
+                        </a>
+                    </li>
+                    <li role="presentation" data-bind="visible: selectedDatabase() != null && selectedDatabase().disabled">
+                        <a class="btn " title="Enable the Database"  data-bind="click: toggleSelectedDatabase">
+                            <i class="fa fa-unlock"></i>
+                            Enable
+                        </a>
+                    </li>
+                </ul>
+            </div>
         </div>
-=======
-            </div>
-           
->>>>>>> f273297d
         <div class="databases-container" data-bind="foreach: databases">
             <div class="database" data-bind="visible: isVisible, click: function () { $root.selectDatabase($data); return true; }, css: { selected: isSelected, disabled: $data.disabled }">
                 <h4>
