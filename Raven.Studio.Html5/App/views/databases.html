﻿<section class="database-page">
    <div style="position: relative">
        <ul class="breadcrumb">
<<<<<<< HEAD
                <li>
                    <h3>
                        <a href="#databases">
                            Databases
                        </a>
                        <a href="#filesystems">
                            Filesystems
                        </a>
                    </h3>
                </li>
=======
            <li>
                <h3>
                    <a href="#databases">Databases</a>
                </h3>
            </li>
>>>>>>> 85919a49
        </ul>
        <a class="btn btn-warning pull-right" data-bind="attr: { href: docsForSystemUrl }">System Database</a>
        <div class="btn-toolbar">
            <div class="btn-group">
                <button type="button" class="btn btn-primary" data-bind="click: newDatabase" accesskey="n" title="Create a new database. (Alt+N)"><i class="fa fa-plus"></i> New Database</button>
            </div>
            <form class="form-inline col-md-3">
                <div class="input-group">
                    <input type="text" accesskey="s" class="form-control" placeholder="Search" data-bind="value: searchText, valueUpdate: 'afterkeydown'" title="Search for a database (Alt+S)">
                    <span class="input-group-addon"><i class="fa fa-search"></i></span>
                </div>
            </form>
            <button type="button" class="btn btn-danger" data-bind="click: deleteSelectedDatabase, visible: selectedDatabase() != null" title="Delete selected database"><i class="fa fa-trash-o"></i></button>
        </div>
        <br />
        <div class="databases-container" data-bind="foreach: databases">
            <div class="database" data-bind="visible: isVisible, click: function () { $root.selectDatabase($data); return true; }, css: { selected: isSelected}">
                <h4><a data-bind="text: name, attr: { href: $root.getDocumentsUrl($data) }"></a></h4>
                <span class="text-muted" data-bind="style: { visibility: statistics() ? 'visible':'hidden' }, text: docCount() + ' documents'"></span>
            </div>
        </div>
    </div>
</section><|MERGE_RESOLUTION|>--- conflicted
+++ resolved
@@ -1,24 +1,16 @@
 ﻿<section class="database-page">
     <div style="position: relative">
         <ul class="breadcrumb">
-<<<<<<< HEAD
-                <li>
-                    <h3>
-                        <a href="#databases">
-                            Databases
-                        </a>
-                        <a href="#filesystems">
-                            Filesystems
-                        </a>
-                    </h3>
-                </li>
-=======
             <li>
                 <h3>
-                    <a href="#databases">Databases</a>
+                    <a href="#databases">
+                        Databases
+                    </a>
+                    <a href="#filesystems">
+                        Filesystems
+                    </a>
                 </h3>
             </li>
->>>>>>> 85919a49
         </ul>
         <a class="btn btn-warning pull-right" data-bind="attr: { href: docsForSystemUrl }">System Database</a>
         <div class="btn-toolbar">
