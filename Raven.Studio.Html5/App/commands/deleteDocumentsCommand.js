--- conflicted
+++ resolved
@@ -4,11 +4,7 @@
     __.prototype = b.prototype;
     d.prototype = new __();
 };
-<<<<<<< HEAD
-define(["require", "exports", "commands/commandBase"], function(require, exports, commandBase) {
-=======
 define(["require", "exports", "commands/commandBase", "models/database"], function(require, exports, commandBase, database) {
->>>>>>> 1bf5d335
     var deleteDocumentsCommand = (function (_super) {
         __extends(deleteDocumentsCommand, _super);
         function deleteDocumentsCommand(docIds, db) {
