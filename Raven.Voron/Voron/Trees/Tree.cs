﻿using System;
using System.Collections.Generic;
using System.Data;
using System.Diagnostics;
using System.IO;
using Voron.Debugging;
using Voron.Exceptions;
using Voron.Impl;
using Voron.Impl.FileHeaders;
using Voron.Impl.Paging;

namespace Voron.Trees
{
	public unsafe partial class Tree
	{
		private TreeMutableState _state = new TreeMutableState();

		public string Name { get; set; }

		public TreeMutableState State
		{
			get { return _state; }
		}

		private readonly Transaction _tx;

		private Tree(Transaction tx, long root)
		{
			_tx = tx;
			_state.RootPageNumber = root;
		}

		private Tree(Transaction tx, TreeMutableState state)
		{
			_tx = tx;
			_state = state;
		}

		public static Tree Open(Transaction tx, TreeRootHeader* header)
		{
			return new Tree(tx, header->RootPageNumber)
			{
				_state =
				{
					PageCount = header->PageCount,
					BranchPages = header->BranchPages,
					Depth = header->Depth,
					OverflowPages = header->OverflowPages,
					LeafPages = header->LeafPages,
					EntriesCount = header->EntriesCount,
					Flags = header->Flags,
                    InWriteTransaction = tx.Flags.HasFlag(TransactionFlags.ReadWrite)
				}
			};
		}

		public static Tree Create(Transaction tx, TreeFlags flags = TreeFlags.None)
		{
			var newRootPage = NewPage(tx, PageFlags.Leaf, 1);
			var tree = new Tree(tx, newRootPage.PageNumber)
			{
				_state =
				{
					Depth = 1,
					Flags = flags,
                    InWriteTransaction = true
				}
			};
			
			tree.State.RecordNewPage(newRootPage, 1);
			return tree;
		}

		public void Add(Slice key, Stream value, ushort? version = null)
		{
		    if (value == null) throw new ArgumentNullException("value");
		    if (value.Length > int.MaxValue)
		        throw new ArgumentException("Cannot add a value that is over 2GB in size", "value");

			State.IsModified = true;
			var pos = DirectAdd(key, (int)value.Length, version: version);
		    
		    CopyStreamToPointer(_tx, value, pos);
		}

		public long Increment(Slice key, long delta, ushort? version = null)
		{
			long currentValue = 0;

			var read = Read(key);
		    if (read != null)
		        currentValue = *(long*)read.Reader.Base;

			var value = currentValue + delta;
            var result = (long*)DirectAdd(key, sizeof(long), version: version);
		    *result = value;

			return value;
		}

		public void Add(Slice key, byte[] value, ushort? version = null)
		{
			if (value == null) throw new ArgumentNullException("value");

			State.IsModified = true;
			var pos = DirectAdd(key, value.Length, version: version);

			fixed (byte* src = value)
			{
				NativeMethods.memcpy(pos, src, value.Length);
			}
		}

		public void Add(Slice key, Slice value, ushort? version = null)
		{
			if (value == null) throw new ArgumentNullException("value");

			State.IsModified = true;
			var pos = DirectAdd(key, value.Size, version: version);

			value.CopyTo(pos);
		}

		private static void CopyStreamToPointer(Transaction tx, Stream value, byte* pos)
		{
			TemporaryPage tmp;
			using (tx.Environment.GetTemporaryPage(tx, out tmp))
			{
				var tempPageBuffer = tmp.TempPageBuffer;
				var tempPagePointer = tmp.TempPagePointer;
				while (true)
				{
					var read = value.Read(tempPageBuffer, 0, AbstractPager.PageSize);
					if (read == 0)
						break;
					NativeMethods.memcpy(pos, tempPagePointer, read);
					pos += read;
				}
			}
		}

		internal byte* DirectAdd(Slice key, int len, NodeFlags nodeType = NodeFlags.Data, ushort? version = null)
		{
			Debug.Assert(nodeType == NodeFlags.Data || nodeType == NodeFlags.MultiValuePageRef);

			if (_tx.Flags == (TransactionFlags.ReadWrite) == false)
				throw new ArgumentException("Cannot add a value in a read only transaction");

			if (key.Size > _tx.DataPager.MaxNodeSize)
				throw new ArgumentException(
					"Key size is too big, must be at most " + _tx.DataPager.MaxNodeSize + " bytes, but was " + key.Size, "key");

			Lazy<Cursor> lazy;
			var foundPage = FindPageFor(key, out lazy);

			var page = _tx.ModifyPage(foundPage.PageNumber, foundPage);

			ushort nodeVersion = 0;
			bool? shouldGoToOverflowPage = null;
			if (page.LastMatch == 0) // this is an update operation
			{
				var node = page.GetNode(page.LastSearchPosition);

				Debug.Assert(page.GetFullNodeKey(node).Equals(key));

				shouldGoToOverflowPage = _tx.DataPager.ShouldGoToOverflowPage(len);

				byte* pos;
				if (shouldGoToOverflowPage == false)
				{
					// optimization for Data and MultiValuePageRef - try to overwrite existing node space
					if (TryOverwriteDataOrMultiValuePageRefNode(node, key, len, nodeType, version, out pos))
						return pos;
				}
				else
				{
					// optimization for PageRef - try to overwrite existing overflows
					if (TryOverwriteOverflowPages(State, node, key, len, version, out pos))
						return pos;
				}

				RemoveLeafNode(page, out nodeVersion);
			}
			else // new item should be recorded
			{
				State.EntriesCount++;
			}

			CheckConcurrency(key, version, nodeVersion, TreeActionType.Add);

			var lastSearchPosition = page.LastSearchPosition; // searching for overflow pages might change this
			byte* overFlowPos = null;
			var pageNumber = -1L;
			if (shouldGoToOverflowPage ?? _tx.DataPager.ShouldGoToOverflowPage(len))
			{
				pageNumber = WriteToOverflowPages(State, len, out overFlowPos);
				len = -1;
				nodeType = NodeFlags.PageRef;
			}

			var prefixedKey = page.ConvertToPrefixedKey(key, lastSearchPosition);

			byte* dataPos;
<<<<<<< HEAD
			if (page.HasSpaceFor(tx, prefixedKey, len) == false)
=======
			if (page.HasSpaceFor(_tx, key, len) == false)
>>>>>>> a58f0316
			{
			    var cursor = lazy.Value;
			    cursor.Update(cursor.Pages.First, page);

				var pageSplitter = new PageSplitter(_tx, this, key, len, pageNumber, nodeType, nodeVersion, cursor, State);
			    dataPos = pageSplitter.Execute();

				DebugValidateTree(State.RootPageNumber);
			}
			else
			{
				switch (nodeType)
				{
					case NodeFlags.PageRef:
						dataPos = page.AddPageRefNode(lastSearchPosition, prefixedKey, pageNumber);
						break;
					case NodeFlags.Data:
						dataPos = page.AddDataNode(lastSearchPosition, prefixedKey, len, nodeVersion);
						break;
					case NodeFlags.MultiValuePageRef:
						dataPos = page.AddMultiValueNode(lastSearchPosition, prefixedKey, len, nodeVersion);
						break;
					default:
						throw new NotSupportedException("Unknown node type for direct add operation: " + nodeType);
				}
				page.DebugValidate(_tx, State.RootPageNumber);
			}
			if (overFlowPos != null)
				return overFlowPos;
			return dataPos;
		}

		private long WriteToOverflowPages(TreeMutableState txInfo, int overflowSize, out byte* dataPos)
		{
			var numberOfPages = _tx.DataPager.GetNumberOfOverflowPages(overflowSize);
			var overflowPageStart = _tx.AllocatePage(numberOfPages);
			overflowPageStart.Flags = PageFlags.Overflow;
			overflowPageStart.OverflowSize = overflowSize;
			dataPos = overflowPageStart.Base + Constants.PageHeaderSize;
			txInfo.OverflowPages += numberOfPages;
			txInfo.PageCount += numberOfPages;
			return overflowPageStart.PageNumber;
		}

		private void RemoveLeafNode(Page page, out ushort nodeVersion)
		{
			var node = page.GetNode(page.LastSearchPosition);
			nodeVersion = node->Version;
			if (node->Flags == (NodeFlags.PageRef)) // this is an overflow pointer
			{
				var overflowPage = _tx.GetReadOnlyPage(node->PageNumber);
				var numberOfPages = _tx.DataPager.GetNumberOfOverflowPages(overflowPage.OverflowSize);
				for (int i = 0; i < numberOfPages; i++)
				{
					_tx.FreePage(overflowPage.PageNumber + i);
				}

				State.OverflowPages -= numberOfPages;
				State.PageCount -= numberOfPages;
			}
			page.RemoveNode(page.LastSearchPosition);
		}

		[Conditional("VALIDATE")]
		public void DebugValidateTree(long rootPageNumber)
		{
			var pages = new HashSet<long>();
			var stack = new Stack<Page>();
			var root = _tx.GetReadOnlyPage(rootPageNumber);
			stack.Push(root);
			pages.Add(rootPageNumber);
			while (stack.Count > 0)
			{
				var p = stack.Pop();
				if (p.NumberOfEntries == 0 && p != root)
				{
					DebugStuff.RenderAndShow(_tx, rootPageNumber, 1);
					throw new InvalidOperationException("The page " + p.PageNumber + " is empty");

				}
				p.DebugValidate(_tx, rootPageNumber);
				if (p.IsBranch == false)
					continue;
				for (int i = 0; i < p.NumberOfEntries; i++)
				{
					var page = p.GetNode(i)->PageNumber;
					if (pages.Add(page) == false)
					{
						DebugStuff.RenderAndShow(_tx, rootPageNumber, 1);
						throw new InvalidOperationException("The page " + page + " already appeared in the tree!");
					}
					stack.Push(_tx.GetReadOnlyPage(page));
				}
			}
		}

		internal Page FindPageFor(Slice key, out Lazy<Cursor> cursor)
		{
			Page p;

			if (TryUseRecentTransactionPage(key, out cursor, out p))
		    {
		        return p;
		    }

			return SearchForPage(key, ref cursor);
		}

	    private Page SearchForPage(Slice key, ref Lazy<Cursor> cursor)
	    {
			var p = _tx.GetReadOnlyPage(State.RootPageNumber);
	        var c = new Cursor();
	        c.Push(p);

	        bool rightmostPage = true;
	        bool leftmostPage = true;

	        while (p.Flags == (PageFlags.Branch))
	        {
	            int nodePos;
	            if (key.Options == SliceOptions.BeforeAllKeys)
	            {
	                p.LastSearchPosition = nodePos = 0;
	                rightmostPage = false;
	            }
	            else if (key.Options == SliceOptions.AfterAllKeys)
	            {
	                p.LastSearchPosition = nodePos = (ushort) (p.NumberOfEntries - 1);
	                leftmostPage = false;
	            }
	            else
	            {
	                if (p.Search(key) != null)
	                {
	                    nodePos = p.LastSearchPosition;
	                    if (p.LastMatch != 0)
	                    {
	                        nodePos--;
	                        p.LastSearchPosition--;
	                    }

	                    if (nodePos != 0)
	                        leftmostPage = false;

	                    rightmostPage = false;
	                }
	                else
	                {
	                    nodePos = (ushort) (p.LastSearchPosition - 1);

	                    leftmostPage = false;
	                }
	            }

	            var node = p.GetNode(nodePos);
				p = _tx.GetReadOnlyPage(node->PageNumber);
	            Debug.Assert(node->PageNumber == p.PageNumber,
	                string.Format("Requested Page: #{0}. Got Page: #{1}", node->PageNumber, p.PageNumber));

	            c.Push(p);
	        }

	        if (p.IsLeaf == false)
	            throw new DataException("Index points to a non leaf page");

	        p.Search(key); // will set the LastSearchPosition

	        AddToRecentlyFoundPages(c, p, leftmostPage, rightmostPage);

	        cursor = new Lazy<Cursor>(() => c);
	        return p;
	    }

	    private void AddToRecentlyFoundPages(Cursor c, Page p, bool? leftmostPage, bool? rightmostPage)
	    {
	        var foundPage = new RecentlyFoundPages.FoundPage(c.Pages.Count)
	        {
	            Number = p.PageNumber,
	            FirstKey = leftmostPage == true ? Slice.BeforeAllKeys : p.GetFullNodeKey(0),
	            LastKey = rightmostPage == true ? Slice.AfterAllKeys : p.GetFullNodeKey(p.NumberOfEntries - 1),
	        };
	        var cur = c.Pages.First;
	        int pos = foundPage.CursorPath.Length - 1;
	        while (cur != null)
	        {
	            foundPage.CursorPath[pos--] = cur.Value.PageNumber;
	            cur = cur.Next;
	        }

			_tx.AddRecentlyFoundPage(this, foundPage);
	    }

	    private bool TryUseRecentTransactionPage(Slice key, out Lazy<Cursor> cursor, out Page page)
		{
			page = null;
			cursor = null;

			var recentPages = _tx.GetRecentlyFoundPages(this);

			if (recentPages == null)
				return false;

			var foundPage = recentPages.Find(key);

			if (foundPage == null)
				return false;

			var lastFoundPageNumber = foundPage.Number;
			page = _tx.GetReadOnlyPage(lastFoundPageNumber);

			if (page.IsLeaf == false)
				throw new DataException("Index points to a non leaf page");

			page.NodePositionFor(key); // will set the LastSearchPosition

			var cursorPath = foundPage.CursorPath;
			var pageCopy = page;
			cursor = new Lazy<Cursor>(() =>
			{
				var c = new Cursor();
				foreach (var p in cursorPath)
				{
					if (p == lastFoundPageNumber)
						c.Push(pageCopy);
					else
					{
						var cursorPage = _tx.GetReadOnlyPage(p);
						if (key.Options == SliceOptions.BeforeAllKeys)
						{
							cursorPage.LastSearchPosition = 0;
						}
						else if (key.Options == SliceOptions.AfterAllKeys)
						{
							cursorPage.LastSearchPosition = (ushort)(cursorPage.NumberOfEntries - 1);
						}
						else if (cursorPage.Search(key) != null)
						{
							if (cursorPage.LastMatch != 0)
							{
								cursorPage.LastSearchPosition--;
							}
						}

						c.Push(cursorPage);
					}
				}

				return c;
			});

			return true;
		}

		internal static Page NewPage(Transaction tx, PageFlags flags, int num)
		{
			var page = tx.AllocatePage(num);
			page.Flags = flags;

			return page;
		}

		public void Delete(Slice key, ushort? version = null)
		{
			if (_tx.Flags == (TransactionFlags.ReadWrite) == false)
				throw new ArgumentException("Cannot delete a value in a read only transaction");

			State.IsModified = true;
			Lazy<Cursor> lazy;
			var page = FindPageFor(key, out lazy);

			page.NodePositionFor(key);
			if (page.LastMatch != 0)
				return; // not an exact match, can't delete

			page = _tx.ModifyPage(page.PageNumber, page);

			State.EntriesCount--;
			ushort nodeVersion;
			RemoveLeafNode(page, out nodeVersion);

			CheckConcurrency(key, version, nodeVersion, TreeActionType.Delete);

			var treeRebalancer = new TreeRebalancer(_tx, this);
			var changedPage = page;
			while (changedPage != null)
			{
				changedPage = treeRebalancer.Execute(lazy.Value, changedPage);
			}

			page.DebugValidate(_tx, State.RootPageNumber);
		}

		public TreeIterator Iterate(WriteBatch writeBatch = null)
		{
			return new TreeIterator(this, _tx);
		}

		public ReadResult Read(Slice key)
		{
			Lazy<Cursor> lazy;
			var p = FindPageFor(key, out lazy);

            if (p.LastMatch != 0)
		        return null;

		    var node = p.GetNode(p.LastSearchPosition);

			return new ReadResult(NodeHeader.Reader(_tx, node), node->Version);
		}

		public int GetDataSize(Slice key)
		{
			Lazy<Cursor> lazy;
			var p = FindPageFor(key, out lazy);
			var node = p.Search(key);

<<<<<<< HEAD
			if (node == null || p.GetFullNodeKey(node).Compare(key, _cmp) != 0)
=======
			if (node == null || new Slice(node).Compare(key) != 0)
>>>>>>> a58f0316
				return -1;

			return node->DataSize;
		}

		public ushort ReadVersion(Slice key)
		{
			Lazy<Cursor> lazy;
			var p = FindPageFor(key, out lazy);
			var node = p.Search(key);

<<<<<<< HEAD
			if (node == null || p.GetFullNodeKey(node).Compare(key, _cmp) != 0)
=======
			if (node == null || new Slice(node).Compare(key) != 0)
>>>>>>> a58f0316
				return 0;

			return node->Version;
		}

		internal byte* DirectRead(Slice key)
		{
			Lazy<Cursor> lazy;
			var p = FindPageFor(key, out lazy);
			var node = p.Search(key);

			if (node == null)
				return null;

			var foundKey = p.GetFullNodeKey(node);

<<<<<<< HEAD
			if (foundKey.Compare(key, _cmp) != 0)
=======
			if (item1.Compare(key) != 0)
>>>>>>> a58f0316
				return null;

			if (node->Flags == (NodeFlags.PageRef))
			{
				var overFlowPage = _tx.GetReadOnlyPage(node->PageNumber);
				return overFlowPage.Base + Constants.PageHeaderSize;
			}

			return (byte*) node + node->KeySize + Constants.NodeHeaderSize;
		}

		public List<long> AllPages()
		{
			var results = new List<long>();
			var stack = new Stack<Page>();
			var root = _tx.GetReadOnlyPage(State.RootPageNumber);
			stack.Push(root);
			while (stack.Count > 0)
			{
				var p = stack.Pop();
				results.Add(p.PageNumber);
				for (int i = 0; i < p.NumberOfEntries; i++)
				{
					var node = p.GetNode(i);
					var pageNumber = node->PageNumber;
					if (p.IsBranch)
					{
						stack.Push(_tx.GetReadOnlyPage(pageNumber));
					}
					else if (node->Flags == NodeFlags.PageRef)
					{
						// This is an overflow page
						var overflowPage = _tx.GetReadOnlyPage(pageNumber);
						var numberOfPages = _tx.DataPager.GetNumberOfOverflowPages(overflowPage.OverflowSize);
						for (long j = 0; j < numberOfPages; ++j)
							results.Add(overflowPage.PageNumber + j);
					}
					else if (node->Flags == NodeFlags.MultiValuePageRef)
					{
						var childTreeHeader = (TreeRootHeader*)((byte*)node + node->KeySize + Constants.NodeHeaderSize);

						results.Add(childTreeHeader->RootPageNumber);

						// this is a multi value
<<<<<<< HEAD
						var tree = OpenOrCreateMultiValueTree(tx, p.GetFullNodeKey(node), node);
						results.AddRange(tree.AllPages(tx));
=======
						var tree = OpenOrCreateMultiValueTree(_tx, new Slice(node), node);
						results.AddRange(tree.AllPages());
>>>>>>> a58f0316
					}
				}
			}
			return results;
		}

		public override string ToString()
		{
			return Name + " " + State.EntriesCount;
		}

		private void CheckConcurrency(Slice key, ushort? expectedVersion, ushort nodeVersion, TreeActionType actionType)
		{
			if (expectedVersion.HasValue && nodeVersion != expectedVersion.Value)
				throw new ConcurrencyException(string.Format("Cannot {0} '{1}' to '{4}' tree. Version mismatch. Expected: {2}. Actual: {3}.", actionType.ToString().ToLowerInvariant(), key, expectedVersion.Value, nodeVersion, Name));
		}


		private void CheckConcurrency(Slice key, Slice value, ushort? expectedVersion, ushort nodeVersion, TreeActionType actionType)
		{
			if (expectedVersion.HasValue && nodeVersion != expectedVersion.Value)
				throw new ConcurrencyException(string.Format("Cannot {0} value '{5}' to key '{1}' to '{4}' tree. Version mismatch. Expected: {2}. Actual: {3}.", actionType.ToString().ToLowerInvariant(), key, expectedVersion.Value, nodeVersion, Name, value));
		}

		private enum TreeActionType
		{
			Add,
			Delete
		}

		internal Tree Clone(Transaction tx)
		{
			return new Tree(tx, _state.Clone()) { Name = Name };
		}

		private bool TryOverwriteOverflowPages(TreeMutableState treeState, NodeHeader* updatedNode,
													  Slice key, int len, ushort? version, out byte* pos)
		{
			if (updatedNode->Flags == NodeFlags.PageRef &&
				_tx.Id <= _tx.Environment.OldestTransaction) // ensure MVCC - do not overwrite if there is some older active transaction that might read those overflows
			{
				var overflowPage = _tx.GetReadOnlyPage(updatedNode->PageNumber);

				if (len <= overflowPage.OverflowSize)
				{
					CheckConcurrency(key, version, updatedNode->Version, TreeActionType.Add);

					if (updatedNode->Version == ushort.MaxValue)
						updatedNode->Version = 0;
					updatedNode->Version++;

					var availableOverflows = _tx.DataPager.GetNumberOfOverflowPages(overflowPage.OverflowSize);

					var requestedOverflows = _tx.DataPager.GetNumberOfOverflowPages(len);

					var overflowsToFree = availableOverflows - requestedOverflows;

					for (int i = 0; i < overflowsToFree; i++)
					{
						_tx.FreePage(overflowPage.PageNumber + requestedOverflows + i);
					}

					treeState.OverflowPages -= overflowsToFree;
					treeState.PageCount -= overflowsToFree;

					overflowPage.OverflowSize = len;

					pos = overflowPage.Base + Constants.PageHeaderSize;
					return true;
				}
			}
			pos = null;
			return false;
		}
	}
}<|MERGE_RESOLUTION|>--- conflicted
+++ resolved
@@ -201,15 +201,11 @@
 			var prefixedKey = page.ConvertToPrefixedKey(key, lastSearchPosition);
 
 			byte* dataPos;
-<<<<<<< HEAD
-			if (page.HasSpaceFor(tx, prefixedKey, len) == false)
-=======
-			if (page.HasSpaceFor(_tx, key, len) == false)
->>>>>>> a58f0316
+			if (page.HasSpaceFor(_tx, prefixedKey, len) == false)
 			{
 			    var cursor = lazy.Value;
 			    cursor.Update(cursor.Pages.First, page);
-
+			    
 				var pageSplitter = new PageSplitter(_tx, this, key, len, pageNumber, nodeType, nodeVersion, cursor, State);
 			    dataPos = pageSplitter.Execute();
 
@@ -522,11 +518,7 @@
 			var p = FindPageFor(key, out lazy);
 			var node = p.Search(key);
 
-<<<<<<< HEAD
-			if (node == null || p.GetFullNodeKey(node).Compare(key, _cmp) != 0)
-=======
-			if (node == null || new Slice(node).Compare(key) != 0)
->>>>>>> a58f0316
+			if (node == null || p.GetFullNodeKey(node).Compare(key) != 0)
 				return -1;
 
 			return node->DataSize;
@@ -538,11 +530,7 @@
 			var p = FindPageFor(key, out lazy);
 			var node = p.Search(key);
 
-<<<<<<< HEAD
-			if (node == null || p.GetFullNodeKey(node).Compare(key, _cmp) != 0)
-=======
-			if (node == null || new Slice(node).Compare(key) != 0)
->>>>>>> a58f0316
+			if (node == null || p.GetFullNodeKey(node).Compare(key) != 0)
 				return 0;
 
 			return node->Version;
@@ -559,11 +547,7 @@
 
 			var foundKey = p.GetFullNodeKey(node);
 
-<<<<<<< HEAD
-			if (foundKey.Compare(key, _cmp) != 0)
-=======
-			if (item1.Compare(key) != 0)
->>>>>>> a58f0316
+			if (foundKey.Compare(key) != 0)
 				return null;
 
 			if (node->Flags == (NodeFlags.PageRef))
@@ -608,13 +592,8 @@
 						results.Add(childTreeHeader->RootPageNumber);
 
 						// this is a multi value
-<<<<<<< HEAD
-						var tree = OpenOrCreateMultiValueTree(tx, p.GetFullNodeKey(node), node);
-						results.AddRange(tree.AllPages(tx));
-=======
-						var tree = OpenOrCreateMultiValueTree(_tx, new Slice(node), node);
+						var tree = OpenOrCreateMultiValueTree(_tx, p.GetFullNodeKey(node), node);
 						results.AddRange(tree.AllPages());
->>>>>>> a58f0316
 					}
 				}
 			}
@@ -625,6 +604,7 @@
 		{
 			return Name + " " + State.EntriesCount;
 		}
+
 
 		private void CheckConcurrency(Slice key, ushort? expectedVersion, ushort nodeVersion, TreeActionType actionType)
 		{
