// -----------------------------------------------------------------------
//  <copyright file="RavenAzureClient.cs" company="Hibernating Rhinos LTD">
//      Copyright (c) Hibernating Rhinos LTD. All rights reserved.
//  </copyright>
// -----------------------------------------------------------------------

using System;
using System.Collections.Concurrent;
using System.Collections.Generic;
using System.Globalization;
using System.IO;
using System.Linq;
using System.Net;
using System.Net.Http;
using System.Net.Http.Headers;
using System.Security.Cryptography;
using System.Text;
using System.Threading;
using System.Threading.Tasks;
using System.Web;
using System.Xml;
using Raven.Abstractions;
using Raven.Abstractions.Connection;
using Raven.Abstractions.Util;

namespace Raven.Database.Client.Azure
{
    public class RavenAzureClient : RavenStorageClient
    {
        private readonly string accountName;
        private readonly byte[] accountKey;
        private readonly string azureServerUrl;
        private const string AzureStorageVersion = "2011-08-18";
        private const int MaxUploadPutBlobInBytes = 64 * 1024 * 1024; //64MB
        private const int OnePutBlockSizeLimitInBytes = 4 * 1024 * 1024; //4MB
        private const long TotalBlocksSizeLimitInBytes = 195*1024*1024*1024L; //195GB
        
        public RavenAzureClient(string accountName, string accountKey, string containerName, bool isTest = false)
        {
            this.accountName = accountName;
            this.accountKey = Convert.FromBase64String(accountKey);
            azureServerUrl = GetUrl(containerName, isTest);
        }

        private string GetUrl(string containerName, bool isTest = false)
        {
            var template = isTest == false ? "https://{0}.blob.core.windows.net/{1}" : "http://localhost:10000/{0}/{1}";
            return string.Format(template, accountName, containerName.ToLower());
        }

        public async Task PutContainer()
        {
            var url = azureServerUrl + "?restype=container";

            var now = SystemTime.UtcNow;
            var content = new EmptyContent
                          {
                              Headers =
                                  {
                                      {"x-ms-date", now.ToString("R") },
                                      {"x-ms-version", AzureStorageVersion },
                                  }
                          };

            var client = GetClient();
            client.DefaultRequestHeaders.Authorization = CalculateAuthorizationHeaderValue("PUT", url, content.Headers);

            var response = await client.PutAsync(url, content).ConfigureAwait(false);
            if (response.IsSuccessStatusCode)
                return;

            if (response.StatusCode == HttpStatusCode.Conflict)
                return;

            throw ErrorResponseException.FromResponseMessage(response);
        }

        public async Task PutBlob(string key, Stream stream, Dictionary<string, string> metadata)
        {
            if (stream.Length > MaxUploadPutBlobInBytes)
            {
                //for blobs over 64MB
                await PutBlockApi(key, stream, metadata).ConfigureAwait(false);
                return;
            }

            var url = azureServerUrl + "/" + key;

            var now = SystemTime.UtcNow;
            var content = new StreamContent(stream)
                          {
                              Headers =
                              {
                                  { "x-ms-date", now.ToString("R") }, 
                                  { "x-ms-version", AzureStorageVersion },
                                  { "x-ms-blob-type", "BlockBlob" },
                                  { "Content-Length", stream.Length.ToString(CultureInfo.InvariantCulture) }
                              }
                          };

            foreach (var metadataKey in metadata.Keys)
                content.Headers.Add("x-ms-meta-" + metadataKey.ToLower(), metadata[metadataKey]);

            var client = GetClient(TimeSpan.FromHours(1));
            client.DefaultRequestHeaders.Authorization = CalculateAuthorizationHeaderValue("PUT", url, content.Headers);

<<<<<<< HEAD
            var response = await client.PutAsync(url, content).ConfigureAwait(false);
=======
            var response = await client.PutAsync(url, content);
>>>>>>> f02d7719
            if (response.IsSuccessStatusCode)
                return;

            throw ErrorResponseException.FromResponseMessage(response);
        }

        private async Task PutBlockApi(string key, Stream stream, Dictionary<string, string> metadata)
        {
            if (stream.Length > TotalBlocksSizeLimitInBytes)
            {
                throw new InvalidOperationException(string.Format("Can't upload more than 195GB to Azure, current upload size: {0}GB", 
                    stream.Length/1024/1024/1024));
            }

            var threads = Environment.ProcessorCount/2 + 1;
            //max size of in memory queue is: 100MB
            var queue = new BlockingCollection<ByteArrayWithBlockId>(Math.Min(25, threads * 2));
            //List of block ids; the blocks will be committed in the order in this list
            var blockIds = new List<string>();

            var cts = new CancellationTokenSource();
            var tasks = new Task[threads];
            var fillQueueTask = CreateFillQueueTask(stream, blockIds, queue, cts);
            tasks[0] = fillQueueTask;

            var baseUrl = azureServerUrl + "/" + key;
            for (var i = 1; i < threads; i++)
            {
                var baseUrlForUpload = baseUrl + "?comp=block&blockid=";
                var task = CreateUploadTask(queue, baseUrlForUpload, cts);
                tasks[i] = task;
            }

            try
            {
                //wait for all tasks to complete
                await Task.WhenAll(tasks).ConfigureAwait(false);

                //put block list
                await PutBlockList(baseUrl, blockIds, metadata).ConfigureAwait(false);
            }
            catch (Exception)
            {
                GetExceptionsFromTasks(tasks);
            }
            finally
            {
                //dispose the cancellation token
                using (cts) { }
            }
        }

        private static void GetExceptionsFromTasks(Task[] tasks)
        {
            var exceptions = new List<Exception>();

            foreach (var task in tasks)
            {
                if (task.IsCanceled == false && task.IsFaulted == false)
                    continue;

                exceptions.Add(task.Exception);
            }

            if (exceptions.Count > 0)
                throw new AggregateException(exceptions);
        }

        private static Task CreateFillQueueTask(Stream inputStream, List<string> blockIds, 
            BlockingCollection<ByteArrayWithBlockId> queue, CancellationTokenSource cts)
        {
            var fillQueueTask = Task.Run(() =>
            {
                // Put Block is limited to 4MB per block
                var buffer = new byte[OnePutBlockSizeLimitInBytes];

                try
                {
                    var blockNumber = 0;
                    while (true)
                    {
                        if (cts.IsCancellationRequested)
                            return;

                        var read = inputStream.Read(buffer, 0, buffer.Length);
                        if (read <= 0)
                            break;

                        while (read < buffer.Length)
                        {
                            var lastRead = inputStream.Read(buffer, read, buffer.Length - read);
                            if (lastRead <= 0)
                                break;
                            read += lastRead;
                        }

                        var destination = new byte[read];
                        Buffer.BlockCopy(buffer, 0, destination, 0, read);
                        var blockNumberInBytes = BitConverter.GetBytes(blockNumber++);
                        var blockIdString = Convert.ToBase64String(blockNumberInBytes);

                        blockIds.Add(blockIdString);
                        var byteArrayWithBlockId = new ByteArrayWithBlockId
                        {
                            StreamAsByteArray = destination,
                            BlockId = blockIdString
                        };

                        while (queue.TryAdd(byteArrayWithBlockId, millisecondsTimeout: 200) == false)
                        {
                            if (cts.IsCancellationRequested)
                                return;
                        }
                    }
                }
                catch (Exception)
                {
                    //if we can't read from the input stream,
                    //we need to cancel the upload tasks
                    cts.Cancel();
                    throw;
                }
                finally
                {
                    queue.CompleteAdding();
                    //we don't need the stream anymore
                    inputStream.Dispose();
                }
            });
            return fillQueueTask;
        }

        private Task CreateUploadTask(BlockingCollection<ByteArrayWithBlockId> queue, 
            string baseUrl, CancellationTokenSource cts)
        {
            //open http client for each task
            //we have different authorization header for each request
            var client = GetClient(TimeSpan.FromHours(1));
            var task = Task.Run(async () =>
            {
                while (true)
                {
                    if (cts.IsCancellationRequested)
                        return;

                    ByteArrayWithBlockId byteArrayWithBlockId;
                    while (queue.TryTake(out byteArrayWithBlockId, millisecondsTimeout: 200) == false)
                    {
                        if (queue.IsAddingCompleted || cts.IsCancellationRequested)
                        {
                            //no more streams to upload
                            return;
                        }
                    }

                    // upload the stream with block id
                    var url = baseUrl + HttpUtility.UrlEncode(byteArrayWithBlockId.BlockId);
                    try
                    {
                        await PutBlock(byteArrayWithBlockId.StreamAsByteArray, 
                            client, url, cts, retryRequest: true).ConfigureAwait(false);
                    }
                    catch (Exception)
                    {
                        //we failed to upload this block
                        //there is nothing to do here and we need to cancel all of the running tasks
                        cts.Cancel();
                        throw;
                    }
                }
            });

            return task;
        }

        private class ByteArrayWithBlockId
        {
            public byte[] StreamAsByteArray { get; set; }
            public string BlockId { get; set; }
        }

        private async Task PutBlock(byte[] streamAsByteArray, HttpClient client, 
            string url, CancellationTokenSource cts, bool retryRequest)
        {
            var now = SystemTime.UtcNow;
            //stream is disposed by the HttpClient
            var stream = new MemoryStream(streamAsByteArray);
            var content = new StreamContent(stream)
            {
                Headers =
                {
                    {"x-ms-date", now.ToString("R")},
                    {"x-ms-version", AzureStorageVersion},
                    {"Content-Length", stream.Length.ToString(CultureInfo.InvariantCulture)}
                }
            };

            client.DefaultRequestHeaders.Authorization = CalculateAuthorizationHeaderValue("PUT", url, content.Headers);

            HttpResponseMessage response = null;
            try
            {
                response = await client.PutAsync(url, content, cts.Token).ConfigureAwait(false);
                if (response.IsSuccessStatusCode)
                    return;
            }
            catch (Exception)
            {
                if (cts.IsCancellationRequested)
                    return;

                if (retryRequest == false)
                    throw;
            }

            if (retryRequest == false || 
                (response != null && response.StatusCode == HttpStatusCode.RequestEntityTooLarge))
                throw ErrorResponseException.FromResponseMessage(response);

            //wait for one second before trying again to send the request
            //maybe there was a network issue?
            await Task.Delay(1000).ConfigureAwait(false);
            await PutBlock(streamAsByteArray, client, url, cts, retryRequest: false).ConfigureAwait(false);
        }

        private async Task PutBlockList(string baseUrl, List<string> blockIds, Dictionary<string, string> metadata)
        {
            var url = baseUrl + "?comp=blocklist";
            var now = SystemTime.UtcNow;
            var doc = CreateXmlDocument(blockIds);
            var xmlString = doc.OuterXml;

            var content = new StringContent(xmlString, Encoding.UTF8, "text/plain")
            {
                Headers =
                              {
                                  { "x-ms-date", now.ToString("R") },
                                  { "x-ms-version", AzureStorageVersion },
                                  { "Content-Length", Encoding.UTF8.GetBytes(xmlString).Length.ToString(CultureInfo.InvariantCulture) }
                              }
            };

            foreach (var metadataKey in metadata.Keys)
                content.Headers.Add("x-ms-meta-" + metadataKey.ToLower(), metadata[metadataKey]);

            var client = GetClient(TimeSpan.FromHours(1));
            client.DefaultRequestHeaders.Authorization = CalculateAuthorizationHeaderValue("PUT", url, content.Headers);

<<<<<<< HEAD
            var response = await client.PutAsync(url, content).ConfigureAwait(false);
=======
            var response = await client.PutAsync(url, content);
>>>>>>> f02d7719
            if (response.IsSuccessStatusCode)
                return;

            throw ErrorResponseException.FromResponseMessage(response);
        }

        private static XmlDocument CreateXmlDocument(List<string> blockIds)
        {
            var doc = new XmlDocument();
            var xmlDeclaration = doc.CreateXmlDeclaration("1.0", "UTF-8", null);
            var root = doc.DocumentElement;
            doc.InsertBefore(xmlDeclaration, root);

            var blockList = doc.CreateElement("BlockList");
            doc.AppendChild(blockList);
            foreach (var blockId in blockIds)
            {
                var uncommitted = doc.CreateElement("Uncommitted");
                var text = doc.CreateTextNode(blockId);
                uncommitted.AppendChild(text);
                blockList.AppendChild(uncommitted);
            }
            return doc;
        }

        public async Task<Blob> GetBlob(string key)
        {
            var url = azureServerUrl + "/" + key;

            var now = SystemTime.UtcNow;

            var requestMessage = new HttpRequestMessage(HttpMethod.Get, url)
                                 {
                                     Headers =
                                     {
                                         { "x-ms-date", now.ToString("R") }, 
                                         { "x-ms-version", AzureStorageVersion }
                                     }
                                 };

            var client = GetClient();
            client.DefaultRequestHeaders.Authorization = CalculateAuthorizationHeaderValue("GET", url, requestMessage.Headers);

            var response = await client.SendAsync(requestMessage).ConfigureAwait(false);
            if (response.StatusCode == HttpStatusCode.NotFound) 
                return null;

            if (response.IsSuccessStatusCode == false)
                throw ErrorResponseException.FromResponseMessage(response);

            var data = await response.Content.ReadAsStreamAsync().ConfigureAwait(false);
            var headers = response.Headers.ToDictionary(x => x.Key, x => x.Value.FirstOrDefault());

            return new Blob(data, headers);
        }

        private AuthenticationHeaderValue CalculateAuthorizationHeaderValue(string httpMethod, string url, HttpHeaders httpHeaders)
        {
            var stringToHash = ComputeCanonicalizedHeaders(httpMethod, httpHeaders);
            stringToHash += ComputeCanonicalizedResource(url);

            if (stringToHash.EndsWith("\n"))
                stringToHash = stringToHash.Substring(0, stringToHash.Length - 1);

            using (var hash = new HMACSHA256(accountKey))
            {
                var hashedString = hash.ComputeHash(Encoding.UTF8.GetBytes(stringToHash));
                var base64String = Convert.ToBase64String(hashedString);

                return new AuthenticationHeaderValue("SharedKey", string.Format("{0}:{1}", accountName, base64String));
            }
        }

        private static string ComputeCanonicalizedHeaders(string httpMethod, HttpHeaders httpHeaders)
        {
            var headers = httpHeaders
                .Where(x => x.Key.StartsWith("x-ms-"))
                .OrderBy(x => x.Key);

            var httpMethodToUpper = httpMethod.ToUpper();

            var contentLength = httpMethodToUpper == "GET" ? string.Empty : "0";
            IEnumerable<string> values;
            if (httpHeaders.TryGetValues("Content-Length", out values))
                contentLength = values.First();

            var contentType = string.Empty;
            if (httpHeaders.TryGetValues("Content-Type", out values))
                contentType = values.First();

            var stringToHash = string.Format("{0}\n\n\n{1}\n\n{2}\n\n\n\n\n\n\n", httpMethodToUpper, contentLength, contentType);

            return headers.Aggregate(stringToHash, (current, header) => current + string.Format("{0}:{1}\n", header.Key.ToLower(), header.Value.First()));
        }

        private string ComputeCanonicalizedResource(string url)
        {
            var uri = new Uri(url, UriKind.Absolute);

            var stringToHash = string.Format("/{0}{1}\n", accountName, uri.AbsolutePath);
            var queryStringCollection = uri.ParseQueryString();

            var queryString = (
                from string parameter in queryStringCollection 
                select new KeyValuePair<string, string>(parameter, queryStringCollection.Get(parameter))
                );

            return queryString
                .OrderBy(x => x.Key)
                .Aggregate(stringToHash, (current, parameter) => current + string.Format("{0}:{1}\n", parameter.Key.ToLower(), parameter.Value));
        }

        private class EmptyContent : HttpContent
        {
            protected override Task SerializeToStreamAsync(Stream stream, TransportContext context)
            {
                return new CompletedTask();
            }

            protected override bool TryComputeLength(out long length)
            {
                length = 0;
                return true;
            }
        }
    }
}<|MERGE_RESOLUTION|>--- conflicted
+++ resolved
@@ -104,11 +104,7 @@
             var client = GetClient(TimeSpan.FromHours(1));
             client.DefaultRequestHeaders.Authorization = CalculateAuthorizationHeaderValue("PUT", url, content.Headers);
 
-<<<<<<< HEAD
             var response = await client.PutAsync(url, content).ConfigureAwait(false);
-=======
-            var response = await client.PutAsync(url, content);
->>>>>>> f02d7719
             if (response.IsSuccessStatusCode)
                 return;
 
@@ -357,11 +353,7 @@
             var client = GetClient(TimeSpan.FromHours(1));
             client.DefaultRequestHeaders.Authorization = CalculateAuthorizationHeaderValue("PUT", url, content.Headers);
 
-<<<<<<< HEAD
             var response = await client.PutAsync(url, content).ConfigureAwait(false);
-=======
-            var response = await client.PutAsync(url, content);
->>>>>>> f02d7719
             if (response.IsSuccessStatusCode)
                 return;
 
