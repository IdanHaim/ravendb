--- conflicted
+++ resolved
@@ -180,7 +180,7 @@
 					jintEngine.SetValue(kvp.Key, jsInstance);
 				}
 			}
-
+			
 			jintEngine.ResetStatementsCount();
 			if (size != 0)
 			{
@@ -244,37 +244,10 @@
 
 		protected virtual void CustomizeEngine(Engine engine, ScriptedJsonPatcherOperationScope scope)
 		{
-<<<<<<< HEAD
-			RavenJToken functions;
-			if (scope.CustomFunctions == null || scope.CustomFunctions.TryGetValue("Functions", out functions) == false)
-				return;
-
-			engine.Execute(string.Format(@"var customFunctions = function() {{  var exports = {{ }}; {0};
-	return exports;
-}}();
-for(var customFunction in customFunctions) {{
-	this[customFunction] = customFunctions[customFunction];
-}};", functions), new ParserOptions { Source = "customFunctions.js"});
-=======
->>>>>>> 72765e6e
 		}
 
 		protected virtual void RemoveEngineCustomizations(Engine engine, ScriptedJsonPatcherOperationScope scope)
 		{
-<<<<<<< HEAD
-			RavenJToken functions;
-			if (scope.CustomFunctions == null || scope.CustomFunctions.TryGetValue("Functions", out functions) == false)
-				return;
-
-			engine.Execute(@"
-if(customFunctions) { 
-	for(var customFunction in customFunctions) { 
-		delete this[customFunction]; 
-	}; 
-};");
-			engine.SetValue("customFunctions", JsValue.Undefined);
-=======
->>>>>>> 72765e6e
 		}
 
 		private void OutputLog(Engine engine)
