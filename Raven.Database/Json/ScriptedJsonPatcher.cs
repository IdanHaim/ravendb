--- conflicted
+++ resolved
@@ -23,7 +23,6 @@
 
 namespace Raven.Database.Json
 {
-<<<<<<< HEAD
 	internal class ScriptedJsonPatcher
 	{
 		public enum OperationType
@@ -225,215 +224,11 @@
 
 			var jintEngine = new Engine(cfg =>
 			{
-=======
-    internal class ScriptedJsonPatcher
-    {
-        public enum OperationType
-        {
-            None,
-            Put,
-            Delete
-        }
-
-        public class Operation
-        {
-            public OperationType Type { get; set; }
-            public string DocumentKey { get; set; }
-            public JsonDocument Document { get; set; }
-        }
-
-        private static readonly ScriptsCache ScriptsCache = new ScriptsCache();
-
-        public List<string> Debug = new List<string>();
-        private readonly int maxSteps;
-        private readonly int additionalStepsPerSize;
-
-        private int totalScriptSteps;
-        private readonly DocumentDatabase database;
-
-        public ScriptedJsonPatcher(DocumentDatabase database = null)
-        {
-            this.database = database;
-            if (database == null)
-            {
-                maxSteps = 10 * 1000;
-                additionalStepsPerSize = 5;
-            }
-            else
-            {
-                maxSteps = database.Configuration.MaxStepsForScript;
-                additionalStepsPerSize = database.Configuration.AdditionalStepsForScriptBasedOnDocumentSize;
-            }
-
-            totalScriptSteps = maxSteps;
-        }
-
-        public int TotalScriptSteps
-        {
-            get { return totalScriptSteps; }
-        }
-
-        public virtual RavenJObject Apply(ScriptedJsonPatcherOperationScope scope, RavenJObject document, ScriptedPatchRequest patch, int size = 0, string docId = null)
-        {
-            if (document == null)
-                return null;
-
-            if (String.IsNullOrEmpty(patch.Script))
-                throw new InvalidOperationException("Patch script must be non-null and not empty");
-
-            var resultDocument = ApplySingleScript(document, patch, size, docId, scope);
-            if (resultDocument != null)
-                document = resultDocument;
-
-            return document;
-        }
-
-        private RavenJObject ApplySingleScript(RavenJObject doc, ScriptedPatchRequest patch, int size, string docId, ScriptedJsonPatcherOperationScope scope)
-        {
-            Engine jintEngine;
-            var customFunctions = scope.CustomFunctions != null ? scope.CustomFunctions.DataAsJson : null;
-            try
-            {
-                jintEngine = ScriptsCache.CheckoutScript(CreateEngine, patch, customFunctions);
-            }
-            catch (NotSupportedException e)
-            {
-                throw new ParseException("Could not parse script", e);
-            }
-            catch (JavaScriptException e)
-            {
-                throw new ParseException("Could not parse script", e);
-            }
-            catch (Exception e)
-            {
-                throw new ParseException("Could not parse: " + Environment.NewLine + patch.Script, e);
-            }
-
-            try
-            {
-                PrepareEngine(patch, docId, size, scope, jintEngine);
-
-                var jsObject = scope.ToJsObject(jintEngine, doc);
-                jintEngine.Invoke("ExecutePatchScript", jsObject);
-
-                CleanupEngine(patch, jintEngine, scope);
-
-                OutputLog(jintEngine);
-                if (scope.DebugMode)
-                    Debug.Add(string.Format("Statements executed: {0}", jintEngine.StatementsCount));
-
-                ScriptsCache.CheckinScript(patch, jintEngine, customFunctions);
-
-                return scope.ConvertReturnValue(jsObject);
-            }
-            catch (ConcurrencyException)
-            {
-                throw;
-            }
-            catch (Exception errorEx)
-            {
-                jintEngine.ResetStatementsCount();
-
-                OutputLog(jintEngine);
-                var errorMsg = "Unable to execute JavaScript: " + Environment.NewLine + patch.Script;
-                var error = errorEx as JavaScriptException;
-                if (error != null)
-                    errorMsg += Environment.NewLine + "Error: " + Environment.NewLine + string.Join(Environment.NewLine, error.Error);
-                if (Debug.Count != 0)
-                    errorMsg += Environment.NewLine + "Debug information: " + Environment.NewLine +
-                                string.Join(Environment.NewLine, Debug);
-
-                if (error != null)
-                    errorMsg += Environment.NewLine + "Stacktrace:" + Environment.NewLine + error.CallStack;
-
-                var targetEx = errorEx as TargetInvocationException;
-                if (targetEx != null && targetEx.InnerException != null)
-                    throw new InvalidOperationException(errorMsg, targetEx.InnerException);
-
-                throw new InvalidOperationException(errorMsg, errorEx);
-            }
-        }
-
-        private void CleanupEngine(ScriptedPatchRequest patch, Engine jintEngine, ScriptedJsonPatcherOperationScope scope)
-        {
-            foreach (var kvp in patch.Values)
-                jintEngine.Global.Delete(kvp.Key, true);
-
-            jintEngine.Global.Delete("__document_id", true);
-            RemoveEngineCustomizations(jintEngine, scope);
-        }
-
-        private void PrepareEngine(ScriptedPatchRequest patch, string docId, int size, ScriptedJsonPatcherOperationScope scope, Engine jintEngine)
-        {
-            scope.AdditionalStepsPerSize = additionalStepsPerSize;
-            scope.MaxSteps = maxSteps;
-
-
-            if (size != 0)
-            {
-                totalScriptSteps = maxSteps + (size * additionalStepsPerSize);
-                jintEngine.Options.MaxStatements(TotalScriptSteps);
-            }
-
-            jintEngine.Global.Delete("PutDocument", false);
-            jintEngine.Global.Delete("LoadDocument", false);
-            jintEngine.Global.Delete("DeleteDocument", false);
-            jintEngine.Global.Delete("IncreaseNumberOfAllowedStepsBy", false);
-
-            CustomizeEngine(jintEngine, scope);
-
-            jintEngine.SetValue("PutDocument", (Func<string, object, object, string>)((key, document, metadata) => scope.PutDocument(key, document, metadata, jintEngine)));
-            jintEngine.SetValue("LoadDocument", (Func<string, JsValue>)(key => scope.LoadDocument(key, jintEngine, ref totalScriptSteps)));
-            jintEngine.SetValue("DeleteDocument", (Action<string>)(scope.DeleteDocument));
-            jintEngine.SetValue("__document_id", docId);
-
-            jintEngine.SetValue("IncreaseNumberOfAllowedStepsBy", (Action<int>)(number =>
-            {
-                if (database != null && database.Configuration.AllowScriptsToAdjustNumberOfSteps)
-                {
-                    scope.MaxSteps += number;
-                    jintEngine.Options.MaxStatements(totalScriptSteps + number);
-
-                    return;
-                }
-
-                throw new InvalidOperationException("Cannot use 'IncreaseNumberOfAllowedStepsBy' method, because `Raven/AllowScriptsToAdjustNumberOfSteps` is set to false.");
-            }));
-
-            foreach (var kvp in patch.Values)
-            {
-                var token = kvp.Value as RavenJToken;
-                if (token != null)
-                {
-                    jintEngine.SetValue(kvp.Key, scope.ToJsInstance(jintEngine, token));
-                }
-                else
-                {
-                    var rjt = RavenJToken.FromObject(kvp.Value);
-                    var jsInstance = scope.ToJsInstance(jintEngine, rjt);
-                    jintEngine.SetValue(kvp.Key, jsInstance);
-                }
-            }
-
-            jintEngine.ResetStatementsCount();
-        }
-
-        private Engine CreateEngine(ScriptedPatchRequest patch)
-        {
-            var scriptWithProperLines = NormalizeLineEnding(patch.Script);
-            // NOTE: we merged few first lines of wrapping script to make sure {0} is at line 0.
-            // This will all us to show proper line number using user lines locations.
-            var wrapperScript = String.Format(@"function ExecutePatchScript(docInner){{ (function(doc){{ {0} }}).apply(docInner); }};", scriptWithProperLines);
-
-            var jintEngine = new Engine(cfg =>
-            {
->>>>>>> b19bf61a
 #if DEBUG
                 cfg.AllowDebuggerStatement();
 #else
                 cfg.AllowDebuggerStatement(false);
 #endif
-<<<<<<< HEAD
 				cfg.LimitRecursion(1024);
 				cfg.NullPropagation();
 				cfg.MaxStatements(int.MaxValue); // allow lodash to load
@@ -547,132 +342,4 @@
 		{
 		}
 	}
-=======
-                cfg.LimitRecursion(1024);
-                cfg.MaxStatements(maxSteps);
-                cfg.NullPropagation();
-            });
-
-            AddScript(jintEngine, "Raven.Database.Json.lodash.js");
-            AddScript(jintEngine, "Raven.Database.Json.ToJson.js");
-            AddScript(jintEngine, "Raven.Database.Json.RavenDB.js");
-
-            jintEngine.Execute(wrapperScript, new ParserOptions
-            {
-                Source = "main.js"
-            });
-
-            return jintEngine;
-        }
-
-        private static string NormalizeLineEnding(string script)
-        {
-            var sb = new StringBuilder();
-            using (var reader = new StringReader(script))
-            {
-                while (true)
-                {
-                    var line = reader.ReadLine();
-                    if (line == null)
-                        return sb.ToString();
-                    sb.AppendLine(line);
-                }
-            }
-        }
-
-        private static void AddScript(Engine jintEngine, string ravenDatabaseJsonMapJs)
-        {
-            jintEngine.Execute(GetFromResources(ravenDatabaseJsonMapJs), new ParserOptions
-            {
-                Source = ravenDatabaseJsonMapJs
-            });
-        }
-
-        protected virtual void CustomizeEngine(Engine engine, ScriptedJsonPatcherOperationScope scope)
-        {
-        }
-
-        protected virtual void RemoveEngineCustomizations(Engine engine, ScriptedJsonPatcherOperationScope scope)
-        {
-        }
-
-        private void OutputLog(Engine engine)
-        {
-            var arr = engine.GetValue("debug_outputs");
-            if (arr == JsValue.Null || arr.IsArray() == false)
-                return;
-
-            foreach (var property in arr.AsArray().Properties)
-            {
-                if (property.Key == "length")
-                    continue;
-
-                var jsInstance = property.Value.Value;
-                if (!jsInstance.HasValue)
-                    continue;
-
-                var value = jsInstance.Value;
-                string output = null;
-                switch (value.Type)
-                {
-                    case Types.Boolean:
-                        output = value.AsBoolean().ToString();
-                        break;
-                    case Types.Null:
-                    case Types.Undefined:
-                        output = value.ToString();
-                        break;
-                    case Types.Number:
-                        output = value.AsNumber().ToString(CultureInfo.InvariantCulture);
-                        break;
-                    case Types.String:
-                        output = value.AsString();
-                        break;
-                }
-
-                if (output != null)
-                    Debug.Add(output);
-            }
-
-            engine.Invoke("clear_debug_outputs");
-        }
-
-        private static string GetFromResources(string resourceName)
-        {
-            Assembly assem = typeof(ScriptedJsonPatcher).Assembly;
-            using (Stream stream = assem.GetManifestResourceStream(resourceName))
-            {
-                using (var reader = new StreamReader(stream))
-                {
-                    return reader.ReadToEnd();
-                }
-            }
-        }
-    }
-
-    [Serializable]
-    public class ParseException : Exception
-    {
-        public ParseException()
-        {
-        }
-
-        public ParseException(string message)
-            : base(message)
-        {
-        }
-
-        public ParseException(string message, Exception inner)
-            : base(message, inner)
-        {
-        }
-
-        protected ParseException(
-            SerializationInfo info,
-            StreamingContext context)
-            : base(info, context)
-        {
-        }
-    }
->>>>>>> b19bf61a
 }