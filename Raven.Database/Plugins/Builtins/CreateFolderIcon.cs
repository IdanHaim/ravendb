--- conflicted
+++ resolved
@@ -61,16 +61,9 @@
                                                         icon));
 
 
-<<<<<<< HEAD
 			File.SetAttributes(desktopIni, FileAttributes.Hidden | FileAttributes.System | FileAttributes.Archive);
 			if (EnvironmentUtils.RunningOnPosix == false) // Posix directory must be writeable in order to remove files in it
 				File.SetAttributes(dataDirectory, FileAttributes.ReadOnly);
 		}
 	}
-=======
-            File.SetAttributes(desktopIni, FileAttributes.Hidden | FileAttributes.System | FileAttributes.Archive);
-            File.SetAttributes(dataDirectory, FileAttributes.ReadOnly);
-        }
-    }
->>>>>>> b19bf61a
 }