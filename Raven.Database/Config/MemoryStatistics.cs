--- conflicted
+++ resolved
@@ -9,15 +9,11 @@
 using Raven.Abstractions;
 using Raven.Abstractions.Logging;
 using Raven.Database.Util;
-<<<<<<< HEAD
 using Raven.Unix;
 using Raven.Abstractions.Data;
 using Raven.Database.Indexing;
 using Raven.Unix.Native;
 
-=======
-using Sparrow.Collections;
->>>>>>> 525a732a
 
 namespace Raven.Database.Config
 {
@@ -58,8 +54,8 @@
 		private static ManualResetEvent lowPosixMemorySimulationEvent = new ManualResetEvent (false);
 		public static void StopPosixLowMemThread() { stopPosixLowMemThreadEvent.Set (); }
 
-		static MemoryStatistics()
-		{
+        static MemoryStatistics()
+        {
 			LowMemoryHandlers = new ConcurrentSet<WeakReference<ILowMemoryHandler>> ();
 
 			if (RunningOnPosix) {
@@ -73,12 +69,12 @@
 			var appDomainUnloadEvent = CreateEvent (IntPtr.Zero, true, false, null);
 			AppDomain.CurrentDomain.DomainUnload += (sender, args) => SetEvent (appDomainUnloadEvent);
 
-			if (lowMemoryNotificationHandle == null)
+            if (lowMemoryNotificationHandle == null)
 				throw new Win32Exception ();
 
 			new Thread (() => {
-				const UInt32 WAIT_FAILED = 0xFFFFFFFF;
-				const UInt32 WAIT_TIMEOUT = 0x00000102;
+                const UInt32 WAIT_FAILED = 0xFFFFFFFF;
+                const UInt32 WAIT_TIMEOUT = 0x00000102;
 				while (true) {
 					var waitForResult = WaitForMultipleObjects (3, new[] {
 						lowMemoryNotificationHandle,
@@ -87,28 +83,28 @@
 					}, false, 5 * 60 * 1000);
 
 					switch (waitForResult) {
-					case 0: // lowMemoryNotificationHandle
+                        case 0: // lowMemoryNotificationHandle
 						log.Warn ("Low memory detected, will try to reduce memory usage...");
 
 						RunLowMemoryHandlers ();
 						break;
-					case 1:
-						// app domain unload
-						return;
-					case 2: // LowMemorySimulationEvent
+                        case 1:
+                            // app domain unload
+                            return;
+                        case 2: // LowMemorySimulationEvent
 						log.Warn ("Low memory simulation, will try to reduce memory usage...");
 
 						RunLowMemoryHandlers ();
-						break;
-					case WAIT_TIMEOUT:
+                            break;
+                        case WAIT_TIMEOUT:
 						ClearInactiveHandlers ();
-						break;
-					case WAIT_FAILED:
+                            break;
+                        case WAIT_FAILED:
 						log.Warn ("Failure when trying to wait for low memory notification. No low memory notifications will be raised.");
-						break;
-					}
+                            break;
+                    }
 					Thread.Sleep (TimeSpan.FromSeconds (60)); // prevent triggering the event to frequent when the low memory notification object is in the signaled state
-				}
+                }
 			}) {
 				IsBackground = true,
 				Name = "Low memory notification thread"
@@ -116,7 +112,7 @@
 		}
 
 		private static void MemoryStatisticsForPosix()
-		{
+            {
 			int clearInactiveHandlersCounter = 0;
 			new Thread (() => {
 				while (true) {
@@ -157,10 +153,10 @@
 					}
 				}
 			}) {
-				IsBackground = true,
+                IsBackground = true,
 				Name = "Low Posix memory notification thread"
 			}.Start ();
-		}
+        }
 
 
         public static void SimulateLowMemoryNotification()
@@ -216,23 +212,23 @@
             {
 				if (!RunningOnPosix) {
 					
-					bool isResourceStateMet;
+                bool isResourceStateMet;
 					bool succeeded = QueryMemoryResourceNotification (lowMemoryNotificationHandle, out isResourceStateMet);
 
 					if (!succeeded) {
 						throw new InvalidOperationException ("Call to QueryMemoryResourceNotification failed!");
-					}
-
-					return isResourceStateMet;
+                }
+
+                return isResourceStateMet;
 				} else {
 					return false;
-				}
-            }
+            }
+        }
         }
 
         public static void RegisterLowMemoryHandler(ILowMemoryHandler handler)
         {
-            	LowMemoryHandlers.Add(new WeakReference<ILowMemoryHandler>(handler));
+            LowMemoryHandlers.Add(new WeakReference<ILowMemoryHandler>(handler));
         }
 
         /// <summary>
