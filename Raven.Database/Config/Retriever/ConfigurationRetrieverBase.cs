// -----------------------------------------------------------------------
//  <copyright file="ConfigurationRetrieverBase.cs" company="Hibernating Rhinos LTD">
//      Copyright (c) Hibernating Rhinos LTD. All rights reserved.
//  </copyright>
// -----------------------------------------------------------------------
using System;

using Raven.Abstractions.Data;
using Raven.Abstractions.Extensions;
using Raven.Database.Commercial;
using Raven.Json.Linq;

namespace Raven.Database.Config.Retriever
{
<<<<<<< HEAD
	public interface IConfigurationRetriever
	{
		ConfigurationSetting GetConfigurationSetting(string key, DocumentDatabase systemDatabase, DocumentDatabase localDatabase);

		string GetGlobalConfigurationDocumentKey(string key, DocumentDatabase systemDatabase, DocumentDatabase localDatabase);

		object GetConfigurationDocument(string key, DocumentDatabase systemDatabase, DocumentDatabase localDatabase);
	}

	public interface IConfigurationRetriever<TClass> : IConfigurationRetriever
		where TClass : class
	{
		new ConfigurationDocument<TClass> GetConfigurationDocument(string key, DocumentDatabase systemDatabase, DocumentDatabase localDatabase);
	}

	public abstract class ConfigurationRetrieverBase<TClass> : IConfigurationRetriever<TClass>
		where TClass : class
	{
		private readonly bool shouldDeserialize;

		protected ConfigurationRetrieverBase()
		{
			shouldDeserialize = typeof(TClass) != typeof(RavenJObject);
		}

		protected abstract TClass ApplyGlobalDocumentToLocal(TClass global, TClass local, DocumentDatabase systemDatabase, DocumentDatabase localDatabase);

		protected abstract TClass ConvertGlobalDocumentToLocal(TClass global, DocumentDatabase systemDatabase, DocumentDatabase localDatabase);

		protected virtual TClass PostProcessLocalOnly(TClass local)
		{
			return local;
		}

		public ConfigurationDocument<TClass> GetConfigurationDocument(string key, DocumentDatabase systemDatabase, DocumentDatabase localDatabase)
		{
			JsonDocument global = null;
			if (ConfigurationRetriever.IsGlobalConfigurationEnabled)
				global = systemDatabase.Documents.Get(GetGlobalConfigurationDocumentKey(key, systemDatabase, localDatabase));

			var local = localDatabase.Documents.Get(key);

			if (global == null && local == null)
				return null;

			var configurationDocument = new ConfigurationDocument<TClass>
			{
				GlobalExists = global != null,
				LocalExists = local != null
			};

			if (local != null)
			{
				configurationDocument.Etag = local.Etag;
				configurationDocument.Metadata = local.Metadata;
			}

			if (global == null)
			{
				configurationDocument.MergedDocument = PostProcessLocalOnly(local.DataAsJson.JsonDeserialization<TClass>());
				return configurationDocument;
			}

			configurationDocument.GlobalDocument = ConvertGlobalDocumentToLocal(Deserialize(global), systemDatabase, localDatabase);

			if (local == null)
			{
				configurationDocument.MergedDocument = configurationDocument.GlobalDocument;
				return configurationDocument;
			}

			configurationDocument.MergedDocument = ApplyGlobalDocumentToLocal(Deserialize(global), Deserialize(local), systemDatabase, localDatabase);
			return configurationDocument;
		}

		object IConfigurationRetriever.GetConfigurationDocument(string key, DocumentDatabase systemDatabase, DocumentDatabase localDatabase)
		{
			return GetConfigurationDocument(key, systemDatabase, localDatabase);
		}

		public virtual ConfigurationSetting GetConfigurationSetting(string key, DocumentDatabase systemDatabase, DocumentDatabase localDatabase)
		{
			throw new NotSupportedException(GetType().Name + " does not support configuration settings.");
		}

		public abstract string GetGlobalConfigurationDocumentKey(string key, DocumentDatabase systemDatabase, DocumentDatabase localDatabase);

		private TClass Deserialize(JsonDocument document)
		{
			if (shouldDeserialize)
				return document.DataAsJson.JsonDeserialization<TClass>();

			return document.ToJson() as TClass;
		}
	}
=======
    public interface IConfigurationRetriever
    {
        ConfigurationSetting GetConfigurationSetting(string key, DocumentDatabase systemDatabase, DocumentDatabase localDatabase);

        string GetGlobalConfigurationDocumentKey(string key, DocumentDatabase systemDatabase, DocumentDatabase localDatabase);

        object GetConfigurationDocument(string key, DocumentDatabase systemDatabase, DocumentDatabase localDatabase);
    }

    public interface IConfigurationRetriever<TClass> : IConfigurationRetriever
        where TClass : class
    {
        new ConfigurationDocument<TClass> GetConfigurationDocument(string key, DocumentDatabase systemDatabase, DocumentDatabase localDatabase);
    }

    public abstract class ConfigurationRetrieverBase<TClass> : IConfigurationRetriever<TClass>
        where TClass : class
    {
        private readonly bool shouldDeserialize;

        protected ConfigurationRetrieverBase()
        {
            shouldDeserialize = typeof(TClass) != typeof(RavenJObject);
        }

        protected abstract TClass ApplyGlobalDocumentToLocal(TClass global, TClass local, DocumentDatabase systemDatabase, DocumentDatabase localDatabase);

        protected abstract TClass ConvertGlobalDocumentToLocal(TClass global, DocumentDatabase systemDatabase, DocumentDatabase localDatabase);

        protected virtual TClass PostProcessLocalOnly(TClass local)
        {
            return local;
        }

        public ConfigurationDocument<TClass> GetConfigurationDocument(string key, DocumentDatabase systemDatabase, DocumentDatabase localDatabase)
        {
            JsonDocument global = null;
            if (ConfigurationRetriever.IsGlobalConfigurationEnabled)
                global = systemDatabase.Documents.Get(GetGlobalConfigurationDocumentKey(key, systemDatabase, localDatabase), null);

            var local = localDatabase.Documents.Get(key, null);

            if (global == null && local == null)
                return null;

            var configurationDocument = new ConfigurationDocument<TClass>
            {
                GlobalExists = global != null,
                LocalExists = local != null
            };

            if (local != null)
            {
                configurationDocument.Etag = local.Etag;
                configurationDocument.Metadata = local.Metadata;
            }

            if (global == null)
            {
                configurationDocument.MergedDocument = PostProcessLocalOnly(local.DataAsJson.JsonDeserialization<TClass>());
                return configurationDocument;
            }

            configurationDocument.GlobalDocument = ConvertGlobalDocumentToLocal(Deserialize(global), systemDatabase, localDatabase);

            if (local == null)
            {
                configurationDocument.MergedDocument = configurationDocument.GlobalDocument;
                return configurationDocument;
            }

            configurationDocument.MergedDocument = ApplyGlobalDocumentToLocal(Deserialize(global), Deserialize(local), systemDatabase, localDatabase);
            return configurationDocument;
        }

        object IConfigurationRetriever.GetConfigurationDocument(string key, DocumentDatabase systemDatabase, DocumentDatabase localDatabase)
        {
            return GetConfigurationDocument(key, systemDatabase, localDatabase);
        }

        public virtual ConfigurationSetting GetConfigurationSetting(string key, DocumentDatabase systemDatabase, DocumentDatabase localDatabase)
        {
            throw new NotSupportedException(GetType().Name + " does not support configuration settings.");
        }

        public abstract string GetGlobalConfigurationDocumentKey(string key, DocumentDatabase systemDatabase, DocumentDatabase localDatabase);

        private TClass Deserialize(JsonDocument document)
        {
            if (shouldDeserialize)
                return document.DataAsJson.JsonDeserialization<TClass>();

            return document.ToJson() as TClass;
        }
    }
>>>>>>> 68f1ca50
}<|MERGE_RESOLUTION|>--- conflicted
+++ resolved
@@ -12,103 +12,6 @@
 
 namespace Raven.Database.Config.Retriever
 {
-<<<<<<< HEAD
-	public interface IConfigurationRetriever
-	{
-		ConfigurationSetting GetConfigurationSetting(string key, DocumentDatabase systemDatabase, DocumentDatabase localDatabase);
-
-		string GetGlobalConfigurationDocumentKey(string key, DocumentDatabase systemDatabase, DocumentDatabase localDatabase);
-
-		object GetConfigurationDocument(string key, DocumentDatabase systemDatabase, DocumentDatabase localDatabase);
-	}
-
-	public interface IConfigurationRetriever<TClass> : IConfigurationRetriever
-		where TClass : class
-	{
-		new ConfigurationDocument<TClass> GetConfigurationDocument(string key, DocumentDatabase systemDatabase, DocumentDatabase localDatabase);
-	}
-
-	public abstract class ConfigurationRetrieverBase<TClass> : IConfigurationRetriever<TClass>
-		where TClass : class
-	{
-		private readonly bool shouldDeserialize;
-
-		protected ConfigurationRetrieverBase()
-		{
-			shouldDeserialize = typeof(TClass) != typeof(RavenJObject);
-		}
-
-		protected abstract TClass ApplyGlobalDocumentToLocal(TClass global, TClass local, DocumentDatabase systemDatabase, DocumentDatabase localDatabase);
-
-		protected abstract TClass ConvertGlobalDocumentToLocal(TClass global, DocumentDatabase systemDatabase, DocumentDatabase localDatabase);
-
-		protected virtual TClass PostProcessLocalOnly(TClass local)
-		{
-			return local;
-		}
-
-		public ConfigurationDocument<TClass> GetConfigurationDocument(string key, DocumentDatabase systemDatabase, DocumentDatabase localDatabase)
-		{
-			JsonDocument global = null;
-			if (ConfigurationRetriever.IsGlobalConfigurationEnabled)
-				global = systemDatabase.Documents.Get(GetGlobalConfigurationDocumentKey(key, systemDatabase, localDatabase));
-
-			var local = localDatabase.Documents.Get(key);
-
-			if (global == null && local == null)
-				return null;
-
-			var configurationDocument = new ConfigurationDocument<TClass>
-			{
-				GlobalExists = global != null,
-				LocalExists = local != null
-			};
-
-			if (local != null)
-			{
-				configurationDocument.Etag = local.Etag;
-				configurationDocument.Metadata = local.Metadata;
-			}
-
-			if (global == null)
-			{
-				configurationDocument.MergedDocument = PostProcessLocalOnly(local.DataAsJson.JsonDeserialization<TClass>());
-				return configurationDocument;
-			}
-
-			configurationDocument.GlobalDocument = ConvertGlobalDocumentToLocal(Deserialize(global), systemDatabase, localDatabase);
-
-			if (local == null)
-			{
-				configurationDocument.MergedDocument = configurationDocument.GlobalDocument;
-				return configurationDocument;
-			}
-
-			configurationDocument.MergedDocument = ApplyGlobalDocumentToLocal(Deserialize(global), Deserialize(local), systemDatabase, localDatabase);
-			return configurationDocument;
-		}
-
-		object IConfigurationRetriever.GetConfigurationDocument(string key, DocumentDatabase systemDatabase, DocumentDatabase localDatabase)
-		{
-			return GetConfigurationDocument(key, systemDatabase, localDatabase);
-		}
-
-		public virtual ConfigurationSetting GetConfigurationSetting(string key, DocumentDatabase systemDatabase, DocumentDatabase localDatabase)
-		{
-			throw new NotSupportedException(GetType().Name + " does not support configuration settings.");
-		}
-
-		public abstract string GetGlobalConfigurationDocumentKey(string key, DocumentDatabase systemDatabase, DocumentDatabase localDatabase);
-
-		private TClass Deserialize(JsonDocument document)
-		{
-			if (shouldDeserialize)
-				return document.DataAsJson.JsonDeserialization<TClass>();
-
-			return document.ToJson() as TClass;
-		}
-	}
-=======
     public interface IConfigurationRetriever
     {
         ConfigurationSetting GetConfigurationSetting(string key, DocumentDatabase systemDatabase, DocumentDatabase localDatabase);
@@ -147,9 +50,9 @@
         {
             JsonDocument global = null;
             if (ConfigurationRetriever.IsGlobalConfigurationEnabled)
-                global = systemDatabase.Documents.Get(GetGlobalConfigurationDocumentKey(key, systemDatabase, localDatabase), null);
+                global = systemDatabase.Documents.Get(GetGlobalConfigurationDocumentKey(key, systemDatabase, localDatabase));
 
-            var local = localDatabase.Documents.Get(key, null);
+            var local = localDatabase.Documents.Get(key);
 
             if (global == null && local == null)
                 return null;
@@ -204,5 +107,4 @@
             return document.ToJson() as TClass;
         }
     }
->>>>>>> 68f1ca50
 }