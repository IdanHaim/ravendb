--- conflicted
+++ resolved
@@ -138,13 +138,8 @@
                         Database.WorkContext.UpdateFoundWork();
 
                         docCount = 0;
-<<<<<<< HEAD
-						var docs = actions.Documents.GetDocumentsWithIdStartingWith(idPrefix, actualStart, pageSize, string.IsNullOrEmpty(skipAfter) ? null : skipAfter);
+                        var docs = actions.Documents.GetDocumentsWithIdStartingWith(idPrefix, actualStart, pageSize, string.IsNullOrEmpty(skipAfter) ? null : skipAfter);
                         var documentRetriever = new DocumentRetriever(Database.Configuration, actions, Database.ReadTriggers, transformerParameters);
-=======
-                        var docs = actions.Documents.GetDocumentsWithIdStartingWith(idPrefix, actualStart, pageSize, string.IsNullOrEmpty(skipAfter) ? null : skipAfter);
-                        var documentRetriever = new DocumentRetriever(Database.Configuration, actions, Database.ReadTriggers, Database.InFlightTransactionalState, transformerParameters);
->>>>>>> 68f1ca50
 
                         foreach (var doc in docs)
                         {
@@ -272,123 +267,6 @@
                     var keys = new HashSet<string>(StringComparer.OrdinalIgnoreCase);
                     var collectionsAndEtags = new Dictionary<string, Etag>(StringComparer.OrdinalIgnoreCase);
 
-<<<<<<< HEAD
-					if (timeout != null)
-						timeout.Pause();
-			        using (Database.DocumentLock.Lock())
-			        {
-						if (timeout != null)
-							timeout.Resume();
-
-				        TransactionalStorage.Batch(accessor =>
-				        {
-					        var inserts = 0;
-					        
-					        foreach (var doc in docsToInsert)
-					        {
-						        try
-						        {
-							        if (string.IsNullOrEmpty(doc.Key))
-								        throw new InvalidOperationException("Cannot try to bulk insert a document without a key");
-
-							        RemoveReservedProperties(doc.DataAsJson);
-							        RemoveMetadataReservedProperties(doc.Metadata);
-
-							        if (options.CheckReferencesInIndexes)
-								        keys.Add(doc.Key);
-							        documents++;
-							        batch++;
-							        AssertPutOperationNotVetoed(doc.Key, doc.Metadata, doc.DataAsJson);
-
-							        if (options.OverwriteExisting && options.SkipOverwriteIfUnchanged)
-							        {
-								        var existingDoc = accessor.Documents.DocumentByKey(doc.Key);
-
-								        if (IsTheSameDocument(doc, existingDoc))
-									        continue;
-							        }
-
-							        foreach (var trigger in Database.PutTriggers)
-							        {
-								        trigger.Value.OnPut(doc.Key, doc.DataAsJson, doc.Metadata);
-							        }
-
-							        var result = accessor.Documents.InsertDocument(doc.Key, doc.DataAsJson, doc.Metadata, options.OverwriteExisting);
-							        if (result.Updated == false)
-								        inserts++;
-
-							        doc.Etag = result.Etag;
-
-							        doc.Metadata.EnsureSnapshot(
-								        "Metadata was written to the database, cannot modify the document after it was written (changes won't show up in the db). Did you forget to call CreateSnapshot() to get a clean copy?");
-							        doc.DataAsJson.EnsureSnapshot(
-								        "Document was written to the database, cannot modify the document after it was written (changes won't show up in the db). Did you forget to call CreateSnapshot() to get a clean copy?");
-
-							        var entityName = doc.Metadata.Value<string>(Constants.RavenEntityName);
-
-							        Etag highestEtagInCollection;
-							        if (string.IsNullOrEmpty(entityName) == false && (collectionsAndEtags.TryGetValue(entityName, out highestEtagInCollection) == false ||
-							                                                          result.Etag.CompareTo(highestEtagInCollection) > 0))
-							        {
-								        collectionsAndEtags[entityName] = result.Etag;
-							        }
-
-							        foreach (var trigger in Database.PutTriggers)
-							        {
-								        trigger.Value.AfterPut(doc.Key, doc.DataAsJson, doc.Metadata, result.Etag);
-							        }
-
-									Database.WorkContext.UpdateFoundWork();
-						        }
-						        catch (Exception e)
-						        {
-							        Database.Notifications.RaiseNotifications(new BulkInsertChangeNotification
-							        {
-								        OperationId = operationId,
-								        Message = e.Message,
-								        Etag = doc.Etag,
-								        Id = doc.Key,
-								        Type = DocumentChangeTypes.BulkInsertError
-							        });
-
-							        throw;
-						        }
-					        }
-
-					        if (options.CheckReferencesInIndexes)
-					        {
-						        foreach (var key in keys)
-						        {
-							        Database.Indexes.CheckReferenceBecauseOfDocumentUpdate(key, accessor);
-						        }
-					        }
-
-					        accessor.Documents.IncrementDocumentCount(inserts);
-				        });
-
-						foreach (var collectionEtagPair in collectionsAndEtags)
-						{
-							Database.LastCollectionEtags.Update(collectionEtagPair.Key, collectionEtagPair.Value);
-						}
-
-						WorkContext.ShouldNotifyAboutWork(() => "BulkInsert batch of " + batch + " docs");
-						WorkContext.NotifyAboutWork(); // forcing notification so we would start indexing right away
-						WorkContext.UpdateFoundWork();
-			        }
-		        }
-	        }
-
-	        Database.Notifications.RaiseNotifications(new BulkInsertChangeNotification
-			{
-				OperationId = operationId,
-				Type = DocumentChangeTypes.BulkInsertEnded
-			});
-
-			if (documents > 0)
-				WorkContext.ShouldNotifyAboutWork(() => "BulkInsert of " + documents + " docs");
-
-			return documents;
-=======
                     if (timeout != null)
                         timeout.Pause();
                     using (Database.DocumentLock.Lock())
@@ -414,7 +292,7 @@
                                         keys.Add(doc.Key);
                                     documents++;
                                     batch++;
-                                    AssertPutOperationNotVetoed(doc.Key, doc.Metadata, doc.DataAsJson, null);
+                                    AssertPutOperationNotVetoed(doc.Key, doc.Metadata, doc.DataAsJson);
 
                                     if (options.OverwriteExisting && options.SkipOverwriteIfUnchanged)
                                     {
@@ -426,7 +304,7 @@
 
                                     foreach (var trigger in Database.PutTriggers)
                                     {
-                                        trigger.Value.OnPut(doc.Key, doc.DataAsJson, doc.Metadata, null);
+                                        trigger.Value.OnPut(doc.Key, doc.DataAsJson, doc.Metadata);
                                     }
 
                                     var result = accessor.Documents.InsertDocument(doc.Key, doc.DataAsJson, doc.Metadata, options.OverwriteExisting);
@@ -451,7 +329,7 @@
 
                                     foreach (var trigger in Database.PutTriggers)
                                     {
-                                        trigger.Value.AfterPut(doc.Key, doc.DataAsJson, doc.Metadata, result.Etag, null);
+                                        trigger.Value.AfterPut(doc.Key, doc.DataAsJson, doc.Metadata, result.Etag);
                                     }
 
                                     Database.WorkContext.UpdateFoundWork();
@@ -504,7 +382,6 @@
                 WorkContext.ShouldNotifyAboutWork(() => "BulkInsert of " + documents + " docs");
 
             return documents;
->>>>>>> 68f1ca50
         }
 
         private bool IsTheSameDocument(JsonDocument doc, JsonDocument existingDoc)
@@ -848,15 +725,10 @@
 
                         WorkContext.ShouldNotifyAboutWork(() => "PUT " + key);
                 });
-<<<<<<< HEAD
-
-				if (Log.IsDebugEnabled)
-					Log.Debug("Put document {0} with etag {1}", key, newEtag);
-
-=======
+
                 if (Log.IsDebugEnabled)
                     Log.Debug("Put document {0} with etag {1}", key, newEtag);
->>>>>>> 68f1ca50
+
                 return new PutResult
                 {
                     Key = key,
@@ -871,11 +743,7 @@
             return Delete(key, etag, out metadata, participatingIds);
         }
 
-<<<<<<< HEAD
-		public bool Delete(string key, Etag etag,  out RavenJObject metadata, string[] participatingIds = null)
-=======
-        public bool Delete(string key, Etag etag, TransactionInformation transactionInformation, out RavenJObject metadata, string[] participatingIds = null)
->>>>>>> 68f1ca50
+        public bool Delete(string key, Etag etag,  out RavenJObject metadata, string[] participatingIds = null)
         {
             if (key == null)
                 throw new ArgumentNullException("key");
@@ -883,15 +751,10 @@
             key = key.Trim();
 
             var deleted = false;
-<<<<<<< HEAD
-
-			if (Log.IsDebugEnabled)
-				Log.Debug("Delete a document with key: {0} and etag {1}", key, etag);
-
-=======
+
             if (Log.IsDebugEnabled)
                 Log.Debug("Delete a document with key: {0} and etag {1}", key, etag);
->>>>>>> 68f1ca50
+
             RavenJObject metadataVar = null;
             using (Database.DocumentLock.Lock())
             {
