using System;
using System.Diagnostics;
using System.Runtime.ConstrainedExecution;
using System.Runtime.InteropServices;
using System.Threading;
using Raven.Abstractions.Logging;
using Raven.Database.Extensions;
using Raven.Database.FileSystem.Synchronization.Rdc.Wrapper.Unmanaged;
using Raven.Abstractions;

namespace Raven.Database.FileSystem.Synchronization.Rdc.Wrapper
{
    public class RdcVersionChecker : CriticalFinalizerObject, IDisposable
    {
        private static readonly ILog log = LogManager.GetCurrentClassLogger();

        private readonly ReaderWriterLockSlim _disposerLock = new ReaderWriterLockSlim();

        private IRdcLibrary _rdcLibrary;
        private bool _disposed;

<<<<<<< HEAD
		public RdcVersionChecker()
		{
            if (EnvironmentUtils.RunningOnPosix)
				throw new FeatureNotSupportedOnPosixException("RdcLibrary not supported when RunningOnPosix");
            
			try
			{
				_rdcLibrary = (IRdcLibrary)new RdcLibrary();
			}
			catch (InvalidCastException e)
			{
				throw new InvalidOperationException("This code must run in an MTA thread", e);
			}
			catch (COMException comException)
			{
				log.ErrorException("Remote Differential Compression feature is not installed", comException);
				throw new NotSupportedException("Remote Differential Compression feature is not installed", comException);
			}
		}
=======
        public RdcVersionChecker()
        {
            try
            {
                _rdcLibrary = (IRdcLibrary)new RdcLibrary();
            }
            catch (InvalidCastException e)
            {
                throw new InvalidOperationException("This code must run in an MTA thread", e);
            }
            catch (COMException comException)
            {
                log.ErrorException("Remote Differential Compression feature is not installed", comException);
                throw new NotSupportedException("Remote Differential Compression feature is not installed", comException);
            }
        }
>>>>>>> b19bf61a

        public void Dispose()
        {
            _disposerLock.EnterWriteLock();
            try
            {
                if (_disposed)
                    return;
                GC.SuppressFinalize(this);
                DisposeInternal();
            }
            finally
            {
                _disposed = true;
                _disposerLock.ExitWriteLock();
            }
        }

        public RdcVersion GetRdcVersion()
        {
            uint currentVersion, minimumCompatibleAppVersion;
            var hr = _rdcLibrary.GetRDCVersion(out currentVersion, out minimumCompatibleAppVersion);
            if (hr != 0)
            {
                throw new RdcException("Failed to get the rdc version", hr);
            }

            if (currentVersion >= (uint)int.MaxValue)
                throw new InvalidCastException("The CurrentVersion is higher than int.MaxValue. This shouldn't happen. If it happens we have bigger problems.");

            if (minimumCompatibleAppVersion >= (uint)int.MaxValue)
                throw new InvalidCastException("The minimumCompatibleAppVersion is higher than int.MaxValue. This shouldn't happen. If it happens we have bigger problems.");

            return new RdcVersion 
            { 
                CurrentVersion = (int)currentVersion, 
                MinimumCompatibleAppVersion = (int)minimumCompatibleAppVersion 
            };
        }

        private void DisposeInternal()
        {
            if (_rdcLibrary != null)
            {
                Marshal.ReleaseComObject(_rdcLibrary);
                _rdcLibrary = null;
            }
        }
        ~RdcVersionChecker()
        {
            try
            {
                Trace.WriteLine(
                    "~RdcVersionChecker: Disposing COM resources from finalizer! You should call Dispose() instead!");
                DisposeInternal();
            }
            catch (Exception exception)
            {
                try
                {
                    Trace.WriteLine("Failed to dispose COM instance from finalizer because: " + exception);
                }
                catch
                {
                }
            }
        }
    }
}<|MERGE_RESOLUTION|>--- conflicted
+++ resolved
@@ -19,7 +19,6 @@
         private IRdcLibrary _rdcLibrary;
         private bool _disposed;
 
-<<<<<<< HEAD
 		public RdcVersionChecker()
 		{
             if (EnvironmentUtils.RunningOnPosix)
@@ -39,24 +38,6 @@
 				throw new NotSupportedException("Remote Differential Compression feature is not installed", comException);
 			}
 		}
-=======
-        public RdcVersionChecker()
-        {
-            try
-            {
-                _rdcLibrary = (IRdcLibrary)new RdcLibrary();
-            }
-            catch (InvalidCastException e)
-            {
-                throw new InvalidOperationException("This code must run in an MTA thread", e);
-            }
-            catch (COMException comException)
-            {
-                log.ErrorException("Remote Differential Compression feature is not installed", comException);
-                throw new NotSupportedException("Remote Differential Compression feature is not installed", comException);
-            }
-        }
->>>>>>> b19bf61a
 
         public void Dispose()
         {
