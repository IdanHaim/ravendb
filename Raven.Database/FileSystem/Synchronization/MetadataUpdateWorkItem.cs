--- conflicted
+++ resolved
@@ -34,27 +34,16 @@
 
             var conflict = CheckConflictWithDestination(FileMetadata, destinationMetadata, FileSystemInfo.Url);
 
-<<<<<<< HEAD
 	        if (conflict != null)
 	        {
 				var report = await HandleConflict(synchronizationServerClient, conflict, log).ConfigureAwait(false);
-=======
-            if (conflict != null)
-            {
-                var report = await HandleConflict(synchronizationServerClient, conflict, log);
->>>>>>> b19bf61a
 
                 if (report != null)
                     return report;
             }
 
-<<<<<<< HEAD
 			return await synchronizationServerClient.UpdateMetadataAsync(FileName, FileMetadata, FileSystemInfo).ConfigureAwait(false);
 		}
-=======
-            return await synchronizationServerClient.UpdateMetadataAsync(FileName, FileMetadata, FileSystemInfo);
-        }
->>>>>>> b19bf61a
 
         public override bool Equals(object obj)
         {
