--- conflicted
+++ resolved
@@ -39,13 +39,10 @@
     <DebugSymbols>true</DebugSymbols>
     <DebugType>full</DebugType>
     <Optimize>false</Optimize>
-<<<<<<< HEAD
     <OutputPath>bin\Debug\</OutputPath>
     <DefineConstants>TRACE;DEBUG;NET_4_0</DefineConstants>
-=======
     <OutputPath>..\build\</OutputPath>
     <DefineConstants>TRACE;DEBUG;NET_4_0 NET45</DefineConstants>
->>>>>>> 20a98a1a
     <ErrorReport>prompt</ErrorReport>
     <WarningLevel>4</WarningLevel>
     <NoWarn>1607, 1591</NoWarn>
