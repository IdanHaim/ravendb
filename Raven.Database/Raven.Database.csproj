﻿<?xml version="1.0" encoding="utf-8"?>
<Project ToolsVersion="4.0" DefaultTargets="Build" xmlns="http://schemas.microsoft.com/developer/msbuild/2003">
  <PropertyGroup>
    <Configuration Condition=" '$(Configuration)' == '' ">Debug</Configuration>
    <Platform Condition=" '$(Platform)' == '' ">AnyCPU</Platform>
    <ProductVersion>9.0.30729</ProductVersion>
    <SchemaVersion>2.0</SchemaVersion>
    <ProjectGuid>{212823CD-25E1-41AC-92D1-D6DF4D53FC85}</ProjectGuid>
    <OutputType>Library</OutputType>
    <AppDesignerFolder>Properties</AppDesignerFolder>
    <RootNamespace>Raven.Database</RootNamespace>
    <AssemblyName>Raven.Database</AssemblyName>
    <TargetFrameworkVersion>v4.5</TargetFrameworkVersion>
    <FileAlignment>512</FileAlignment>
    <FileUpgradeFlags>
    </FileUpgradeFlags>
    <OldToolsVersion>3.5</OldToolsVersion>
    <UpgradeBackupLocation />
    <PublishUrl>publish\</PublishUrl>
    <Install>true</Install>
    <InstallFrom>Disk</InstallFrom>
    <UpdateEnabled>false</UpdateEnabled>
    <UpdateMode>Foreground</UpdateMode>
    <UpdateInterval>7</UpdateInterval>
    <UpdateIntervalUnits>Days</UpdateIntervalUnits>
    <UpdatePeriodically>false</UpdatePeriodically>
    <UpdateRequired>false</UpdateRequired>
    <MapFileExtensions>true</MapFileExtensions>
    <ApplicationRevision>0</ApplicationRevision>
    <ApplicationVersion>1.0.0.%2a</ApplicationVersion>
    <IsWebBootstrapper>false</IsWebBootstrapper>
    <UseApplicationTrust>false</UseApplicationTrust>
    <BootstrapperEnabled>true</BootstrapperEnabled>
    <TargetFrameworkProfile />
    <SolutionDir Condition="$(SolutionDir) == '' Or $(SolutionDir) == '*Undefined*'">..\</SolutionDir>
    <RestorePackages>true</RestorePackages>
  </PropertyGroup>
  <PropertyGroup Condition=" '$(Configuration)|$(Platform)' == 'Debug|AnyCPU' ">
    <DebugSymbols>true</DebugSymbols>
    <DebugType>full</DebugType>
    <Optimize>false</Optimize>
    <OutputPath>..\build\</OutputPath>
    <DefineConstants>TRACE;DEBUG;NET_4_0</DefineConstants>
    <ErrorReport>prompt</ErrorReport>
    <WarningLevel>4</WarningLevel>
    <NoWarn>1607, 1591</NoWarn>
    <CodeAnalysisRuleSet>AllRules.ruleset</CodeAnalysisRuleSet>
    <DocumentationFile>
    </DocumentationFile>
    <Prefer32Bit>false</Prefer32Bit>
  </PropertyGroup>
  <PropertyGroup Condition=" '$(Configuration)|$(Platform)' == 'Release|AnyCPU' ">
    <DebugType>pdbonly</DebugType>
    <Optimize>true</Optimize>
    <OutputPath>..\build\</OutputPath>
    <DefineConstants>TRACE;NET_4_0</DefineConstants>
    <ErrorReport>prompt</ErrorReport>
    <WarningLevel>4</WarningLevel>
    <CodeAnalysisRuleSet>AllRules.ruleset</CodeAnalysisRuleSet>
    <StyleCopTreatErrorsAsWarnings>false</StyleCopTreatErrorsAsWarnings>
    <DocumentationFile>
    </DocumentationFile>
    <NoWarn>1607, 1591</NoWarn>
    <Prefer32Bit>false</Prefer32Bit>
  </PropertyGroup>
  <PropertyGroup>
    <SignAssembly>true</SignAssembly>
  </PropertyGroup>
  <PropertyGroup>
    <AssemblyOriginatorKeyFile>RavenDB.snk</AssemblyOriginatorKeyFile>
  </PropertyGroup>
  <ItemGroup>
    <Reference Include="AWS.Extensions">
      <HintPath>..\SharedLibs\AWS.Extensions.dll</HintPath>
    </Reference>
    <Reference Include="AWSSDK, Version=1.5.1.0, Culture=neutral, PublicKeyToken=cd2d24cd2bace800, processorArchitecture=MSIL">
      <SpecificVersion>False</SpecificVersion>
      <HintPath>..\SharedLibs\AWSSDK.dll</HintPath>
    </Reference>
    <Reference Include="Esent.Interop">
      <HintPath>..\SharedLibs\Esent.Interop.dll</HintPath>
    </Reference>
    <Reference Include="GeoAPI, Version=1.6.4448.22541, Culture=neutral, PublicKeyToken=a1a0da7def465678, processorArchitecture=MSIL">
      <SpecificVersion>False</SpecificVersion>
      <HintPath>..\SharedLibs\GeoAPI.dll</HintPath>
    </Reference>
    <Reference Include="ICSharpCode.NRefactory, Version=5.0.0.0, Culture=neutral, PublicKeyToken=d4bfe873e7598c49, processorArchitecture=MSIL">
      <SpecificVersion>False</SpecificVersion>
      <HintPath>..\packages\ICSharpCode.NRefactory.5.2.0\lib\Net40\ICSharpCode.NRefactory.dll</HintPath>
    </Reference>
    <Reference Include="ICSharpCode.NRefactory.CSharp, Version=5.0.0.0, Culture=neutral, PublicKeyToken=d4bfe873e7598c49, processorArchitecture=MSIL">
      <SpecificVersion>False</SpecificVersion>
      <HintPath>..\packages\ICSharpCode.NRefactory.5.2.0\lib\Net40\ICSharpCode.NRefactory.CSharp.dll</HintPath>
    </Reference>
    <Reference Include="ICSharpCode.NRefactory.Xml, Version=5.0.0.0, Culture=neutral, PublicKeyToken=d4bfe873e7598c49, processorArchitecture=MSIL">
      <SpecificVersion>False</SpecificVersion>
      <HintPath>..\packages\ICSharpCode.NRefactory.5.2.0\lib\Net40\ICSharpCode.NRefactory.Xml.dll</HintPath>
    </Reference>
    <Reference Include="Jint.Raven">
      <HintPath>..\SharedLibs\Jint.Raven.dll</HintPath>
    </Reference>
    <Reference Include="Lucene.Net, Version=2.3.2.1, Culture=neutral, processorArchitecture=MSIL">
      <SpecificVersion>False</SpecificVersion>
      <HintPath>..\SharedLibs\Lucene.Net.dll</HintPath>
    </Reference>
    <Reference Include="Lucene.Net.Contrib.FastVectorHighlighter">
      <HintPath>..\SharedLibs\Lucene.Net.Contrib.FastVectorHighlighter.dll</HintPath>
    </Reference>
    <Reference Include="Lucene.Net.Contrib.Spatial.NTS">
      <HintPath>..\SharedLibs\Lucene.Net.Contrib.Spatial.NTS.dll</HintPath>
    </Reference>
    <Reference Include="Microsoft.CSharp" />
    <Reference Include="Microsoft.Data.Edm, Version=5.2.0.0, Culture=neutral, PublicKeyToken=31bf3856ad364e35, processorArchitecture=MSIL">
      <SpecificVersion>False</SpecificVersion>
      <HintPath>..\packages\Microsoft.Data.Edm.5.2.0\lib\net40\Microsoft.Data.Edm.dll</HintPath>
    </Reference>
    <Reference Include="Microsoft.Data.OData, Version=5.2.0.0, Culture=neutral, PublicKeyToken=31bf3856ad364e35, processorArchitecture=MSIL">
      <SpecificVersion>False</SpecificVersion>
      <HintPath>..\packages\Microsoft.Data.OData.5.2.0\lib\net40\Microsoft.Data.OData.dll</HintPath>
    </Reference>
    <Reference Include="Microsoft.Owin">
      <HintPath>..\packages\Microsoft.Owin.2.0.0-rc1\lib\net45\Microsoft.Owin.dll</HintPath>
      <Private>True</Private>
    </Reference>
    <Reference Include="Microsoft.VisualBasic" />
    <Reference Include="Microsoft.WindowsAzure.Configuration, Version=1.8.0.0, Culture=neutral, PublicKeyToken=31bf3856ad364e35, processorArchitecture=MSIL">
      <HintPath>..\packages\Microsoft.WindowsAzure.ConfigurationManager.1.8.0.0\lib\net35-full\Microsoft.WindowsAzure.Configuration.dll</HintPath>
    </Reference>
    <Reference Include="Microsoft.WindowsAzure.Storage, Version=2.0.0.0, Culture=neutral, PublicKeyToken=31bf3856ad364e35, processorArchitecture=MSIL">
      <HintPath>..\packages\WindowsAzure.Storage.2.0.5.1\lib\net40\Microsoft.WindowsAzure.Storage.dll</HintPath>
    </Reference>
    <Reference Include="Mono.Cecil">
      <HintPath>..\packages\Mono.Cecil.0.9.5.3\lib\net40\Mono.Cecil.dll</HintPath>
    </Reference>
    <Reference Include="NetTopologySuite">
      <HintPath>..\SharedLibs\NetTopologySuite.dll</HintPath>
    </Reference>
    <Reference Include="Newtonsoft.Json">
      <HintPath>..\packages\Newtonsoft.Json.4.5.11\lib\net40\Newtonsoft.Json.dll</HintPath>
    </Reference>
    <Reference Include="Owin">
      <HintPath>..\packages\Owin.1.0\lib\net40\Owin.dll</HintPath>
    </Reference>
    <Reference Include="Spatial4n.Core.NTS">
      <HintPath>..\SharedLibs\Spatial4n.Core.NTS.dll</HintPath>
    </Reference>
    <Reference Include="System" />
    <Reference Include="System.ComponentModel.Composition" />
    <Reference Include="System.configuration" />
    <Reference Include="System.Core">
      <RequiredTargetFramework>3.5</RequiredTargetFramework>
    </Reference>
    <Reference Include="System.Data.Services.Client" />
    <Reference Include="System.DirectoryServices" />
    <Reference Include="System.DirectoryServices.AccountManagement" />
    <Reference Include="System.Management" />
    <Reference Include="System.Net" />
    <Reference Include="System.Net.Http" />
    <Reference Include="System.Net.Http.Formatting, Version=5.0.0.0, Culture=neutral, PublicKeyToken=31bf3856ad364e35, processorArchitecture=MSIL">
      <SpecificVersion>False</SpecificVersion>
      <HintPath>..\packages\Microsoft.AspNet.WebApi.Client.5.0.0-rc1\lib\net45\System.Net.Http.Formatting.dll</HintPath>
    </Reference>
    <Reference Include="System.Net.Http.WebRequest" />
    <Reference Include="System.Runtime.Caching" />
    <Reference Include="System.Security" />
    <Reference Include="System.ServiceModel" />
    <Reference Include="System.Spatial, Version=5.2.0.0, Culture=neutral, PublicKeyToken=31bf3856ad364e35, processorArchitecture=MSIL">
      <SpecificVersion>False</SpecificVersion>
      <HintPath>..\packages\System.Spatial.5.2.0\lib\net40\System.Spatial.dll</HintPath>
    </Reference>
    <Reference Include="System.Transactions" />
    <Reference Include="System.Web" />
    <Reference Include="System.Data" />
    <Reference Include="System.Web.Http, Version=5.0.0.0, Culture=neutral, PublicKeyToken=31bf3856ad364e35, processorArchitecture=MSIL">
      <SpecificVersion>False</SpecificVersion>
      <HintPath>..\packages\Microsoft.AspNet.WebApi.Core.5.0.0-rc1\lib\net45\System.Web.Http.dll</HintPath>
    </Reference>
    <Reference Include="System.Web.Http.Owin">
      <HintPath>..\packages\Microsoft.AspNet.WebApi.Owin.5.0.0-rc1\lib\net45\System.Web.Http.Owin.dll</HintPath>
      <Private>True</Private>
    </Reference>
    <Reference Include="System.Web.Http.SelfHost, Version=5.0.0.0, Culture=neutral, PublicKeyToken=31bf3856ad364e35, processorArchitecture=MSIL">
      <SpecificVersion>False</SpecificVersion>
      <HintPath>..\packages\Microsoft.AspNet.WebApi.SelfHost.5.0.0-rc1\lib\net45\System.Web.Http.SelfHost.dll</HintPath>
    </Reference>
    <Reference Include="System.Xml" />
    <Reference Include="System.Xml.Linq" />
  </ItemGroup>
  <ItemGroup>
    <Compile Include="..\CommonAssemblyInfo.cs">
      <Link>Properties\CommonAssemblyInfo.cs</Link>
    </Compile>
    <Compile Include="AppBuilderExtensions.cs" />
    <Compile Include="Backup\DirectoryBackup.cs" />
    <Compile Include="Bundles\PeriodicBackups\PeriodicBackupTask.cs" />
    <Compile Include="Backup\RemoveBackupDocumentStartupTask.cs" />
    <Compile Include="Bundles\Compression\Plugin\DocumentCompression.cs" />
    <Compile Include="Bundles\Compression\Streams\CompressStream.cs" />
    <Compile Include="Bundles\Compression\Streams\DecompressStream.cs" />
    <Compile Include="Bundles\Compression\Streams\StreamReaderWithUnread.cs" />
    <Compile Include="Bundles\Encryption\Codec.cs" />
    <Compile Include="Bundles\Encryption\Plugin\DocumentEncryption.cs" />
    <Compile Include="Bundles\Encryption\Plugin\EncryptionSettingsDeleteTrigger.cs" />
    <Compile Include="Bundles\Encryption\Plugin\EncryptionSettingsPutTrigger.cs" />
    <Compile Include="Bundles\Encryption\Plugin\IndexEncryption.cs" />
    <Compile Include="Bundles\Encryption\Settings\EncryptionSettings.cs" />
    <Compile Include="Bundles\Encryption\Settings\EncryptionSettingsManager.cs" />
    <Compile Include="Bundles\Encryption\Streams\BlockReaderWriter.cs" />
    <Compile Include="Bundles\Encryption\Streams\EncryptedFile.cs" />
    <Compile Include="Bundles\Encryption\Streams\SeekableCryptoStream.cs" />
    <Compile Include="Bundles\Encryption\Streams\StructConverter.cs" />
    <Compile Include="Bundles\Expiration\ExpirationReadTrigger.cs" />
    <Compile Include="Bundles\Expiration\ExpiredDocumentsCleaner.cs" />
    <Compile Include="Bundles\MoreLikeThis\MoreLikeThis.cs" />
    <Compile Include="Bundles\Replication\Impl\Historian.cs" />
    <Compile Include="Bundles\Replication\Impl\ReplicationData.cs" />
    <Compile Include="Bundles\Replication\Plugins\DefaultAttachmentReplicationConflictResolver.cs" />
    <Compile Include="Bundles\Replication\Plugins\DefaultDocumentReplicationConflictResolver.cs" />
    <Compile Include="Bundles\Replication\Responders\AdminPurgeTombstones.cs" />
    <Compile Include="Bundles\Replication\Responders\Behaviors\AttachmentReplicationBehavior.cs" />
    <Compile Include="Bundles\Replication\Responders\Behaviors\DocumentReplicationBehavior.cs" />
    <Compile Include="Bundles\Replication\Responders\Behaviors\SingleItemReplicationBehavior.cs" />
    <Compile Include="Bundles\Replication\Responders\ReplicationHeartbeat.cs" />
    <Compile Include="Bundles\Replication\Responders\ReplicationInformationResponder.cs" />
    <Compile Include="Bundles\Replication\Tasks\ReplicationStrategy.cs" />
    <Compile Include="Bundles\Replication\Triggers\RemoveConflictOnAttachmentDeleteTrigger.cs" />
    <Compile Include="Bundles\Replication\Triggers\RemoveConflictOnDeleteTrigger.cs" />
    <Compile Include="Bundles\ScriptedIndexResults\ScriptedIndexResultsIndexTrigger.cs" />
    <Compile Include="Bundles\SqlReplication\ConversionScriptResult.cs" />
    <Compile Include="Bundles\SqlReplication\ItemToReplicate.cs" />
    <Compile Include="Bundles\SqlReplication\RelationalDatabaseWriter.cs" />
    <Compile Include="Bundles\SqlReplication\SqlReplicationScriptedJsonPatcher.cs" />
    <Compile Include="Bundles\SqlReplication\SqlReplicationStatistics.cs" />
    <Compile Include="Impl\DTC\EsentInFlightTransactionalState.cs" />
    <Compile Include="Impl\DTC\EsentTransactionContext.cs" />
    <Compile Include="Impl\DTC\MuninInFlightTransactionalState.cs" />
    <Compile Include="Indexing\IndexReaderWarmersWrapper.cs" />
    <Compile Include="Linq\AttachmentForIndexing.cs" />
    <Compile Include="Plugins\AbstractIndexReaderWarmer.cs" />
    <Compile Include="Linq\Ast\ThrowOnInvalidMethodCallsInReduce.cs" />
    <Compile Include="Linq\Ast\TransformFromClauses.cs" />
    <Compile Include="Prefetching\ConcurrentJsonDocumentSortedList.cs" />
    <Compile Include="Prefetching\Prefetcher.cs" />
    <Compile Include="Prefetching\PrefetchingUser.cs" />
<<<<<<< HEAD
    <Compile Include="RavenDbMiddleware.cs" />
    <Compile Include="RavenDbOwinOptions.cs" />
=======
    <Compile Include="Server\Connections\IEventsTransport.cs" />
    <Compile Include="Server\Connections\WebApiEventsTransport.cs" />
>>>>>>> e53dcd31
    <Compile Include="Server\Controllers\Admin\AdminController.cs" />
    <Compile Include="Server\Controllers\Admin\AdminDatabasesController.cs" />
    <Compile Include="Server\Controllers\Admin\BaseAdminController.cs" />
    <Compile Include="Server\Controllers\BuildController.cs" />
    <Compile Include="Server\Controllers\BulkInsertController.cs" />
    <Compile Include="Server\Controllers\ChangesController.cs" />
    <Compile Include="Server\Controllers\DatabasesController.cs" />
    <Compile Include="Server\Controllers\DebugController.cs" />
    <Compile Include="Server\Controllers\DocumentsBatchController.cs" />
    <Compile Include="Server\Controllers\DocumentsController.cs" />
    <Compile Include="Server\Controllers\FacetsController.cs" />
    <Compile Include="Server\Controllers\HardRouteController.cs" />
    <Compile Include="Server\Controllers\IdentityController.cs" />
    <Compile Include="Server\Controllers\IndexController.cs" />
    <Compile Include="Server\Controllers\JsonContent.cs" />
    <Compile Include="Server\Controllers\LicensingController.cs" />
    <Compile Include="Server\Controllers\LogsController.cs" />
    <Compile Include="Server\Controllers\MoreLikeThisController.cs" />
    <Compile Include="Server\Controllers\MultiGetController.cs" />
    <Compile Include="Server\Controllers\OperationsController.cs" />
    <Compile Include="Server\Controllers\PluginController.cs" />
    <Compile Include="Server\Controllers\QueriesController.cs" />
    <Compile Include="Server\Controllers\RavenApiController.cs" />
    <Compile Include="Server\Controllers\RavenUiController.cs" />
    <Compile Include="Server\Controllers\SilverlightController.cs" />
    <Compile Include="Server\Controllers\StaticController.cs" />
    <Compile Include="Server\Controllers\StatisticsController.cs" />
    <Compile Include="Server\Controllers\StreamsController.cs" />
    <Compile Include="Server\Controllers\SuggestionController.cs" />
    <Compile Include="Server\Controllers\TermsController.cs" />
    <Compile Include="Server\Controllers\TransactionController.cs" />
    <Compile Include="Server\Controllers\TransformersController.cs" />
    <Compile Include="Server\Responders\Admin\AdminDetailedSizeBreakdown.cs" />
    <Compile Include="Server\Responders\Debugging\DebugIndexFields.cs" />
    <Compile Include="Server\Responders\Admin\AdminLohCompaction.cs" />
    <Compile Include="Server\Responders\Debugging\DebugLists.cs" />
    <Compile Include="Server\Responders\Debugging\DebugQueries.cs" />
    <Compile Include="Server\Responders\Debugging\ExecutingQueryInfo.cs" />
    <Compile Include="Server\Responders\TransactionPrepare.cs" />
    <Compile Include="Server\Security\Authentication.cs" />
    <Compile Include="Server\Security\AuthenticationForCommercialUseOnly.cs" />
    <Compile Include="Extensions\ConcurrentQueueExtensions.cs" />
    <Compile Include="Extensions\DocDbExtensions.cs" />
    <Compile Include="Extensions\TaskExtensions.cs" />
    <Compile Include="Impl\Synchronization\DatabaseEtagSynchronizer.cs" />
    <Compile Include="Impl\DTC\InFlightTransactionalState.cs" />
    <Compile Include="Impl\Synchronization\EtagSynchronizer.cs" />
    <Compile Include="Impl\Synchronization\EtagSynchronizerType.cs" />
    <Compile Include="Imports\Lucene.Net\FastVectorHightlighter\BaseFragmentsBuilder.cs" />
    <Compile Include="Imports\Lucene.Net\FastVectorHightlighter\FastVectorHighlighter.cs" />
    <Compile Include="Imports\Lucene.Net\FastVectorHightlighter\FieldFragList.cs" />
    <Compile Include="Imports\Lucene.Net\FastVectorHightlighter\FieldPhraseList.cs" />
    <Compile Include="Imports\Lucene.Net\FastVectorHightlighter\FieldQuery.cs" />
    <Compile Include="Imports\Lucene.Net\FastVectorHightlighter\FieldTermStack.cs" />
    <Compile Include="Imports\Lucene.Net\FastVectorHightlighter\FragListBuilder.cs" />
    <Compile Include="Imports\Lucene.Net\FastVectorHightlighter\FragmentsBuilder.cs" />
    <Compile Include="Imports\Lucene.Net\FastVectorHightlighter\ScoreOrderFragmentsBuilder.cs" />
    <Compile Include="Imports\Lucene.Net\FastVectorHightlighter\SimpleFragListBuilder.cs" />
    <Compile Include="Imports\Lucene.Net\FastVectorHightlighter\SimpleFragmentsBuilder.cs" />
    <Compile Include="Imports\Lucene.Net\FastVectorHightlighter\StringUtils.cs" />
    <Compile Include="Imports\Lucene.Net\FastVectorHightlighter\Support.cs" />
    <Compile Include="Imports\Lucene.Net\FastVectorHightlighter\VectorHighlightMapper.cs" />
    <Compile Include="Imports\Lucene.Net\SpellChecker\IDictionary.cs" />
    <Compile Include="Imports\Lucene.Net\SpellChecker\JaroWinklerDistance.cs" />
    <Compile Include="Imports\Lucene.Net\SpellChecker\LevenshteinDistance.cs" />
    <Compile Include="Imports\Lucene.Net\SpellChecker\LuceneDictionary.cs" />
    <Compile Include="Imports\Lucene.Net\SpellChecker\NGramDistance.cs" />
    <Compile Include="Imports\Lucene.Net\SpellChecker\PlainTextDictionary.cs" />
    <Compile Include="Imports\Lucene.Net\SpellChecker\SpellChecker.cs" />
    <Compile Include="Imports\Lucene.Net\SpellChecker\StringDistance.cs" />
    <Compile Include="Imports\Lucene.Net\SpellChecker\SuggestWord.cs" />
    <Compile Include="Imports\Lucene.Net\SpellChecker\SuggestWordQueue.cs" />
    <Compile Include="Imports\Lucene.Net\SpellChecker\TRStringDistance.cs" />
    <Compile Include="Bundles\SqlReplication\LastReplicatedEtag.cs" />
    <Compile Include="Bundles\SqlReplication\SqlReplicationConfig.cs" />
    <Compile Include="Bundles\SqlReplication\SqlReplicationStatus.cs" />
    <Compile Include="Bundles\SqlReplication\SqlReplicationTask.cs" />
    <Compile Include="Bundles\Versioning\Data\VersioningConfiguration.cs" />
    <Compile Include="Bundles\Versioning\Triggers\HideVersionedDocumentsFromIndexingTrigger.cs" />
    <Compile Include="Bundles\Versioning\Triggers\VersioningDeleteTrigger.cs" />
    <Compile Include="Bundles\Versioning\Triggers\VersioningPutTrigger.cs" />
    <Compile Include="Bundles\Versioning\VersioningUtil.cs" />
    <Compile Include="Config\StronglyTypedRavenSettings.cs" />
    <Compile Include="Config\Settings\BooleanSetting.cs" />
    <Compile Include="Config\Settings\IntegerSetting.cs" />
    <Compile Include="Config\Settings\IntegerSettingWithMin.cs" />
    <Compile Include="Config\Settings\MultipliedIntegerSetting.cs" />
    <Compile Include="Config\Settings\Setting.cs" />
    <Compile Include="Config\Settings\StringSetting.cs" />
    <Compile Include="Config\Settings\TimeSpanSetting.cs" />
    <Compile Include="Data\TouchedDocumentInfo.cs" />
    <Compile Include="Data\RestoreRequest.cs" />
    <Compile Include="Extensions\RoleFinder.cs" />
    <Compile Include="Extensions\WhoIsLocking.cs" />
    <Compile Include="Indexing\CurrentIndexingScope.cs" />
    <Compile Include="Indexing\CurrentTransformationScope.cs" />
    <Compile Include="Indexing\IndexCommitPoint.cs" />
    <Compile Include="Indexing\IndexCommitPointDirectory.cs" />
    <Compile Include="Indexing\DynamicLuceneOrDocumntObject.cs" />
    <Compile Include="Indexing\IndexedTerms.cs" />
    <Compile Include="Indexing\FilteredDocument.cs" />
    <Compile Include="Indexing\IndexingBatch.cs" />
    <Compile Include="Indexing\IndexedItemsInfo.cs" />
    <Compile Include="Indexing\IndexingUtil.cs" />
    <Compile Include="Indexing\IndexSegmentsInfo.cs" />
    <Compile Include="Indexing\Analyzers\LowerCaseKeywordTokenizer.cs" />
    <Compile Include="Indexing\Analyzers\LowerCaseWhitespaceAnalyzer.cs" />
    <Compile Include="Indexing\Analyzers\LowerCaseWhitespaceTokenizer.cs" />
    <Compile Include="Indexing\LuceneIntegration\TermsMatchQuery.cs" />
    <Compile Include="Prefetching\PrefetchingBehavior.cs" />
    <Compile Include="Indexing\RavenIndexWriter.cs" />
    <Compile Include="Indexing\RavenPerFieldAnalyzerWrapper.cs" />
    <Compile Include="Indexing\Spatial\BBoxStrategyThatSupportsAllShapes.cs" />
    <Compile Include="Indexing\Spatial\RecursivePrefixTreeStrategyThatSupportsWithin.cs" />
    <Compile Include="Indexing\Spatial\ShapeStringReadWriter.cs" />
    <Compile Include="Indexing\Spatial\ShapeStringConverter.cs" />
    <Compile Include="Json\ScriptsCache.cs" />
    <Compile Include="Linq\AbstractTransformer.cs" />
    <Compile Include="Linq\Ast\TransformGroupByExtensionMethodTransformer.cs" />
    <Compile Include="Linq\Ast\ThrowOnInvalidMethodCallsForTransformResults.cs" />
    <Compile Include="Linq\Ast\TransformObsoleteMethods.cs" />
    <Compile Include="Linq\CodeVerifier.cs" />
    <Compile Include="Linq\DynamicCompilerBase.cs" />
    <Compile Include="Linq\DynamicTransofrmerCompiler.cs" />
    <Compile Include="Linq\Mono.Reflection\BackingFieldResolver.cs" />
    <Compile Include="Linq\Mono.Reflection\ByteBuffer.cs" />
    <Compile Include="Linq\Mono.Reflection\Disassembler.cs" />
    <Compile Include="Linq\Mono.Reflection\ILPattern.cs" />
    <Compile Include="Linq\Mono.Reflection\Image.cs" />
    <Compile Include="Linq\Mono.Reflection\Instruction.cs" />
    <Compile Include="Linq\Mono.Reflection\MethodBodyReader.cs" />
    <Compile Include="Linq\PrivateExtensions\DynamicEnumerable.cs" />
    <Compile Include="Linq\StringLiteralExpression.cs" />
    <Compile Include="Plugins\ILicenseProvider.cs" />
    <Compile Include="Plugins\PluginsStatus.cs" />
    <Compile Include="Queries\MoreLikeThisQueryRunner.cs" />
    <Compile Include="Queries\MoreLikeThisQueryExtensions.cs" />
    <Compile Include="Queries\MatchNoDocsQuery.cs" />
    <Compile Include="Server\Abstractions\PrincipalWithDatabaseAccess.cs" />
    <Compile Include="Server\BeforeRequestEventArgs.cs" />
    <Compile Include="Server\Connections\ConnectionState.cs" />
    <Compile Include="Server\Connections\EventsTransport.cs" />
    <Compile Include="Server\LogContext.cs" />
    <Compile Include="Server\Responders\Admin\AdminChangeDbId.cs" />
    <Compile Include="Server\Responders\Admin\AdminDatabases.cs" />
    <Compile Include="Server\Responders\Admin\AdminGc.cs" />
    <Compile Include="Server\Responders\Admin\AdminIndexingStatus.cs" />
    <Compile Include="Server\Responders\Admin\AdminOptimize.cs" />
    <Compile Include="Bundles\Replication\Responders\AdminReplicationInfo.cs" />
    <Compile Include="Server\Responders\Admin\AdminResponder.cs" />
    <Compile Include="Server\Responders\Admin\AdminRestore.cs" />
    <Compile Include="Server\Responders\BulkInsert.cs" />
    <Compile Include="Server\Responders\ChangesConfig.cs" />
    <Compile Include="Server\Responders\DatabaseStorageSizes.cs" />
    <Compile Include="Server\Responders\Debugging\DebugChanges.cs" />
    <Compile Include="Server\Responders\Debugging\DebugConfig.cs" />
    <Compile Include="Server\Responders\Debugging\DebugDocReferences.cs" />
    <Compile Include="Server\Responders\Debugging\DebugUser.cs" />
    <Compile Include="Server\Responders\DocsStreams.cs" />
    <Compile Include="Server\Responders\Identity.cs" />
    <Compile Include="Server\Responders\IndexPriorityResponder.cs" />
    <Compile Include="Server\Responders\MoreLikeThisResponder.cs" />
    <Compile Include="Bundles\MoreLikeThis\RavenMoreLikeThis.cs" />
    <Compile Include="Bundles\Quotas\Documents\DocQuotaConfiguration.cs" />
    <Compile Include="Bundles\Quotas\Documents\Triggers\DatabaseCountDocumentDeleteTrigger.cs" />
    <Compile Include="Bundles\Quotas\Documents\Triggers\DatabaseCountQuotaForDocumentsPutTrigger.cs" />
    <Compile Include="Bundles\Quotas\Size\SizeQuotaConfiguration.cs" />
    <Compile Include="Bundles\Quotas\Size\Triggers\DatabaseSizeAttachmentDeleteTrigger.cs" />
    <Compile Include="Bundles\Quotas\Size\Triggers\DatabaseSizeDocumentDeleteTrigger.cs" />
    <Compile Include="Bundles\Quotas\Size\Triggers\DatabaseSizeQuotaForAttachmentsPutTrigger.cs" />
    <Compile Include="Bundles\Quotas\Size\Triggers\DatabaseSizeQuotaForDocumentsPutTrigger.cs" />
    <Compile Include="Bundles\Replication\Data\DestinationFailureInformation.cs" />
    <Compile Include="Bundles\Replication\Data\SourceReplicationInformation.cs" />
    <Compile Include="Bundles\Replication\Impl\ReplicationHiLo.cs" />
    <Compile Include="Bundles\Replication\Plugins\AbstractAttachmentReplicationConflictResolver.cs" />
    <Compile Include="Bundles\Replication\Plugins\AbstractDocumentReplicationConflictResolver.cs" />
    <Compile Include="Bundles\Replication\Responders\AttachmentReplicationResponder.cs" />
    <Compile Include="Bundles\Replication\Responders\DocumentReplicationResponder.cs" />
    <Compile Include="Bundles\Replication\Responders\ReplicationLastEtagResponder.cs" />
    <Compile Include="Bundles\Replication\Tasks\ReplicationTask.cs" />
    <Compile Include="Bundles\Replication\Triggers\AncestryPutTrigger.cs" />
    <Compile Include="Bundles\Replication\Triggers\AttachmentAncestryPutTrigger.cs" />
    <Compile Include="Bundles\Replication\Triggers\HideVirtuallyDeletedAttachmentsReadTrigger.cs" />
    <Compile Include="Bundles\Replication\Triggers\HideVirtuallyDeletedDocumentsReadTrigger.cs" />
    <Compile Include="Bundles\Replication\Triggers\PreventConflictDocumentsPutTrigger.cs" />
    <Compile Include="Bundles\Replication\Triggers\PreventIndexingConflictDocumentsReadTrigger.cs" />
    <Compile Include="Bundles\Replication\Triggers\RemoveConflictOnAttachmentPutTrigger.cs" />
    <Compile Include="Bundles\Replication\Triggers\RemoveConflictOnPutTrigger.cs" />
    <Compile Include="Bundles\Replication\Triggers\VirtualAttachmentDeleteTrigger.cs" />
    <Compile Include="Bundles\Replication\Triggers\VirtualDeleteTrigger.cs" />
    <Compile Include="Commercial\ValidateLicense.cs" />
    <Compile Include="Config\ConfigOptionDocs.cs" />
    <Compile Include="Config\MemoryStatistics.cs" />
    <Compile Include="Extensions\DateTimeExtensions.cs" />
    <Compile Include="Data\QueryResultWithIncludes.cs" />
    <Compile Include="Impl\Clustering\ClusterInspecter.cs" />
    <Compile Include="Impl\Clustering\ClusterResourceState.cs" />
    <Compile Include="Impl\Clustering\ErrorCodes.cs" />
    <Compile Include="Impl\Clustering\NodeClusterState.cs" />
    <Compile Include="Impl\Clustering\RegSam.cs" />
    <Compile Include="Impl\ExceptionAggregator.cs" />
    <Compile Include="Indexing\BaseBatchSizeAutoTuner.cs" />
    <Compile Include="Indexing\LuceneCodecDirectory.cs" />
    <Compile Include="Indexing\ReduceBatchSizeAutoTuner.cs" />
    <Compile Include="Indexing\DefaultBackgroundTaskExecuter.cs" />
    <Compile Include="Indexing\IBackgroundTaskExecuter.cs" />
    <Compile Include="Indexing\BackgroundTaskExecuter.cs" />
    <Compile Include="Indexing\IIndexingScheduler.cs" />
    <Compile Include="Indexing\IndexBatchSizeAutoTuner.cs" />
    <Compile Include="Indexing\FairIndexingSchedulerWithNewIndexesBias.cs" />
    <Compile Include="Indexing\IndexingWorkStats.cs" />
    <Compile Include="Indexing\IndexToWorkOn.cs" />
    <Compile Include="Indexing\IntersectionCollector.cs" />
    <Compile Include="Indexing\NotForQueryingAttribute.cs" />
    <Compile Include="Indexing\Sorting\RandomFieldComparatorSource.cs" />
    <Compile Include="Indexing\Sorting\RandomFieldComparator.cs" />
    <Compile Include="Indexing\Sorting\RandomSortField.cs" />
    <Compile Include="Indexing\Sorting\SpatialDistanceFieldComparatorSource.cs">
      <SubType>Code</SubType>
    </Compile>
    <Compile Include="Json\ScriptedJsonPatcher.cs" />
    <Compile Include="Linq\Ast\TransformDynamicLambdaExpressions.cs" />
    <Compile Include="Linq\RecursiveFunction.cs" />
    <Compile Include="Plugins\Builtins\InvalidDocumentNames.cs" />
    <Compile Include="Plugins\Builtins\Tenants\ModifiedTenantDatabase.cs" />
    <Compile Include="Plugins\Builtins\Tenants\TenantDatabaseModified.cs" />
    <Compile Include="Plugins\Catalogs\BuiltinFilteringCatalog.cs" />
    <Compile Include="Plugins\AbstractIndexCodec.cs" />
    <Compile Include="Plugins\Catalogs\BundlesFilteredCatalog.cs" />
    <Compile Include="Plugins\Catalogs\FilteredCatalog.cs" />
    <Compile Include="Rhino.Licensing\AbstractLicenseValidator.cs" />
    <Compile Include="Rhino.Licensing\Discovery\DiscoveryClient.cs" />
    <Compile Include="Rhino.Licensing\Discovery\DiscoveryHost.cs" />
    <Compile Include="Rhino.Licensing\FloatingLicenseNotAvailableException.cs" />
    <Compile Include="Rhino.Licensing\ILicensingService.cs" />
    <Compile Include="Rhino.Licensing\InvalidationType.cs" />
    <Compile Include="Rhino.Licensing\ISubscriptionLicensingService.cs" />
    <Compile Include="Rhino.Licensing\LicenseExpiredException.cs" />
    <Compile Include="Rhino.Licensing\LicenseFileNotFoundException.cs" />
    <Compile Include="Rhino.Licensing\LicenseGenerator.cs" />
    <Compile Include="Rhino.Licensing\LicenseNotFoundException.cs" />
    <Compile Include="Rhino.Licensing\LicenseType.cs" />
    <Compile Include="Rhino.Licensing\LicenseValidator.cs" />
    <Compile Include="Rhino.Licensing\LicensingService.cs" />
    <Compile Include="Rhino.Licensing\RhinoLicensingException.cs" />
    <Compile Include="Rhino.Licensing\CorruptLicenseFileException.cs" />
    <Compile Include="Rhino.Licensing\SntpClient.cs" />
    <Compile Include="Rhino.Licensing\StringLicenseValidator.cs" />
    <Compile Include="Linq\Ast\DynamicExtensionMethodsTranslator.cs" />
    <Compile Include="Linq\PrivateExtensions\DynamicExtensionMethods.cs" />
    <Compile Include="Plugins\AbstractIndexQueryTrigger.cs" />
    <Compile Include="Server\Abstractions\HttpContextAdapter.cs" />
    <Compile Include="Server\Abstractions\HttpListenerContextAdpater.cs" />
    <Compile Include="Server\Abstractions\HttpListenerRequestAdapter.cs" />
    <Compile Include="Server\Abstractions\HttpListenerResponseAdapter.cs" />
    <Compile Include="Server\Abstractions\HttpRequestAdapter.cs" />
    <Compile Include="Server\Abstractions\HttpResponseAdapter.cs" />
    <Compile Include="Server\Abstractions\IHttpContext.cs" />
    <Compile Include="Server\Abstractions\IHttpRequest.cs" />
    <Compile Include="Server\Abstractions\IHttpResponse.cs" />
    <Compile Include="Server\Abstractions\UrlExtension.cs" />
    <Compile Include="Server\AbstractRequestResponder.cs" />
    <Compile Include="Server\AnonymousUserAccessMode.cs" />
    <Compile Include="Server\CurrentOperationContext.cs" />
    <Compile Include="Extensions\HttpExtensions.cs" />
    <Compile Include="Server\HttpEndpointRegistration.cs" />
    <Compile Include="Server\HttpServer.cs" />
    <Compile Include="Server\IConfigureHttpListener.cs" />
    <Compile Include="Server\LogHttpRequestStatsParams.cs" />
    <Compile Include="Server\NonAdminHttp.cs" />
    <Compile Include="Plugins\ISilverlightRequestedAware.cs" />
    <Compile Include="Server\Responders\Admin\AdminCompact.cs" />
    <Compile Include="Server\Responders\Admin\AdminStats.cs" />
    <Compile Include="Server\Responders\DatabaseSize.cs" />
    <Compile Include="Server\Responders\Favicon.cs" />
    <Compile Include="Server\Responders\Licensing.cs" />
    <Compile Include="Server\Responders\Logs.cs" />
    <Compile Include="Server\Responders\OperationStatus.cs" />
    <Compile Include="Server\Responders\Plugins.cs" />
    <Compile Include="Server\Responders\RavenRoot.cs" />
    <Compile Include="Server\Responders\RavenUI.cs" />
    <Compile Include="Server\Responders\IdentitySeed.cs" />
    <Compile Include="Server\Responders\SilverlightUI.cs" />
    <Compile Include="Server\Responders\QueryStreams.cs" />
    <Compile Include="Server\Responders\Transformers.cs" />
    <Compile Include="Server\Security\AbstractRequestAuthorizer.cs" />
    <Compile Include="Server\Security\IgnoreDb.cs" />
    <Compile Include="Server\Security\MixedModeRequestAuthorizer.cs" />
    <Compile Include="Server\Security\NeverSecret.cs" />
    <Compile Include="Server\Security\OAuth\AccessToken.cs" />
    <Compile Include="Server\Security\OAuth\IAuthenticateClient.cs" />
    <Compile Include="Server\Security\OAuth\OAuthApiKeyResponder.cs" />
    <Compile Include="Server\Security\OAuth\OAuthClientCredentialsTokenResponder.cs" />
    <Compile Include="Server\Security\OAuth\OAuthCookie.cs" />
    <Compile Include="Server\Security\OAuth\OAuthRequestAuthorizer.cs" />
    <Compile Include="Server\Security\OAuth\OAuthServerHelper.cs" />
    <Compile Include="Server\Security\Triggers\OAuthPutTrigger.cs" />
    <Compile Include="Server\Security\Triggers\WindowsAuthDeleteTrigger.cs" />
    <Compile Include="Server\Security\Triggers\WindowsAuthPutTrigger.cs" />
    <Compile Include="Server\Security\Windows\WindowsAuthDocument.cs" />
    <Compile Include="Server\Security\Windows\WindowsAuthConfigureHttpListener.cs" />
    <Compile Include="Server\Security\Windows\WindowsRequestAuthorizer.cs" />
    <Compile Include="Impl\CachedDocument.cs" />
    <Compile Include="Impl\DatabaseBulkOperations.cs" />
    <Compile Include="Data\AttachmentInformation.cs" />
    <Compile Include="Data\BackupRequest.cs" />
    <Compile Include="Data\DynamicQueryMapping.cs" />
    <Compile Include="Data\DynamicQueryMappingItem.cs" />
    <Compile Include="Impl\DocumentCacher.cs" />
    <Compile Include="Impl\DocumentRetriever.cs" />
    <Compile Include="Impl\IDocumentCacher.cs" />
    <Compile Include="Indexing\AbstractIndexingExecuter.cs" />
    <Compile Include="Indexing\ErrorLoggingConcurrentMergeScheduler.cs" />
    <Compile Include="Indexing\FieldsToFetch.cs" />
    <Compile Include="Indexing\IIndexExtension.cs" />
    <Compile Include="Indexing\IndexSearcherHolder.cs" />
    <Compile Include="Indexing\ReducingExecuter.cs" />
    <Compile Include="Linq\Ast\CaptureQueryParameterNamesVisitor.cs" />
    <Compile Include="Linq\Ast\ThrowOnInvalidMethodCalls.cs" />
    <Compile Include="Linq\Ast\TransformNullCoalescingOperatorTransformer.cs" />
    <Compile Include="Plugins\AbstractAnalyzerGenerator.cs" />
    <Compile Include="Plugins\Builtins\CreateSilverlightIndexes.cs" />
    <Compile Include="Plugins\Builtins\Tenants\RemoveTenantDatabase.cs" />
    <Compile Include="Plugins\IAlterConfiguration.cs" />
    <Compile Include="Queries\FacetedQueryRunner.cs" />
    <Compile Include="Queries\FacetedQueryRunnerExtensions.cs" />
    <Compile Include="Queries\DynamicQueryExtensions.cs" />
    <Compile Include="Queries\DynamicQueryOptimizer.cs" />
    <Compile Include="Queries\DynamicQueryRunner.cs" />
    <Compile Include="Extensions\CommandExtensions.cs" />
    <Compile Include="Extensions\GuidExtensions.cs" />
    <Compile Include="Extensions\HttpContextExtensions.cs" />
    <Compile Include="Extensions\IndexingExtensions.cs" />
    <Compile Include="Extensions\MonoHttpEncoder.cs">
      <SubType>Code</SubType>
    </Compile>
    <Compile Include="Extensions\MonoHttpUtility.cs" />
    <Compile Include="Extensions\IOExtensions.cs" />
    <Compile Include="Impl\DummyUuidGenerator.cs" />
    <Compile Include="Indexing\Collation\AbstractCultureCollationAnalyzer.cs" />
    <Compile Include="Indexing\Collation\CollationKeyFilter.cs" />
    <Compile Include="Indexing\Collation\CollationAnalyzer.cs" />
    <Compile Include="Indexing\Collation\Cultures\AfCollationAnalyzer.cs" />
    <Compile Include="Indexing\Collation\Cultures\AmCollationAnalyzer.cs" />
    <Compile Include="Indexing\Collation\Cultures\ArCollationAnalyzer.cs" />
    <Compile Include="Indexing\Collation\Cultures\ArnCollationAnalyzer.cs" />
    <Compile Include="Indexing\Collation\Cultures\AsCollationAnalyzer.cs" />
    <Compile Include="Indexing\Collation\Cultures\AzCollationAnalyzer.cs" />
    <Compile Include="Indexing\Collation\Cultures\BaCollationAnalyzer.cs" />
    <Compile Include="Indexing\Collation\Cultures\BeCollationAnalyzer.cs" />
    <Compile Include="Indexing\Collation\Cultures\BgCollationAnalyzer.cs" />
    <Compile Include="Indexing\Collation\Cultures\BnCollationAnalyzer.cs" />
    <Compile Include="Indexing\Collation\Cultures\BoCollationAnalyzer.cs" />
    <Compile Include="Indexing\Collation\Cultures\BrCollationAnalyzer.cs" />
    <Compile Include="Indexing\Collation\Cultures\BsCollationAnalyzer.cs" />
    <Compile Include="Indexing\Collation\Cultures\CaCollationAnalyzer.cs" />
    <Compile Include="Indexing\Collation\Cultures\CoCollationAnalyzer.cs" />
    <Compile Include="Indexing\Collation\Cultures\CsCollationAnalyzer.cs" />
    <Compile Include="Indexing\Collation\Cultures\CyCollationAnalyzer.cs" />
    <Compile Include="Indexing\Collation\Cultures\DaCollationAnalyzer.cs" />
    <Compile Include="Indexing\Collation\Cultures\DeCollationAnalyzer.cs" />
    <Compile Include="Indexing\Collation\Cultures\DsbCollationAnalyzer.cs" />
    <Compile Include="Indexing\Collation\Cultures\DvCollationAnalyzer.cs" />
    <Compile Include="Indexing\Collation\Cultures\ElCollationAnalyzer.cs" />
    <Compile Include="Indexing\Collation\Cultures\EnCollationAnalyzer.cs" />
    <Compile Include="Indexing\Collation\Cultures\EsCollationAnalyzer.cs" />
    <Compile Include="Indexing\Collation\Cultures\EtCollationAnalyzer.cs" />
    <Compile Include="Indexing\Collation\Cultures\EuCollationAnalyzer.cs" />
    <Compile Include="Indexing\Collation\Cultures\FaCollationAnalyzer.cs" />
    <Compile Include="Indexing\Collation\Cultures\FiCollationAnalyzer.cs" />
    <Compile Include="Indexing\Collation\Cultures\FilCollationAnalyzer.cs" />
    <Compile Include="Indexing\Collation\Cultures\FoCollationAnalyzer.cs" />
    <Compile Include="Indexing\Collation\Cultures\FrCollationAnalyzer.cs" />
    <Compile Include="Indexing\Collation\Cultures\FyCollationAnalyzer.cs" />
    <Compile Include="Indexing\Collation\Cultures\GaCollationAnalyzer.cs" />
    <Compile Include="Indexing\Collation\Cultures\GdCollationAnalyzer.cs" />
    <Compile Include="Indexing\Collation\Cultures\GlCollationAnalyzer.cs" />
    <Compile Include="Indexing\Collation\Cultures\GswCollationAnalyzer.cs" />
    <Compile Include="Indexing\Collation\Cultures\GuCollationAnalyzer.cs" />
    <Compile Include="Indexing\Collation\Cultures\HaCollationAnalyzer.cs" />
    <Compile Include="Indexing\Collation\Cultures\HeCollationAnalyzer.cs" />
    <Compile Include="Indexing\Collation\Cultures\HiCollationAnalyzer.cs" />
    <Compile Include="Indexing\Collation\Cultures\HrCollationAnalyzer.cs" />
    <Compile Include="Indexing\Collation\Cultures\HsbCollationAnalyzer.cs" />
    <Compile Include="Indexing\Collation\Cultures\HuCollationAnalyzer.cs" />
    <Compile Include="Indexing\Collation\Cultures\HyCollationAnalyzer.cs" />
    <Compile Include="Indexing\Collation\Cultures\IdCollationAnalyzer.cs" />
    <Compile Include="Indexing\Collation\Cultures\IgCollationAnalyzer.cs" />
    <Compile Include="Indexing\Collation\Cultures\IiCollationAnalyzer.cs" />
    <Compile Include="Indexing\Collation\Cultures\IsCollationAnalyzer.cs" />
    <Compile Include="Indexing\Collation\Cultures\ItCollationAnalyzer.cs" />
    <Compile Include="Indexing\Collation\Cultures\IuCollationAnalyzer.cs" />
    <Compile Include="Indexing\Collation\Cultures\IvCollationAnalyzer.cs" />
    <Compile Include="Indexing\Collation\Cultures\JaCollationAnalyzer.cs" />
    <Compile Include="Indexing\Collation\Cultures\KaCollationAnalyzer.cs" />
    <Compile Include="Indexing\Collation\Cultures\KkCollationAnalyzer.cs" />
    <Compile Include="Indexing\Collation\Cultures\KlCollationAnalyzer.cs" />
    <Compile Include="Indexing\Collation\Cultures\KmCollationAnalyzer.cs" />
    <Compile Include="Indexing\Collation\Cultures\KnCollationAnalyzer.cs" />
    <Compile Include="Indexing\Collation\Cultures\KoCollationAnalyzer.cs" />
    <Compile Include="Indexing\Collation\Cultures\KokCollationAnalyzer.cs" />
    <Compile Include="Indexing\Collation\Cultures\KyCollationAnalyzer.cs" />
    <Compile Include="Indexing\Collation\Cultures\LbCollationAnalyzer.cs" />
    <Compile Include="Indexing\Collation\Cultures\LoCollationAnalyzer.cs" />
    <Compile Include="Indexing\Collation\Cultures\LtCollationAnalyzer.cs" />
    <Compile Include="Indexing\Collation\Cultures\LvCollationAnalyzer.cs" />
    <Compile Include="Indexing\Collation\Cultures\MiCollationAnalyzer.cs" />
    <Compile Include="Indexing\Collation\Cultures\MkCollationAnalyzer.cs" />
    <Compile Include="Indexing\Collation\Cultures\MlCollationAnalyzer.cs" />
    <Compile Include="Indexing\Collation\Cultures\MnCollationAnalyzer.cs" />
    <Compile Include="Indexing\Collation\Cultures\MohCollationAnalyzer.cs" />
    <Compile Include="Indexing\Collation\Cultures\MrCollationAnalyzer.cs" />
    <Compile Include="Indexing\Collation\Cultures\MsCollationAnalyzer.cs" />
    <Compile Include="Indexing\Collation\Cultures\MtCollationAnalyzer.cs" />
    <Compile Include="Indexing\Collation\Cultures\NbCollationAnalyzer.cs" />
    <Compile Include="Indexing\Collation\Cultures\NeCollationAnalyzer.cs" />
    <Compile Include="Indexing\Collation\Cultures\NlCollationAnalyzer.cs" />
    <Compile Include="Indexing\Collation\Cultures\NnCollationAnalyzer.cs" />
    <Compile Include="Indexing\Collation\Cultures\NsoCollationAnalyzer.cs" />
    <Compile Include="Indexing\Collation\Cultures\OcCollationAnalyzer.cs" />
    <Compile Include="Indexing\Collation\Cultures\OrCollationAnalyzer.cs" />
    <Compile Include="Indexing\Collation\Cultures\PaCollationAnalyzer.cs" />
    <Compile Include="Indexing\Collation\Cultures\PlCollationAnalyzer.cs" />
    <Compile Include="Indexing\Collation\Cultures\PrsCollationAnalyzer.cs" />
    <Compile Include="Indexing\Collation\Cultures\PsCollationAnalyzer.cs" />
    <Compile Include="Indexing\Collation\Cultures\PtCollationAnalyzer.cs" />
    <Compile Include="Indexing\Collation\Cultures\QutCollationAnalyzer.cs" />
    <Compile Include="Indexing\Collation\Cultures\QuzCollationAnalyzer.cs" />
    <Compile Include="Indexing\Collation\Cultures\RmCollationAnalyzer.cs" />
    <Compile Include="Indexing\Collation\Cultures\RoCollationAnalyzer.cs" />
    <Compile Include="Indexing\Collation\Cultures\RuCollationAnalyzer.cs" />
    <Compile Include="Indexing\Collation\Cultures\RwCollationAnalyzer.cs" />
    <Compile Include="Indexing\Collation\Cultures\SaCollationAnalyzer.cs" />
    <Compile Include="Indexing\Collation\Cultures\SahCollationAnalyzer.cs" />
    <Compile Include="Indexing\Collation\Cultures\SeCollationAnalyzer.cs" />
    <Compile Include="Indexing\Collation\Cultures\SiCollationAnalyzer.cs" />
    <Compile Include="Indexing\Collation\Cultures\SkCollationAnalyzer.cs" />
    <Compile Include="Indexing\Collation\Cultures\SlCollationAnalyzer.cs" />
    <Compile Include="Indexing\Collation\Cultures\SmaCollationAnalyzer.cs" />
    <Compile Include="Indexing\Collation\Cultures\SmjCollationAnalyzer.cs" />
    <Compile Include="Indexing\Collation\Cultures\SmnCollationAnalyzer.cs" />
    <Compile Include="Indexing\Collation\Cultures\SmsCollationAnalyzer.cs" />
    <Compile Include="Indexing\Collation\Cultures\SqCollationAnalyzer.cs" />
    <Compile Include="Indexing\Collation\Cultures\SrCollationAnalyzer.cs" />
    <Compile Include="Indexing\Collation\Cultures\SvCollationAnalyzer.cs" />
    <Compile Include="Indexing\Collation\Cultures\SwCollationAnalyzer.cs" />
    <Compile Include="Indexing\Collation\Cultures\SyrCollationAnalyzer.cs" />
    <Compile Include="Indexing\Collation\Cultures\TaCollationAnalyzer.cs" />
    <Compile Include="Indexing\Collation\Cultures\TeCollationAnalyzer.cs" />
    <Compile Include="Indexing\Collation\Cultures\TgCollationAnalyzer.cs" />
    <Compile Include="Indexing\Collation\Cultures\ThCollationAnalyzer.cs" />
    <Compile Include="Indexing\Collation\Cultures\TkCollationAnalyzer.cs" />
    <Compile Include="Indexing\Collation\Cultures\TnCollationAnalyzer.cs" />
    <Compile Include="Indexing\Collation\Cultures\TrCollationAnalyzer.cs" />
    <Compile Include="Indexing\Collation\Cultures\TtCollationAnalyzer.cs" />
    <Compile Include="Indexing\Collation\Cultures\TzmCollationAnalyzer.cs" />
    <Compile Include="Indexing\Collation\Cultures\UgCollationAnalyzer.cs" />
    <Compile Include="Indexing\Collation\Cultures\UkCollationAnalyzer.cs" />
    <Compile Include="Indexing\Collation\Cultures\UrCollationAnalyzer.cs" />
    <Compile Include="Indexing\Collation\Cultures\UzCollationAnalyzer.cs" />
    <Compile Include="Indexing\Collation\Cultures\ViCollationAnalyzer.cs" />
    <Compile Include="Indexing\Collation\Cultures\WoCollationAnalyzer.cs" />
    <Compile Include="Indexing\Collation\Cultures\XhCollationAnalyzer.cs" />
    <Compile Include="Indexing\Collation\Cultures\YoCollationAnalyzer.cs" />
    <Compile Include="Indexing\Collation\Cultures\ZhCollationAnalyzer.cs" />
    <Compile Include="Indexing\Collation\Cultures\ZuCollationAnalyzer.cs" />
    <Compile Include="Indexing\Collation\IndexableBinaryStringTools_UsingArrays.cs" />
    <Compile Include="Indexing\GatherAllCollector.cs" />
    <Compile Include="Indexing\Analyzers\LowerCaseKeywordAnalyzer.cs" />
    <Compile Include="Indexing\RangeQueryParser.cs" />
    <Compile Include="Indexing\RobustEnumerator.cs" />
    <Compile Include="Indexing\SpatialField.cs" />
    <Compile Include="Indexing\SimpleQueryParser.cs" />
    <Compile Include="Config\InMemoryRavenConfiguration.cs" />
    <Compile Include="Impl\IUuidGenerator.cs" />
    <Compile Include="Linq\Ast\CaptureSelectNewFieldNamesVisitor.cs" />
    <Compile Include="Plugins\AbstractAttachmentDeleteTrigger.cs" />
    <Compile Include="Plugins\AbstractAttachmentPutTrigger.cs" />
    <Compile Include="Plugins\AbstractAttachmentReadTrigger.cs" />
    <Compile Include="Plugins\IStartupTask.cs" />
    <Compile Include="Data\LinearQuery.cs" />
    <Compile Include="Linq\GroupByKeyFunc.cs" />
    <Compile Include="Linq\ITranslatorDatabaseAccessor.cs" />
    <Compile Include="Linq\PrivateExtensions\MetadataExtensions.cs" />
    <Compile Include="Linq\TranslatorFunc.cs" />
    <Compile Include="Plugins\AbstractBackgroundTask.cs" />
    <Compile Include="Plugins\AbstractDocumentCodec.cs" />
    <Compile Include="Plugins\AbstractDynamicCompilationExtension.cs" />
    <Compile Include="Plugins\Builtins\CreateFolderIcon.cs" />
    <Compile Include="Plugins\Builtins\DeleteRemovedIndexes.cs" />
    <Compile Include="Plugins\Builtins\FilterRavenInternalDocumentsReadTrigger.cs" />
    <Compile Include="Plugins\AbstractIndexUpdateTrigger.cs" />
    <Compile Include="Plugins\AbstractReadTrigger.cs" />
    <Compile Include="Plugins\Builtins\SpatialDynamicCompilationExtension.cs" />
    <Compile Include="Plugins\AbstractIndexUpdateTriggerBatcher.cs" />
    <Compile Include="Plugins\ReadOperation.cs" />
    <Compile Include="Plugins\ReadVetoResult.cs" />
    <Compile Include="Data\QueryResults.cs" />
    <Compile Include="Data\CommandDataFactory.cs" />
    <Compile Include="Data\IndexQueryResult.cs" />
    <Compile Include="Extensions\EnumerableExtensions.cs" />
    <Compile Include="Indexing\MapReduceIndex.cs" />
    <Compile Include="Indexing\QueryBuilder.cs" />
    <Compile Include="Indexing\SimpleIndex.cs" />
    <Compile Include="Plugins\AbstractDeleteTrigger.cs" />
    <Compile Include="Plugins\AbstractPutTrigger.cs" />
    <Compile Include="Plugins\IRequiresDocumentDatabaseInitialization.cs" />
    <Compile Include="DocumentDatabase.cs" />
    <Compile Include="Indexing\Index.cs" />
    <Compile Include="Indexing\AnonymousObjectToLuceneDocumentConverter.cs" />
    <Compile Include="Indexing\StatefulEnumerableWrapper.cs" />
    <Compile Include="Indexing\IndexingExecuter.cs" />
    <Compile Include="Indexing\WorkContext.cs" />
    <Compile Include="Json\DynamicObjectExtensions.cs" />
    <Compile Include="Json\JsonPatcher.cs" />
    <Compile Include="Json\JsonToExpando.cs" />
    <Compile Include="Linq\AbstractViewGenerator.cs" />
    <Compile Include="Linq\QueryParsingUtils.cs" />
    <Compile Include="Linq\DynamicViewCompiler.cs" />
    <Compile Include="Linq\IndexingFunc.cs" />
    <Compile Include="Linq\PrivateExtensions\LinqOnDynamic.cs" />
    <Compile Include="Plugins\VetoResult.cs" />
    <Compile Include="Config\RavenConfiguration.cs" />
    <Compile Include="Queries\SuggestionQueryExtensions.cs" />
    <Compile Include="Queries\SuggestionQueryIndexExtension.cs" />
    <Compile Include="Queries\TermsQueryRunner.cs" />
    <Compile Include="Queries\TermsQueryRunnerExtensions.cs" />
    <Compile Include="Server\Responders\AddIncludesCommand.cs" />
    <Compile Include="Server\Responders\Admin\AdminBackup.cs" />
    <Compile Include="Server\Responders\Admin\AdminStartIndexing.cs" />
    <Compile Include="Server\Responders\Admin\AdminStopIndexing.cs" />
    <Compile Include="Server\Responders\BuildVersion.cs" />
    <Compile Include="Server\Responders\ClientAccessPolicy.cs" />
    <Compile Include="Server\Responders\Databases.cs" />
    <Compile Include="Server\Responders\Docs.cs" />
    <Compile Include="Server\Responders\Document.cs" />
    <Compile Include="Server\Responders\DocumentBatch.cs" />
    <Compile Include="Server\Responders\Facets.cs" />
    <Compile Include="Server\Responders\Index.cs" />
    <Compile Include="Server\Responders\Indexes.cs" />
    <Compile Include="Server\Responders\MultiGet.cs" />
    <Compile Include="Server\Responders\Queries.cs" />
    <Compile Include="Server\Responders\SilverlightEnsuresStartup.cs" />
    <Compile Include="Server\Responders\Static.cs" />
    <Compile Include="Server\Responders\Statics.cs" />
    <Compile Include="Server\Responders\Statistics.cs" />
    <Compile Include="Server\Responders\SuggestionResponder.cs" />
    <Compile Include="Server\Responders\Terms.cs" />
    <Compile Include="Server\Responders\TransactionCommit.cs" />
    <Compile Include="Server\Responders\TransactionRollback.cs" />
    <Compile Include="Server\Responders\TransactionStatus.cs" />
    <Compile Include="Server\Connections\TransportState.cs" />
    <Compile Include="Server\Connections\TimeSensitiveStore.cs" />
    <Compile Include="Server\Tenancy\DatabaseLandlord.cs" />
    <Compile Include="Server\WebApi\Attributes\HttpEvalAttribute.cs" />
    <Compile Include="Server\WebApi\Attributes\HttpResetAttribute.cs" />
    <Compile Include="Server\WebApi\IRavenServer.cs" />
    <Compile Include="Server\WebApi\Handlers\GZipToJsonHandler.cs" />
    <Compile Include="Server\WebApi\WebApiServer.cs" />
    <Compile Include="Smuggler\DataDumper.cs" />
    <Compile Include="Storage\DocumentInTransactionData.cs" />
    <Compile Include="Storage\Esent\Backup\BackupOperation.cs" />
    <Compile Include="Storage\Esent\Backup\EsentBackup.cs" />
    <Compile Include="Storage\Esent\Backup\RestoreOperation.cs" />
    <Compile Include="Storage\Esent\Debug\StorageSizes.cs" />
    <Compile Include="Storage\Esent\EsentExtension.cs" />
    <Compile Include="Storage\Esent\SchemaCreator.cs" />
    <Compile Include="Storage\Esent\SchemaUpdates\ISchemaUpdate.cs" />
    <Compile Include="Storage\Esent\SchemaUpdates\SchemaUpdaterHelper.cs" />
    <Compile Include="Storage\Esent\SchemaUpdates\Updates\From47To48.cs" />
    <Compile Include="Storage\Esent\SchemaUpdates\Updates\From42To43.cs" />
    <Compile Include="Storage\Esent\SchemaUpdates\Updates\From41To42.cs" />
    <Compile Include="Storage\Esent\SchemaUpdates\Updates\From39To40.cs" />
    <Compile Include="Storage\Esent\SchemaUpdates\Updates\From38To39.cs" />
    <Compile Include="Storage\Esent\SchemaUpdates\Updates\From36To37.cs" />
    <Compile Include="Storage\Esent\SchemaUpdates\Updates\From37To38.cs" />
    <Compile Include="Storage\Esent\SchemaUpdates\Updates\From40To41.cs" />
    <Compile Include="Storage\Esent\SchemaUpdates\Updates\From43To44.cs" />
    <Compile Include="Storage\Esent\SchemaUpdates\Updates\From44To45.cs" />
    <Compile Include="Storage\Esent\SchemaUpdates\Updates\From45To46.cs" />
    <Compile Include="Storage\Esent\SchemaUpdates\Updates\From46To47.cs" />
    <Compile Include="Storage\Esent\StorageActionsAccessor.cs" />
    <Compile Include="Storage\Esent\StorageActions\Documents.cs" />
    <Compile Include="Storage\Esent\StorageActions\DocumentStorageActions.cs" />
    <Compile Include="Storage\Esent\Debug\EsentUtil.cs" />
    <Compile Include="Storage\Esent\StorageActions\General.cs" />
    <Compile Include="Storage\Esent\StorageActions\Indexing.cs" />
    <Compile Include="Storage\Esent\StorageActions\Lists.cs" />
    <Compile Include="Storage\Esent\StorageActions\MappedResults.cs" />
    <Compile Include="Storage\Esent\StorageActions\OptimizedDeleter.cs" />
    <Compile Include="Storage\Esent\StorageActions\OptimizedIndexReader.cs" />
    <Compile Include="Storage\Esent\StorageActions\Queue.cs" />
    <Compile Include="Storage\Esent\StorageActions\Staleness.cs" />
    <Compile Include="Storage\Esent\StorageActions\TableProperties.cs" />
    <Compile Include="Storage\Esent\StorageActions\Tasks.cs" />
    <Compile Include="Storage\Esent\StorageActions\Util.cs" />
    <Compile Include="Storage\Esent\TableColumnsCache.cs" />
    <Compile Include="Storage\Esent\TransactionalStorage.cs" />
    <Compile Include="Storage\Esent\TransactionalStorageConfigurator.cs" />
    <Compile Include="Storage\IAttachmentsStorageActions.cs" />
    <Compile Include="Storage\IDocumentStorageActions.cs" />
    <Compile Include="Storage\IGeneralStorageActions.cs" />
    <Compile Include="Storage\IIndexingStorageActions.cs" />
    <Compile Include="Storage\IListsStorageActions.cs" />
    <Compile Include="Storage\IMappedResultsStorageAction.cs" />
    <Compile Include="Storage\IndexCreationOptions.cs" />
    <Compile Include="Storage\IndexDefinitionStorage.cs" />
    <Compile Include="Storage\IQueueStorageActions.cs" />
    <Compile Include="Storage\IStalenessStorageActions.cs" />
    <Compile Include="Storage\IStorageActionsAccessor.cs" />
    <Compile Include="Storage\ITasksStorageActions.cs" />
    <Compile Include="Storage\ITransactionalStorage.cs" />
    <Compile Include="Queries\SuggestionQueryRunner.cs" />
    <Compile Include="Storage\Managed\AttachmentsStorageActions.cs" />
    <Compile Include="Storage\Managed\Backup\BackupOperation.cs" />
    <Compile Include="Storage\Managed\Backup\RestoreOperation.cs" />
    <Compile Include="Storage\Managed\DocumentsStorageActions.cs" />
    <Compile Include="Storage\Managed\GeneralStorageActions.cs" />
    <Compile Include="Storage\Managed\Impl\TableStorage.cs" />
    <Compile Include="Storage\Managed\IndexingStorageActions.cs" />
    <Compile Include="Storage\Managed\ListsStorageActions.cs" />
    <Compile Include="Storage\Managed\MappedResultsStorageAction.cs" />
    <Compile Include="Storage\Managed\Munin\AbstractPersistentSource.cs" />
    <Compile Include="Storage\Managed\Munin\Command.cs" />
    <Compile Include="Storage\Managed\Munin\CommandType.cs" />
    <Compile Include="Storage\Managed\Munin\Database.cs" />
    <Compile Include="Storage\Managed\Munin\FileBasedPersistentSource.cs" />
    <Compile Include="Storage\Managed\Munin\IComparerAndEquality.cs" />
    <Compile Include="Storage\Managed\Munin\IPersistentSource.cs" />
    <Compile Include="Storage\Managed\Munin\MemoryPersistentSource.cs" />
    <Compile Include="Storage\Managed\Munin\ModifiedJTokenComparer.cs" />
    <Compile Include="Storage\Managed\Munin\PersistentDictionaryState.cs" />
    <Compile Include="Storage\Managed\Munin\PositionInFile.cs" />
    <Compile Include="Storage\Managed\Munin\RavenJTokenComparer.cs" />
    <Compile Include="Storage\Managed\Munin\ReadOnlyFileBasedPersistentSource.cs" />
    <Compile Include="Storage\Managed\Munin\RecordingComparer.cs" />
    <Compile Include="Storage\Managed\Munin\RemoteManagedStorageState.cs" />
    <Compile Include="Storage\Managed\Munin\ReverseComparableByteArrayWhichIgnoresNull.cs" />
    <Compile Include="Storage\Managed\Munin\SecondaryIndex.cs" />
    <Compile Include="Storage\Managed\Munin\Table.cs" />
    <Compile Include="Storage\Managed\Munin\Tree\AVLTree.cs" />
    <Compile Include="Storage\Managed\Munin\Tree\EmptyAVLTree.cs" />
    <Compile Include="Storage\Managed\Munin\Tree\EmptyStack.cs" />
    <Compile Include="Storage\Managed\Munin\Tree\IBinarySearchTree.cs" />
    <Compile Include="Storage\Managed\Munin\Tree\IStack.cs" />
    <Compile Include="Storage\Managed\Munin\Tree\Stack.cs" />
    <Compile Include="Storage\Managed\QueueStorageActions.cs" />
    <Compile Include="Storage\Managed\StalenessStorageActions.cs" />
    <Compile Include="Storage\Managed\StorageActionsAccessor.cs" />
    <Compile Include="Storage\Managed\TasksStorageActions.cs" />
    <Compile Include="Storage\Managed\TransactionalStorage.cs" />
    <Compile Include="Tasks\RemoveFromIndexTask.cs" />
    <Compile Include="Tasks\DatabaseTask.cs" />
    <Compile Include="Indexing\IndexStorage.cs" />
    <Compile Include="Util\ActiveEnumerable.cs" />
    <Compile Include="Util\DatabaseMemoryTarget.cs" />
    <Compile Include="Util\OutputTicker.cs" />
    <Compile Include="Util\PerformanceCountersUtils.cs" />
    <Compile Include="Util\PortUtil.cs" />
    <Compile Include="Util\SequentialUuidGenerator.cs" />
    <Compile Include="Util\Streams\BufferPool.cs" />
    <Compile Include="Util\Streams\BufferPoolStream.cs" />
    <Compile Include="Util\Streams\PartialStream.cs" />
    <Compile Include="Util\WildcardMatcher.cs" />
  </ItemGroup>
  <ItemGroup>
    <BootstrapperPackage Include="Microsoft.Net.Client.3.5">
      <Visible>False</Visible>
      <ProductName>.NET Framework 3.5 SP1 Client Profile</ProductName>
      <Install>false</Install>
    </BootstrapperPackage>
    <BootstrapperPackage Include="Microsoft.Net.Framework.3.5.SP1">
      <Visible>False</Visible>
      <ProductName>.NET Framework 3.5 SP1</ProductName>
      <Install>true</Install>
    </BootstrapperPackage>
    <BootstrapperPackage Include="Microsoft.Windows.Installer.3.1">
      <Visible>False</Visible>
      <ProductName>Windows Installer 3.1</ProductName>
      <Install>true</Install>
    </BootstrapperPackage>
  </ItemGroup>
  <ItemGroup>
    <EmbeddedResource Include="Json\Map.js" />
    <EmbeddedResource Include="Json\ToJson.js" />
    <EmbeddedResource Include="Json\RavenDB.js" />
    <EmbeddedResource Include="Json\lodash.js" />
    <Content Include="Server\WebUI\css\smoothness\images\ui-anim_basic_16x16.gif" />
    <Content Include="Server\WebUI\studio_not_found.html" />
    <Content Include="Server\WebUI\studio.html" />
    <Content Include="Server\WebUI\raven-data.ico" />
    <Content Include="Server\WebUI\css\Pager.css" />
    <Content Include="Server\WebUI\css\rdb.css" />
    <Content Include="Server\WebUI\css\rdb.jsonEditor.css" />
    <Content Include="Server\WebUI\css\smoothness\images\ui-bg_flat_0_aaaaaa_40x100.png" />
    <Content Include="Server\WebUI\css\smoothness\images\ui-bg_flat_75_ffffff_40x100.png" />
    <Content Include="Server\WebUI\css\smoothness\images\ui-bg_glass_55_fbf9ee_1x400.png" />
    <Content Include="Server\WebUI\css\smoothness\images\ui-bg_glass_65_ffffff_1x400.png" />
    <Content Include="Server\WebUI\css\smoothness\images\ui-bg_glass_75_dadada_1x400.png" />
    <Content Include="Server\WebUI\css\smoothness\images\ui-bg_glass_75_e6e6e6_1x400.png" />
    <Content Include="Server\WebUI\css\smoothness\images\ui-bg_glass_95_fef1ec_1x400.png" />
    <Content Include="Server\WebUI\css\smoothness\images\ui-bg_highlight-soft_75_cccccc_1x100.png" />
    <Content Include="Server\WebUI\css\smoothness\images\ui-icons_222222_256x240.png" />
    <Content Include="Server\WebUI\css\smoothness\images\ui-icons_2e83ff_256x240.png" />
    <Content Include="Server\WebUI\css\smoothness\images\ui-icons_454545_256x240.png" />
    <Content Include="Server\WebUI\css\smoothness\images\ui-icons_888888_256x240.png" />
    <Content Include="Server\WebUI\css\smoothness\images\ui-icons_cd0a0a_256x240.png" />
    <Content Include="Server\WebUI\css\smoothness\jquery-ui-1.8rc2.custom.css" />
    <Content Include="Server\WebUI\documents.html" />
    <Content Include="Server\WebUI\favicon.ico" />
    <Content Include="Server\WebUI\images\ajax-loader.gif" />
    <Content Include="Server\WebUI\images\bgR.png" />
    <Content Include="Server\WebUI\images\c1_i1.png" />
    <Content Include="Server\WebUI\images\c2_i2.png" />
    <Content Include="Server\WebUI\images\c2_i3.png" />
    <Content Include="Server\WebUI\images\c2_i4.png" />
    <Content Include="Server\WebUI\images\c2_i5.png" />
    <Content Include="Server\WebUI\images\c2_i6.png" />
    <Content Include="Server\WebUI\images\c3_i7.png" />
    <Content Include="Server\WebUI\images\footerContainerBgR.png" />
    <Content Include="Server\WebUI\images\footer_bg.png" />
    <Content Include="Server\WebUI\images\header_bg.png" />
    <Content Include="Server\WebUI\images\jsonEditor\doc.gif" />
    <Content Include="Server\WebUI\images\jsonEditor\docNode.gif" />
    <Content Include="Server\WebUI\images\jsonEditor\docNodeLast.gif" />
    <Content Include="Server\WebUI\images\jsonEditor\docNodeLastFirst.gif" />
    <Content Include="Server\WebUI\images\jsonEditor\folder.gif" />
    <Content Include="Server\WebUI\images\jsonEditor\folderNode.gif" />
    <Content Include="Server\WebUI\images\jsonEditor\folderNodeFirst.gif" />
    <Content Include="Server\WebUI\images\jsonEditor\folderNodeLast.gif" />
    <Content Include="Server\WebUI\images\jsonEditor\folderNodeLastFirst.gif" />
    <Content Include="Server\WebUI\images\jsonEditor\folderNodeOpen.gif" />
    <Content Include="Server\WebUI\images\jsonEditor\folderNodeOpenFirst.gif" />
    <Content Include="Server\WebUI\images\jsonEditor\folderNodeOpenLast.gif" />
    <Content Include="Server\WebUI\images\jsonEditor\folderNodeOpenLastFirst.gif" />
    <Content Include="Server\WebUI\images\jsonEditor\folderOpen.gif" />
    <Content Include="Server\WebUI\images\jsonEditor\vertLine.gif" />
    <Content Include="Server\WebUI\images\logo.png" />
    <Content Include="Server\WebUI\images\midBox1.png" />
    <Content Include="Server\WebUI\images\midBox2Arrow.png" />
    <Content Include="Server\WebUI\images\sideBarArrow.png" />
    <Content Include="Server\WebUI\images\sideBarListBoxBottom.png" />
    <Content Include="Server\WebUI\images\sideBarListBoxTop.png" />
    <Content Include="Server\WebUI\images\submit.png" />
    <Content Include="Server\WebUI\images\topNavSep.png" />
    <Content Include="Server\WebUI\index.html" />
    <Content Include="Server\WebUI\indexes.html" />
    <Content Include="Server\WebUI\JSONTemplates\errorsMsgs.html" />
    <Content Include="Server\WebUI\JSONTemplates\warningMsgs.html" />
    <Content Include="Server\WebUI\JSONTemplates\documentation.html" />
    <Content Include="Server\WebUI\JSONTemplates\globalStats.html" />
    <Content Include="Server\WebUI\JSONTemplates\indexPage.html" />
    <Content Include="Server\WebUI\JSONTemplates\quickStats.html" />
    <Content Include="Server\WebUI\js\jquery-1.4.2.min.js" />
    <Content Include="Server\WebUI\js\jquery-jtemplates.js" />
    <Content Include="Server\WebUI\js\jquery-ui.js" />
    <Content Include="Server\WebUI\js\jquery.pager.js" />
    <Content Include="Server\WebUI\js\jquery.query-2.1.7.js" />
    <Content Include="Server\WebUI\js\jquery.RavenDB.js" />
    <Content Include="Server\WebUI\js\json2.js" />
    <Content Include="Server\WebUI\js\jstree\jquery.tree.js" />
    <Content Include="Server\WebUI\js\jstree\themes\default\dot_for_ie.gif" />
    <Content Include="Server\WebUI\js\jstree\themes\default\icons.png" />
    <Content Include="Server\WebUI\js\jstree\themes\default\style.css" />
    <Content Include="Server\WebUI\js\jstree\themes\default\throbber.gif" />
    <Content Include="Server\WebUI\js\jstree\themes\icons\txt.png" />
    <Content Include="Server\WebUI\js\raven-ui.documents.js" />
    <Content Include="Server\WebUI\js\raven-ui.js" />
    <Content Include="Server\WebUI\js\rdb.jsonEditor\editor.html" />
    <Content Include="Server\WebUI\js\rdb.jsonEditor\rdb.jsonEditor.js" />
    <Content Include="Server\WebUI\statistics.html" />
    <Content Include="Server\WebUI\view.html" />
  </ItemGroup>
  <ItemGroup>
    <EmbeddedResource Include="Commercial\RavenDB.public" />
    <None Include="packages.config" />
    <None Include="RavenDB.snk" />
  </ItemGroup>
  <ItemGroup>
    <ProjectReference Include="..\Raven.Abstractions\Raven.Abstractions.csproj">
      <Project>{41AC479E-1EB2-4D23-AAF2-E4C8DF1BC2BA}</Project>
      <Name>Raven.Abstractions</Name>
    </ProjectReference>
    <ProjectReference Include="..\Raven.Studio\Raven.Studio.csproj">
      <Project>{6828A6A5-B925-4716-8D08-2B26353C54C2}</Project>
      <Name>Raven.Studio</Name>
      <ReferenceOutputAssembly>false</ReferenceOutputAssembly>
    </ProjectReference>
  </ItemGroup>
  <ItemGroup />
  <Import Project="$(MSBuildToolsPath)\Microsoft.CSharp.targets" />
  <Import Project="$(MSBuildProjectDirectory)\..\Tools\StyleCop\StyleCop.Targets" />
  <!-- To modify your build process, add your task inside one of the targets below and uncomment it. 
       Other similar extension points exist, see Microsoft.Common.targets.
  <Target Name="BeforeBuild">
  </Target>
  <Target Name="AfterBuild">
  </Target>
  -->
  <Target Name="BeforeBuild">
    <CreateItem Include="Server\WebUI\**\*.*">
      <Output ItemName="EmbeddedResource" TaskParameter="Include" />
    </CreateItem>
  </Target>
  <Import Project="$(SolutionDir)\.nuget\nuget.targets" />
</Project><|MERGE_RESOLUTION|>--- conflicted
+++ resolved
@@ -242,13 +242,10 @@
     <Compile Include="Prefetching\ConcurrentJsonDocumentSortedList.cs" />
     <Compile Include="Prefetching\Prefetcher.cs" />
     <Compile Include="Prefetching\PrefetchingUser.cs" />
-<<<<<<< HEAD
     <Compile Include="RavenDbMiddleware.cs" />
     <Compile Include="RavenDbOwinOptions.cs" />
-=======
     <Compile Include="Server\Connections\IEventsTransport.cs" />
     <Compile Include="Server\Connections\WebApiEventsTransport.cs" />
->>>>>>> e53dcd31
     <Compile Include="Server\Controllers\Admin\AdminController.cs" />
     <Compile Include="Server\Controllers\Admin\AdminDatabasesController.cs" />
     <Compile Include="Server\Controllers\Admin\BaseAdminController.cs" />
