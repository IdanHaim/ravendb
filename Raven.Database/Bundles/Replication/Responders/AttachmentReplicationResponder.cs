--- conflicted
+++ resolved
@@ -88,11 +88,7 @@
 									 Source = src,
 									 LastDocumentEtag = lastDocId,
 									 LastAttachmentEtag = lastEtag,
-<<<<<<< HEAD
-									 ServerInstanceId = Database.TransactionalStorage.Id
-=======
 									 ServerInstanceId = serverInstanceId
->>>>>>> 34cc7820
 								 }),
 								 new RavenJObject(), null);
 				});
