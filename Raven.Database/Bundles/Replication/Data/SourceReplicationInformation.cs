--- conflicted
+++ resolved
@@ -23,19 +23,12 @@
 
         public int? LastBatchSize { get; set; }
 
-<<<<<<< HEAD
 		public string SourceCollections { get; set; }
 
 		public override string ToString()
 		{
 			return string.Format("LastDocumentEtag: {0}, LastAttachmentEtag: {1}", LastDocumentEtag, LastAttachmentEtag);
 		}
-=======
-        public override string ToString()
-        {
-            return string.Format("LastDocumentEtag: {0}, LastAttachmentEtag: {1}", LastDocumentEtag, LastAttachmentEtag);
-        }
->>>>>>> b19bf61a
 
         public SourceReplicationInformation()
         {
