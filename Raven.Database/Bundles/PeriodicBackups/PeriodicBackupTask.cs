--- conflicted
+++ resolved
@@ -31,12 +31,9 @@
 		private volatile Task currentTask;
 		private string awsAccessKey, awsSecretKey;
 
-<<<<<<< HEAD
-		private volatile PeriodicBackupSetup backupConfigs;
-=======
 		private PeriodicBackupSetup backupConfigs;
 		private PeriodicBackupStatus backupStatus;
->>>>>>> bb024292
+		private volatile PeriodicBackupSetup backupConfigs;
 
 		public void Execute(DocumentDatabase database)
 		{
@@ -139,13 +136,8 @@
 							var filePath = await dd.ExportData(null, null, true);
 
 							// No-op if nothing has changed
-<<<<<<< HEAD
-							if (options.LastDocsEtag == backupConfigs.LastDocsEtag &&
-								options.LastAttachmentEtag == backupConfigs.LastAttachmentsEtag)
-=======
 							if (options.LastDocsEtag == localBackupStatus.LastDocsEtag &&
 								options.LastAttachmentEtag == localBackupStatus.LastAttachmentsEtag)
->>>>>>> bb024292
 							{
 								logger.Info("Periodic backup returned prematurely, nothing has changed since last backup");
 								return;
@@ -160,23 +152,15 @@
 							ravenJObject.Remove("Id");
 							var putResult = Database.Put(PeriodicBackupStatus.RavenDocumentKey, null, ravenJObject,
 														 new RavenJObject(), null);
-<<<<<<< HEAD
-							if (localBackupConfigs.LastDocsEtag.IncrementBy(1) == putResult.ETag) // the last etag is with just us
+
+							// this result in backupStatus being refreshed
+								localBackupStatus = backupStatus;
+							if (localBackupStatus != null)
+							me
+								if (localBackupConfigs.LastDocsEtag.IncrementBy(1) == putResult.ETag) // the last etag is with just us
 								localBackupConfigs.LastDocsEtag = putResult.ETag; // so we can skip it for the next time
-=======
-
-							// this result in backupStatus being refreshed
-							localBackupStatus = backupStatus;
-							if (localBackupStatus != null)
-							{
-								if (Etag.Increment(localBackupStatus.LastDocsEtag, 1) == putResult.ETag) // the last etag is with just us
-									localBackupStatus.LastDocsEtag = putResult.ETag; // so we can skip it for the next time
-							}
->>>>>>> bb024292
-						}
-						catch (ObjectDisposedException)
-						{
-							// shutting down, probably
+				{							// shutting down, probably
+											// shutting down, probably
 						}
 						catch (Exception e)
 						{
