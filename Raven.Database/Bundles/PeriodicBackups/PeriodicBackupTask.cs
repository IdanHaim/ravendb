﻿using System;
using System.ComponentModel.Composition;
using System.IO;
using System.Threading;
using Amazon;
using Amazon.Glacier.Transfer;
using Amazon.RDS.Model;
using Amazon.S3.Model;
using Microsoft.WindowsAzure.Storage;
using Microsoft.WindowsAzure.Storage.Auth;
using Microsoft.WindowsAzure.Storage.Blob;
using Raven.Abstractions;
using Raven.Abstractions.Data;
using Raven.Abstractions.Exceptions;
using Raven.Abstractions.Extensions;
using Raven.Abstractions.Logging;
using Raven.Abstractions.Smuggler;
using Raven.Database.Extensions;
using Raven.Database.Plugins;
using Raven.Database.Server;
using Raven.Database.Smuggler;
using Raven.Json.Linq;
using Task = System.Threading.Tasks.Task;

namespace Raven.Database.Bundles.PeriodicBackups
{
    [InheritedExport(typeof(IStartupTask))]
	[ExportMetadata("Bundle", "PeriodicBackup")]
	public class PeriodicBackupTask : IStartupTask, IDisposable
	{
		public DocumentDatabase Database { get; set; }
		private Timer timer;

		private readonly ILog logger = LogManager.GetCurrentClassLogger();
		private volatile Task currentTask;
		private string awsAccessKey, awsSecretKey;
        private string azureStorageAccount, azureStorageKey;

		private volatile PeriodicBackupStatus backupStatus;
		private volatile PeriodicBackupSetup backupConfigs;

		public void Execute(DocumentDatabase database)
		{
			Database = database;

			Database.OnDocumentChange += (sender, notification, metadata) =>
			{
				if (notification.Id == null)
					return;
				if (PeriodicBackupSetup.RavenDocumentKey.Equals(notification.Id, StringComparison.InvariantCultureIgnoreCase) == false &&
					PeriodicBackupStatus.RavenDocumentKey.Equals(notification.Id, StringComparison.InvariantCultureIgnoreCase) == false)
					return;

				if (timer != null)
					timer.Dispose();

				ReadSetupValuesFromDocument();
			};

			ReadSetupValuesFromDocument();
		}

		private void ReadSetupValuesFromDocument()
		{
			using (LogContext.WithDatabase(Database.Name))
			{
				try
				{
					// Not having a setup doc means this DB isn't enabled for periodic backups
					var document = Database.Get(PeriodicBackupSetup.RavenDocumentKey, null);
					if (document == null)
					{
						backupConfigs = null;
						backupStatus = null;
						return;
					}

					var status = Database.Get(PeriodicBackupStatus.RavenDocumentKey, null);

					backupStatus = status == null ? new PeriodicBackupStatus() : status.DataAsJson.JsonDeserialization<PeriodicBackupStatus>();
					backupConfigs = document.DataAsJson.JsonDeserialization<PeriodicBackupSetup>();
					if (backupConfigs.IntervalMilliseconds <= 0)
					{
						logger.Warn("Periodic backup interval is set to zero or less, periodic backup is now disabled");
						return;
					}

					awsAccessKey = Database.Configuration.Settings["Raven/AWSAccessKey"];
					awsSecretKey = Database.Configuration.Settings["Raven/AWSSecretKey"];
                    azureStorageAccount = Database.Configuration.Settings["Raven/AzureStorageAccount"];
                    azureStorageKey = Database.Configuration.Settings["Raven/AzureStorageKey"];

					var interval = TimeSpan.FromMilliseconds(backupConfigs.IntervalMilliseconds);
					logger.Info("Periodic backups started, will backup every" + interval.TotalMinutes + "minutes");

					var timeSinceLastBackup = DateTime.UtcNow - backupStatus.LastBackup;
					var nextBackup = timeSinceLastBackup >= interval ? TimeSpan.Zero : interval - timeSinceLastBackup;
					timer = new Timer(TimerCallback, null, nextBackup, interval);
				}
				catch (Exception ex)
				{
					logger.ErrorException("Could not read periodic backup config", ex);
					Database.AddAlert(new Alert
					{
						AlertLevel = AlertLevel.Error,
						CreatedAt = SystemTime.UtcNow,
						Message = ex.Message,
						Title = "Could not read periodic backup config",
						Exception = ex.ToString(),
						UniqueKey = "Periodic Backup Config Error"
					});
				}
			}
		}

		private void TimerCallback(object state)
		{
			if (currentTask != null)
				return;

			lock (this)
			{
				if (currentTask != null)
					return;
				currentTask = Task.Factory.StartNew(async () =>
				{
					var documentDatabase = Database;
					if (documentDatabase == null)
						return;
					using (LogContext.WithDatabase(documentDatabase.Name))
					{
						try
						{
							var localBackupConfigs = backupConfigs;
							var localBackupStatus = backupStatus;
							if (localBackupConfigs == null)
								return;

							var databaseStatistics = documentDatabase.Statistics;
							// No-op if nothing has changed
							if (databaseStatistics.LastDocEtag == localBackupStatus.LastDocsEtag &&
							    databaseStatistics.LastAttachmentEtag == localBackupStatus.LastAttachmentsEtag)
							{
								return;
							}

							var backupPath = localBackupConfigs.LocalFolderName ??
							                 Path.Combine(documentDatabase.Configuration.DataDirectory, "PeriodicBackup-Temp");

							var exportResult = await new DataDumper(documentDatabase).ExportData(new SmugglerExportOptions {ToFile = backupPath}, new SmugglerOptions
							{
<<<<<<< HEAD
								StartDocsEtag = localBackupStatus.LastDocsEtag,
								StartAttachmentsEtag = localBackupStatus.LastAttachmentsEtag,
							});

							// No-op if nothing has changed
                            if (exportResult.LastDocsEtag == localBackupStatus.LastDocsEtag &&
                                exportResult.LastAttachmentsEtag == localBackupStatus.LastAttachmentsEtag)
=======
								BackupPath = backupPath,
								LastDocsEtag = localBackupStatus.LastDocsEtag,
								LastAttachmentEtag = localBackupStatus.LastAttachmentsEtag
							};
							var dd = new DataDumper(documentDatabase, options);
						    string filePath;
						    try
						    {
						        filePath = await dd.ExportData(null, null, true, backupStatus);
						    }
						    catch (SmugglerExportException e)
						    {
						        filePath = e.File;
                                logger.ErrorException("Recoverable error when performing periodic backup", e);
                                Database.AddAlert(new Alert
                                {
                                    AlertLevel = AlertLevel.Error,
                                    CreatedAt = SystemTime.UtcNow,
                                    Message = e.Message,
                                    Title = "Recoverable Error in Periodic Backup",
                                    Exception = e.ToString(),
                                    UniqueKey = "Periodic Backup Error",
                                });
						    }

						    // No-op if nothing has changed
							if (options.LastDocsEtag == localBackupStatus.LastDocsEtag &&
							    options.LastAttachmentEtag == localBackupStatus.LastAttachmentsEtag)
>>>>>>> 32489ceb
							{
								logger.Info("Periodic backup returned prematurely, nothing has changed since last backup");
								return;
							}

							try
							{
								UploadToServer(exportResult.FilePath, localBackupConfigs);
							}
							finally
							{
                                IOExtensions.DeleteDirectory(exportResult.FilePath);
							}

                            localBackupStatus.LastAttachmentsEtag = exportResult.LastAttachmentsEtag;
                            localBackupStatus.LastDocsEtag = exportResult.LastDocsEtag;
							localBackupStatus.LastBackup = SystemTime.UtcNow;

							var ravenJObject = JsonExtensions.ToJObject(localBackupStatus);
							ravenJObject.Remove("Id");
							var putResult = documentDatabase.Put(PeriodicBackupStatus.RavenDocumentKey, null, ravenJObject,
								new RavenJObject(), null);

							// this result in backupStatus being refreshed
							localBackupStatus = backupStatus;
							if (localBackupStatus != null)
							{
								if (localBackupStatus.LastDocsEtag.IncrementBy(1) == putResult.ETag) // the last etag is with just us
									localBackupStatus.LastDocsEtag = putResult.ETag; // so we can skip it for the next time
							}
						}
						catch (ObjectDisposedException)
						{
							// shutting down, probably
						}
						catch (Exception e)
						{
							logger.ErrorException("Error when performing periodic backup", e);
							Database.AddAlert(new Alert
							{
								AlertLevel = AlertLevel.Error,
								CreatedAt = SystemTime.UtcNow,
								Message = e.Message,
								Title = "Error in Periodic Backup",
								Exception = e.ToString(),
								UniqueKey = "Periodic Backup Error",
							});
						}
					}
				})
				.ContinueWith(_ =>
				{
					currentTask = null;
				});
			}
		}

	    private void UploadToServer(string backupPath, PeriodicBackupSetup localBackupConfigs)
	    {
	        if (!string.IsNullOrWhiteSpace(localBackupConfigs.GlacierVaultName))
	        {
	            UploadToGlacier(backupPath, localBackupConfigs);
	        }
	        else if (!string.IsNullOrWhiteSpace(localBackupConfigs.S3BucketName))
	        {
	            UploadToS3(backupPath, localBackupConfigs);
	        }
	        else if (!string.IsNullOrWhiteSpace(localBackupConfigs.AzureStorageContainer))
	        {
	            UploadToAzure(backupPath, localBackupConfigs);
	        }
	    }

	    private void UploadToS3(string backupPath, PeriodicBackupSetup localBackupConfigs)
		{
			var awsRegion = RegionEndpoint.GetBySystemName(localBackupConfigs.AwsRegionEndpoint) ?? RegionEndpoint.USEast1;

			using (var client = new Amazon.S3.AmazonS3Client(awsAccessKey, awsSecretKey, awsRegion))
			using (var fileStream = File.OpenRead(backupPath))
			{
				var key = Path.GetFileName(backupPath);
				var request = new PutObjectRequest();
				request.WithMetaData("Description", GetArchiveDescription());
				request.WithInputStream(fileStream);
				request.WithBucketName(localBackupConfigs.S3BucketName);
				request.WithKey(key);
				request.WithTimeout(60*60*1000); // 1 hour
				request.WithReadWriteTimeout(60*60*1000); // 1 hour

				using (client.PutObject(request))
				{
					logger.Info(string.Format("Successfully uploaded backup {0} to S3 bucket {1}, with key {2}",
											  Path.GetFileName(backupPath), localBackupConfigs.S3BucketName, key));
				}
			}
		}

		private void UploadToGlacier(string backupPath, PeriodicBackupSetup localBackupConfigs)
		{
			var awsRegion = RegionEndpoint.GetBySystemName(localBackupConfigs.AwsRegionEndpoint) ?? RegionEndpoint.USEast1;
			var manager = new ArchiveTransferManager(awsAccessKey, awsSecretKey, awsRegion);
			var archiveId = manager.Upload(localBackupConfigs.GlacierVaultName, GetArchiveDescription(), backupPath).ArchiveId;
			logger.Info(string.Format("Successfully uploaded backup {0} to Glacier, archive ID: {1}", Path.GetFileName(backupPath),
									  archiveId));
		}

	    private void UploadToAzure(string backupPath, PeriodicBackupSetup localBackupConfigs)
	    {
	        StorageCredentials storageCredentials = new StorageCredentials(azureStorageAccount, azureStorageKey);
	        CloudStorageAccount storageAccount = new CloudStorageAccount(storageCredentials, true);
	        CloudBlobClient blobClient = new CloudBlobClient(storageAccount.BlobEndpoint, storageCredentials);
	        CloudBlobContainer backupContainer = blobClient.GetContainerReference(localBackupConfigs.AzureStorageContainer);
	        backupContainer.CreateIfNotExists();
	        using (var fileStream = File.OpenRead(backupPath))
	        {
	            var key = Path.GetFileName(backupPath);
	            CloudBlockBlob backupBlob = backupContainer.GetBlockBlobReference(key);
	            backupBlob.Metadata.Add("Description", this.GetArchiveDescription());
	            backupBlob.UploadFromStream(fileStream);
	            backupBlob.SetMetadata();

	            this.logger.Info(string.Format(
	                "Successfully uploaded backup {0} to Azure container {1}, with key {2}",
	                Path.GetFileName(backupPath),
	                localBackupConfigs.AzureStorageContainer,
	                key));
	        }
	    }

	    private string GetArchiveDescription()
		{
			return "Periodic backup for db " + (Database.Name ?? Constants.SystemDatabase) + " at " + DateTime.UtcNow;
		}

		public void Dispose()
		{
			if (timer != null)
				timer.Dispose();
			var task = currentTask;
			if (task != null)
				task.Wait();
		}
	}
}<|MERGE_RESOLUTION|>--- conflicted
+++ resolved
@@ -10,8 +10,8 @@
 using Microsoft.WindowsAzure.Storage.Auth;
 using Microsoft.WindowsAzure.Storage.Blob;
 using Raven.Abstractions;
+using Raven.Abstractions.Exceptions;
 using Raven.Abstractions.Data;
-using Raven.Abstractions.Exceptions;
 using Raven.Abstractions.Extensions;
 using Raven.Abstractions.Logging;
 using Raven.Abstractions.Smuggler;
@@ -147,26 +147,16 @@
 							var backupPath = localBackupConfigs.LocalFolderName ??
 							                 Path.Combine(documentDatabase.Configuration.DataDirectory, "PeriodicBackup-Temp");
 
-							var exportResult = await new DataDumper(documentDatabase).ExportData(new SmugglerExportOptions {ToFile = backupPath}, new SmugglerOptions
-							{
-<<<<<<< HEAD
-								StartDocsEtag = localBackupStatus.LastDocsEtag,
-								StartAttachmentsEtag = localBackupStatus.LastAttachmentsEtag,
-							});
-
-							// No-op if nothing has changed
-                            if (exportResult.LastDocsEtag == localBackupStatus.LastDocsEtag &&
-                                exportResult.LastAttachmentsEtag == localBackupStatus.LastAttachmentsEtag)
-=======
-								BackupPath = backupPath,
-								LastDocsEtag = localBackupStatus.LastDocsEtag,
-								LastAttachmentEtag = localBackupStatus.LastAttachmentsEtag
-							};
-							var dd = new DataDumper(documentDatabase, options);
+							var dd = new DataDumper(documentDatabase);
+						    ExportDataResult result = null;
 						    string filePath;
 						    try
 						    {
-						        filePath = await dd.ExportData(null, null, true, backupStatus);
+						        result = await dd.ExportData(new SmugglerExportOptions { ToFile = backupPath }, new SmugglerOptions
+						                                                                                          {
+						                                                                                              StartDocsEtag = localBackupStatus.LastDocsEtag,
+                                                                                                                      StartAttachmentsEtag = localBackupStatus.LastAttachmentsEtag
+						                                                                                          });
 						    }
 						    catch (SmugglerExportException e)
 						    {
@@ -184,9 +174,8 @@
 						    }
 
 						    // No-op if nothing has changed
-							if (options.LastDocsEtag == localBackupStatus.LastDocsEtag &&
-							    options.LastAttachmentEtag == localBackupStatus.LastAttachmentsEtag)
->>>>>>> 32489ceb
+                            if (result.LastDocsEtag == localBackupStatus.LastDocsEtag &&
+                                result.LastAttachmentsEtag == localBackupStatus.LastAttachmentsEtag)
 							{
 								logger.Info("Periodic backup returned prematurely, nothing has changed since last backup");
 								return;
@@ -194,15 +183,15 @@
 
 							try
 							{
-								UploadToServer(exportResult.FilePath, localBackupConfigs);
+								UploadToServer(result.FilePath, localBackupConfigs);
 							}
 							finally
 							{
-                                IOExtensions.DeleteDirectory(exportResult.FilePath);
-							}
-
-                            localBackupStatus.LastAttachmentsEtag = exportResult.LastAttachmentsEtag;
-                            localBackupStatus.LastDocsEtag = exportResult.LastDocsEtag;
+                                IOExtensions.DeleteDirectory(result.FilePath);
+							}
+
+                            localBackupStatus.LastAttachmentsEtag = result.LastAttachmentsEtag;
+                            localBackupStatus.LastDocsEtag = result.LastDocsEtag;
 							localBackupStatus.LastBackup = SystemTime.UtcNow;
 
 							var ravenJObject = JsonExtensions.ToJObject(localBackupStatus);
