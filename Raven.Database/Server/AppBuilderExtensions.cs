using System;
using System.Collections.Generic;
using System.IO;
using System.Linq;
using System.Net;
using System.Net.Http;
using System.Net.WebSockets;
using System.Reflection;
using System.Threading;
using System.Threading.Tasks;
using System.Web.Http;
using System.Web.Http.Dispatcher;
using System.Web.Http.Hosting;
using Microsoft.Owin;
using Rachis;

using Raven.Abstractions.Connection;
using Raven.Abstractions.Data;
using Raven.Database.Config;
using Raven.Database.DiskIO;
using Raven.Database.Raft;
using Raven.Database.FileSystem.Util;
using Raven.Database.Server;
using Raven.Database.Server.Connections;
using Raven.Database.Server.Controllers;
using Raven.Database.Server.Security;
using Raven.Database.Server.Tenancy;
using Raven.Database.Server.WebApi;
using Raven.Database.Server.WebApi.Filters;
using Raven.Database.Server.WebApi.Handlers;

// ReSharper disable once CheckNamespace
using Raven.Abstractions.Logging;
namespace Owin
{
    public static class AppBuilderExtensions
    {
        private const string HostOnAppDisposing = "host.OnAppDisposing";


        public static IAppBuilder UseRavenDB(this IAppBuilder app)
        {
            return UseRavenDB(app, new RavenConfiguration());
        }

        public static IAppBuilder UseRavenDB(this IAppBuilder app, InMemoryRavenConfiguration configuration)
        {
            return UseRavenDB(app, new RavenDBOptions(configuration));
        }

        private static IAppBuilder UseInterceptor(this IAppBuilder app)
        {
            return app.Use(typeof(InterceptMiddleware));
        }


        public static IAppBuilder UseRavenDB(this IAppBuilder app, RavenDBOptions options)
        {
            if (options == null)
            {
                throw new ArgumentNullException("options");
            }

            if (app.Properties.ContainsKey(HostOnAppDisposing))
            {
                // This is a katana specific key (i.e. not a standard OWIN key) to be notified
                // when the host in being shut down. Works both in HttpListener and SystemWeb hosting
                // Until owin spec is officially updated, there is no other way to know the host
                // is shutting down / disposing
                var appDisposing = app.Properties[HostOnAppDisposing] as CancellationToken?;
                if (appDisposing.HasValue)
                {
                    appDisposing.Value.Register(options.Dispose);
                }
            }

            AssemblyExtractor.ExtractEmbeddedAssemblies(options.SystemDatabase.Configuration);

#if DEBUG
            app.UseInterceptor();
#endif

<<<<<<< HEAD
			app.Use((context, func) => UpgradeToWebSockets(options, context, func));

            app.Use<CustomExceptionMiddleware>().UseWebApi(CreateHttpCfg(options));


			return app;
		}

		private static async Task UpgradeToWebSockets(RavenDBOptions options, IOwinContext context, Func<Task> next)
		{
			var accept = context.Get<Action<IDictionary<string, object>, Func<IDictionary<string, object>, Task>>>("websocket.Accept");
			if (accept == null)
			{
				// Not a websocket request
				await next().ConfigureAwait(false);
				return;
			}

			WebSocketsTransport webSocketsTrasport = WebSocketTransportFactory.CreateWebSocketTransport(options, context);

			if (webSocketsTrasport != null)
			{
				if (await webSocketsTrasport.TrySetupRequest().ConfigureAwait(false))
				{
					accept(new Dictionary<string, object>()
					{
						{"websocket.ReceiveBufferSize", 256},
						{"websocket.Buffer", webSocketsTrasport.PreAllocatedBuffer},
						{"websocket.KeepAliveInterval", WebSocket.DefaultKeepAliveInterval}
					}, webSocketsTrasport.Run);
			}
		}
		}

		private static HttpConfiguration CreateHttpCfg(RavenDBOptions options)
		{
			var cfg = new HttpConfiguration();

			cfg.Properties[typeof(DatabasesLandlord)] = options.DatabaseLandlord;
			cfg.Properties[typeof(FileSystemsLandlord)] = options.FileSystemLandlord;
			cfg.Properties[typeof(CountersLandlord)] = options.CountersLandlord;
			cfg.Properties[typeof(TimeSeriesLandlord)] = options.TimeSeriesLandlord;
			cfg.Properties[typeof(MixedModeRequestAuthorizer)] = options.MixedModeRequestAuthorizer;
			cfg.Properties[typeof(RequestManager)] = options.RequestManager;
			cfg.Properties[typeof(ClusterManager)] = options.ClusterManager;
			cfg.Properties[Constants.MaxConcurrentRequestsForDatabaseDuringLoad] = new SemaphoreSlim(options.SystemDatabase.Configuration.MaxConcurrentRequestsForDatabaseDuringLoad);
=======
            app.Use((context, func) => UpgradeToWebSockets(options, context, func));

            app.UseWebApi(CreateHttpCfg(options));


            return app;
        }

        private static async Task UpgradeToWebSockets(RavenDBOptions options, IOwinContext context, Func<Task> next)
        {
            var accept = context.Get<Action<IDictionary<string, object>, Func<IDictionary<string, object>, Task>>>("websocket.Accept");
            if (accept == null)
            {
                // Not a websocket request
                await next();
                return;
            }

            WebSocketsTransport webSocketsTrasport = WebSocketTransportFactory.CreateWebSocketTransport(options, context);

            if (webSocketsTrasport != null)
            {
                if (await webSocketsTrasport.TrySetupRequest())
                {
                    accept(new Dictionary<string, object>()
                    {
                        {"websocket.ReceiveBufferSize", 256},
                        {"websocket.Buffer", webSocketsTrasport.PreAllocatedBuffer},
                        {"websocket.KeepAliveInterval", WebSocket.DefaultKeepAliveInterval}
                    }, webSocketsTrasport.Run);
                }
            }
        }

        private static HttpConfiguration CreateHttpCfg(RavenDBOptions options)
        {
            var cfg = new HttpConfiguration();

            cfg.Properties[typeof(DatabasesLandlord)] = options.DatabaseLandlord;
            cfg.Properties[typeof(FileSystemsLandlord)] = options.FileSystemLandlord;
            cfg.Properties[typeof(CountersLandlord)] = options.CountersLandlord;
            cfg.Properties[typeof(MixedModeRequestAuthorizer)] = options.MixedModeRequestAuthorizer;
            cfg.Properties[typeof(RequestManager)] = options.RequestManager;
            cfg.Properties[Constants.MaxConcurrentRequestsForDatabaseDuringLoad] = new SemaphoreSlim(options.SystemDatabase.Configuration.MaxConcurrentRequestsForDatabaseDuringLoad);
>>>>>>> b19bf61a
            cfg.Properties[Constants.MaxSecondsForTaskToWaitForDatabaseToLoad] = options.SystemDatabase.Configuration.MaxSecondsForTaskToWaitForDatabaseToLoad;
            cfg.Formatters.Remove(cfg.Formatters.XmlFormatter);
            cfg.Formatters.JsonFormatter.SerializerSettings.Converters.Add(new NaveValueCollectionJsonConverterOnlyForConfigFormatters());
            cfg.Services.Replace(typeof(IAssembliesResolver), new RavenAssemblyResolver());
            cfg.Filters.Add(new RavenExceptionFilterAttribute());

            cfg.MessageHandlers.Add(new ThrottlingHandler(options.SystemDatabase.Configuration.MaxConcurrentServerRequests));
            cfg.MessageHandlers.Add(new GZipToJsonAndCompressHandler());

            cfg.Services.Replace(typeof(IHostBufferPolicySelector), new SelectiveBufferPolicySelector());

            if (RouteCacher.TryAddRoutesFromCache(cfg) == false)
                AddRoutes(cfg);

            cfg.EnsureInitialized();

            RouteCacher.CacheRoutesIfNecessary(cfg);

            return cfg;
        }

        private static void AddRoutes(HttpConfiguration cfg)
        {
            cfg.MapHttpAttributeRoutes(new RavenInlineConstraintResolver());

            cfg.Routes.MapHttpRoute(
                "RavenFs", "fs/{controller}/{action}",
                new { id = RouteParameter.Optional });

            cfg.Routes.MapHttpRoute(
                "API Default", "{controller}/{action}",
                new { id = RouteParameter.Optional });

            cfg.Routes.MapHttpRoute(
                "Database Route", "databases/{databaseName}/{controller}/{action}",
                new { id = RouteParameter.Optional });
        }

        private class RavenAssemblyResolver : IAssembliesResolver
        {
            public ICollection<Assembly> GetAssemblies()
            {
                return AppDomain.CurrentDomain.GetAssemblies()
                    .Where(IsRavenAssembly)
                    .ToArray();
            }

            private static bool IsRavenAssembly(Assembly assembly)
            {
                if (assembly.IsDynamic)
                    return false;

                try
                {
                    return assembly.ExportedTypes.Any(t => t.IsSubclassOf(typeof (RavenBaseApiController)));
                }
                catch (FileLoadException)
                {
                    // if we can't figure out, this proably isn't it
                    return false;
                }
                catch (FileNotFoundException)
                {
                    //ExportedTypes will throw a FileNotFoundException if the assembly references another assembly which cannot be loaded/found
                    return false;
                }
            }
        }

        public class SelectiveBufferPolicySelector : IHostBufferPolicySelector
        {
            public bool UseBufferedInputStream(object hostContext)
            {
                var context = hostContext as IOwinContext;

                if (context != null)
                {
                    var pathString = context.Request.Path;
                    if (pathString.HasValue)
                    {
                        var localPath = pathString.Value;
                        var length = localPath.Length;
                        if (length < 10) // the shortest possible URL to consider here: fs/{fs_name_at_least_one_character}/files
                            return true;

                        var prev = localPath[length - 2];
                        switch (localPath[length-1])
                        {
                            case 't':
                            case 'T':
                                switch (prev)
                                {
                                    case 'R':
                                    case 'r':
                                        return (
                                            localPath.EndsWith("bulkInsert", StringComparison.OrdinalIgnoreCase) ||
                                            localPath.EndsWith("studio-tasks/import", StringComparison.OrdinalIgnoreCase)
                                            ) == false;
                                    default:
                                        return true;
                                        
                                }
                            case 'e':
                            case 'E':
                                switch (prev)
                                {
                                    case 'l':
                                    case 'L':
                                        return localPath.EndsWith("studio-tasks/loadCsvFile", StringComparison.OrdinalIgnoreCase) == false;
                                    default:
                                        return true;
                                }
                            case 'D':
                            case 'd':
                                switch (prev)
                                {
                                    case 'E':
                                    case 'e':
                                        return localPath.EndsWith("synchronization/MultipartProceed", StringComparison.OrdinalIgnoreCase) == false;
                                    default:
                                        return true;
                                }
                            case 's':
                            case 'S':
                                switch (prev)
                                {
                                    case 'T':
                                    case 't':
                                        return localPath.EndsWith("replication/replicateAttachments", StringComparison.OrdinalIgnoreCase) == false;
                                    case 'c':
                                    case 'C':
                                        if (localPath[length - 4] == '/')
                                        return true;
                                        return localPath.EndsWith("replication/replicateDocs", StringComparison.OrdinalIgnoreCase) == false;
                                    case 'E':
                                    case 'e':
                                        return localPath.EndsWith("files", StringComparison.OrdinalIgnoreCase) == false || context.Request.Method != "PUT";
                                    default:
                                        return true;
                                }
                            default:
<<<<<<< HEAD
				                return true;
				        }
				    }
				}

				return true;
			}

			public bool UseBufferedOutputStream(HttpResponseMessage response)
			{
				var content = response.Content;
				var compressedContent = content as CompressedContent;
				if (compressedContent != null && response.StatusCode != HttpStatusCode.NoContent)
					return ShouldBuffer(compressedContent.OriginalContent);
				return ShouldBuffer(content);
			}

			private bool ShouldBuffer(HttpContent content)
			{
				return (content is IEventsTransport ||
						content is StreamsController.StreamQueryContent ||
						content is StreamContent ||
						content is PushStreamContent ||
						content is JsonContent ||
						content is MultiGetController.MultiGetContent) == false;
			}
		}

		private class InterceptMiddleware : OwinMiddleware
		{
            private static readonly ILog Log = LogManager.GetCurrentClassLogger();

			public InterceptMiddleware(OwinMiddleware next)
				: base(next)
			{
			}

			public override async Task Invoke(IOwinContext context)
			{
				// Pre request stuff
                try
                {
                    await Next.Invoke(context).ConfigureAwait(false);
                }
                catch (Exception ex)
                {
					if (Log.IsDebugEnabled)
						Log.DebugException("Exception thrown while invoking message from client to server, probably due to write fail to a closed connection which may normally occur when browsing",ex);
                }
				// Post request stuff
			}
		}

        private class CustomExceptionMiddleware : OwinMiddleware
        {
            private static readonly ILog Log = LogManager.GetCurrentClassLogger();

            public CustomExceptionMiddleware(OwinMiddleware next) : base(next)
            {}

            public override async Task Invoke(IOwinContext context)
            {
                try
                {
                    await Next.Invoke(context).ConfigureAwait(false);
                }
                catch (Exception ex)
                {
					if (Log.IsDebugEnabled)
						Log.DebugException("Exception thrown while invoking message from client to server, probably due to write fail to a closed connection which may normally occur when browsing",ex);
                }
            }
        }
	}
=======
                                return true;
                        }
                    }
                }

                return true;
            }

            public bool UseBufferedOutputStream(HttpResponseMessage response)
            {
                var content = response.Content;
                var compressedContent = content as CompressedContent;
                if (compressedContent != null && response.StatusCode != HttpStatusCode.NoContent)
                    return ShouldBuffer(compressedContent.OriginalContent);
                return ShouldBuffer(content);
            }

            private bool ShouldBuffer(HttpContent content)
            {
                return (content is IEventsTransport ||
                        content is StreamsController.StreamQueryContent ||
                        content is StreamContent ||
                        content is PushStreamContent ||
                        content is JsonContent ||
                        content is MultiGetController.MultiGetContent) == false;
            }
        }

        private class InterceptMiddleware : OwinMiddleware
        {
            public InterceptMiddleware(OwinMiddleware next)
                : base(next)
            {
            }

            public override async Task Invoke(IOwinContext context)
            {
                // Pre request stuff
                await Next.Invoke(context);
                // Post request stuff
            }
        }
    }
>>>>>>> b19bf61a
}<|MERGE_RESOLUTION|>--- conflicted
+++ resolved
@@ -80,7 +80,6 @@
             app.UseInterceptor();
 #endif
 
-<<<<<<< HEAD
 			app.Use((context, func) => UpgradeToWebSockets(options, context, func));
 
             app.Use<CustomExceptionMiddleware>().UseWebApi(CreateHttpCfg(options));
@@ -127,52 +126,6 @@
 			cfg.Properties[typeof(RequestManager)] = options.RequestManager;
 			cfg.Properties[typeof(ClusterManager)] = options.ClusterManager;
 			cfg.Properties[Constants.MaxConcurrentRequestsForDatabaseDuringLoad] = new SemaphoreSlim(options.SystemDatabase.Configuration.MaxConcurrentRequestsForDatabaseDuringLoad);
-=======
-            app.Use((context, func) => UpgradeToWebSockets(options, context, func));
-
-            app.UseWebApi(CreateHttpCfg(options));
-
-
-            return app;
-        }
-
-        private static async Task UpgradeToWebSockets(RavenDBOptions options, IOwinContext context, Func<Task> next)
-        {
-            var accept = context.Get<Action<IDictionary<string, object>, Func<IDictionary<string, object>, Task>>>("websocket.Accept");
-            if (accept == null)
-            {
-                // Not a websocket request
-                await next();
-                return;
-            }
-
-            WebSocketsTransport webSocketsTrasport = WebSocketTransportFactory.CreateWebSocketTransport(options, context);
-
-            if (webSocketsTrasport != null)
-            {
-                if (await webSocketsTrasport.TrySetupRequest())
-                {
-                    accept(new Dictionary<string, object>()
-                    {
-                        {"websocket.ReceiveBufferSize", 256},
-                        {"websocket.Buffer", webSocketsTrasport.PreAllocatedBuffer},
-                        {"websocket.KeepAliveInterval", WebSocket.DefaultKeepAliveInterval}
-                    }, webSocketsTrasport.Run);
-                }
-            }
-        }
-
-        private static HttpConfiguration CreateHttpCfg(RavenDBOptions options)
-        {
-            var cfg = new HttpConfiguration();
-
-            cfg.Properties[typeof(DatabasesLandlord)] = options.DatabaseLandlord;
-            cfg.Properties[typeof(FileSystemsLandlord)] = options.FileSystemLandlord;
-            cfg.Properties[typeof(CountersLandlord)] = options.CountersLandlord;
-            cfg.Properties[typeof(MixedModeRequestAuthorizer)] = options.MixedModeRequestAuthorizer;
-            cfg.Properties[typeof(RequestManager)] = options.RequestManager;
-            cfg.Properties[Constants.MaxConcurrentRequestsForDatabaseDuringLoad] = new SemaphoreSlim(options.SystemDatabase.Configuration.MaxConcurrentRequestsForDatabaseDuringLoad);
->>>>>>> b19bf61a
             cfg.Properties[Constants.MaxSecondsForTaskToWaitForDatabaseToLoad] = options.SystemDatabase.Configuration.MaxSecondsForTaskToWaitForDatabaseToLoad;
             cfg.Formatters.Remove(cfg.Formatters.XmlFormatter);
             cfg.Formatters.JsonFormatter.SerializerSettings.Converters.Add(new NaveValueCollectionJsonConverterOnlyForConfigFormatters());
@@ -314,7 +267,6 @@
                                         return true;
                                 }
                             default:
-<<<<<<< HEAD
 				                return true;
 				        }
 				    }
@@ -389,49 +341,4 @@
             }
         }
 	}
-=======
-                                return true;
-                        }
-                    }
-                }
-
-                return true;
-            }
-
-            public bool UseBufferedOutputStream(HttpResponseMessage response)
-            {
-                var content = response.Content;
-                var compressedContent = content as CompressedContent;
-                if (compressedContent != null && response.StatusCode != HttpStatusCode.NoContent)
-                    return ShouldBuffer(compressedContent.OriginalContent);
-                return ShouldBuffer(content);
-            }
-
-            private bool ShouldBuffer(HttpContent content)
-            {
-                return (content is IEventsTransport ||
-                        content is StreamsController.StreamQueryContent ||
-                        content is StreamContent ||
-                        content is PushStreamContent ||
-                        content is JsonContent ||
-                        content is MultiGetController.MultiGetContent) == false;
-            }
-        }
-
-        private class InterceptMiddleware : OwinMiddleware
-        {
-            public InterceptMiddleware(OwinMiddleware next)
-                : base(next)
-            {
-            }
-
-            public override async Task Invoke(IOwinContext context)
-            {
-                // Pre request stuff
-                await Next.Invoke(context);
-                // Post request stuff
-            }
-        }
-    }
->>>>>>> b19bf61a
 }