using System;
using System.IO;
using System.Net;
using System.Net.Http;
using System.Web.Http;

using Raven.Database.Server.WebApi.Attributes;

namespace Raven.Database.Server.Controllers
{
<<<<<<< HEAD
	[RoutePrefix("")]
	public class StudioController : BaseDatabaseApiController
	{
		[HttpGet]
		[RavenRoute("raven")]
		[RavenRoute("raven/{*id}")]
		public HttpResponseMessage RavenUiGet(string id = null)
		{
			if (string.IsNullOrEmpty(Database.Configuration.Server.RedirectStudioUrl) == false)
			{
				var result = InnerRequest.CreateResponse(HttpStatusCode.Found);
				result.Headers.Location = new Uri(Path.Combine(DatabasesLandlord.SystemConfiguration.ServerUrl, Database.Configuration.Server.RedirectStudioUrl));
				return result;
			}

			var docPath = GetRequestUrl().Replace("/raven/", "");
			return WriteEmbeddedFile(DatabasesLandlord.SystemConfiguration.Core.WebDir, "Raven.Database.Server.WebUI", null, docPath);
		}

		[HttpGet]
		[RavenRoute("studio")]
		[RavenRoute("studio/{*path}")]
		public HttpResponseMessage GetStudioFile(string path = null)
		{
			if (string.IsNullOrEmpty(Database.Configuration.Server.RedirectStudioUrl) == false)
			{
				var result = InnerRequest.CreateResponse(HttpStatusCode.Found);
				result.Headers.Location = new Uri(Path.Combine(DatabasesLandlord.SystemConfiguration.ServerUrl, Database.Configuration.Server.RedirectStudioUrl));
				return result;
			}
=======
    [RoutePrefix("")]
    public class StudioController : BaseDatabaseApiController
    {
        [HttpGet]
        [RavenRoute("raven")]
        [RavenRoute("raven/{*id}")]
        public HttpResponseMessage RavenUiGet(string id = null)
        {
            if (string.IsNullOrEmpty(Database.Configuration.RedirectStudioUrl) == false)
            {
                var result = InnerRequest.CreateResponse(HttpStatusCode.Found);
                result.Headers.Location = new Uri(Path.Combine(DatabasesLandlord.SystemConfiguration.ServerUrl, Database.Configuration.RedirectStudioUrl));
                return result;
            }

            var docPath = GetRequestUrl().Replace("/raven/", "");
            return WriteEmbeddedFile(DatabasesLandlord.SystemConfiguration.WebDir, "Raven.Database.Server.WebUI", null, docPath);
        }

        [HttpGet]
        [RavenRoute("studio")]
        [RavenRoute("studio/{*path}")]
        public HttpResponseMessage GetStudioFile(string path = null)
        {
            if (string.IsNullOrEmpty(Database.Configuration.RedirectStudioUrl) == false)
            {
                var result = InnerRequest.CreateResponse(HttpStatusCode.Found);
                result.Headers.Location = new Uri(Path.Combine(DatabasesLandlord.SystemConfiguration.ServerUrl, Database.Configuration.RedirectStudioUrl));
                return result;
            }
>>>>>>> 68f1ca50

            var url = GetRequestUrl();
            var docPath = url.StartsWith("/studio/") ? url.Substring("/studio/".Length) : url;
            return WriteEmbeddedFile("~/Server/Html5Studio", "Raven.Database.Server.Html5Studio", "Raven.Studio.Html5", docPath);
        }
    }
}<|MERGE_RESOLUTION|>--- conflicted
+++ resolved
@@ -8,38 +8,6 @@
 
 namespace Raven.Database.Server.Controllers
 {
-<<<<<<< HEAD
-	[RoutePrefix("")]
-	public class StudioController : BaseDatabaseApiController
-	{
-		[HttpGet]
-		[RavenRoute("raven")]
-		[RavenRoute("raven/{*id}")]
-		public HttpResponseMessage RavenUiGet(string id = null)
-		{
-			if (string.IsNullOrEmpty(Database.Configuration.Server.RedirectStudioUrl) == false)
-			{
-				var result = InnerRequest.CreateResponse(HttpStatusCode.Found);
-				result.Headers.Location = new Uri(Path.Combine(DatabasesLandlord.SystemConfiguration.ServerUrl, Database.Configuration.Server.RedirectStudioUrl));
-				return result;
-			}
-
-			var docPath = GetRequestUrl().Replace("/raven/", "");
-			return WriteEmbeddedFile(DatabasesLandlord.SystemConfiguration.Core.WebDir, "Raven.Database.Server.WebUI", null, docPath);
-		}
-
-		[HttpGet]
-		[RavenRoute("studio")]
-		[RavenRoute("studio/{*path}")]
-		public HttpResponseMessage GetStudioFile(string path = null)
-		{
-			if (string.IsNullOrEmpty(Database.Configuration.Server.RedirectStudioUrl) == false)
-			{
-				var result = InnerRequest.CreateResponse(HttpStatusCode.Found);
-				result.Headers.Location = new Uri(Path.Combine(DatabasesLandlord.SystemConfiguration.ServerUrl, Database.Configuration.Server.RedirectStudioUrl));
-				return result;
-			}
-=======
     [RoutePrefix("")]
     public class StudioController : BaseDatabaseApiController
     {
@@ -48,15 +16,15 @@
         [RavenRoute("raven/{*id}")]
         public HttpResponseMessage RavenUiGet(string id = null)
         {
-            if (string.IsNullOrEmpty(Database.Configuration.RedirectStudioUrl) == false)
+            if (string.IsNullOrEmpty(Database.Configuration.Server.RedirectStudioUrl) == false)
             {
                 var result = InnerRequest.CreateResponse(HttpStatusCode.Found);
-                result.Headers.Location = new Uri(Path.Combine(DatabasesLandlord.SystemConfiguration.ServerUrl, Database.Configuration.RedirectStudioUrl));
+                result.Headers.Location = new Uri(Path.Combine(DatabasesLandlord.SystemConfiguration.ServerUrl, Database.Configuration.Server.RedirectStudioUrl));
                 return result;
             }
 
             var docPath = GetRequestUrl().Replace("/raven/", "");
-            return WriteEmbeddedFile(DatabasesLandlord.SystemConfiguration.WebDir, "Raven.Database.Server.WebUI", null, docPath);
+            return WriteEmbeddedFile(DatabasesLandlord.SystemConfiguration.Core.WebDir, "Raven.Database.Server.WebUI", null, docPath);
         }
 
         [HttpGet]
@@ -64,13 +32,12 @@
         [RavenRoute("studio/{*path}")]
         public HttpResponseMessage GetStudioFile(string path = null)
         {
-            if (string.IsNullOrEmpty(Database.Configuration.RedirectStudioUrl) == false)
+            if (string.IsNullOrEmpty(Database.Configuration.Server.RedirectStudioUrl) == false)
             {
                 var result = InnerRequest.CreateResponse(HttpStatusCode.Found);
-                result.Headers.Location = new Uri(Path.Combine(DatabasesLandlord.SystemConfiguration.ServerUrl, Database.Configuration.RedirectStudioUrl));
+                result.Headers.Location = new Uri(Path.Combine(DatabasesLandlord.SystemConfiguration.ServerUrl, Database.Configuration.Server.RedirectStudioUrl));
                 return result;
             }
->>>>>>> 68f1ca50
 
             var url = GetRequestUrl();
             var docPath = url.StartsWith("/studio/") ? url.Substring("/studio/".Length) : url;
