﻿using System;
using System.Collections.Generic;
using System.Diagnostics;
using System.Globalization;
using System.IO;
using System.Linq;
using System.Net;
using System.Net.Http;
using System.Net.Http.Headers;
using System.Security.Principal;
using System.Text;
using System.Text.RegularExpressions;
using System.Threading.Tasks;
using System.Web.Http;
using System.Web.Http.Controllers;
using Raven.Abstractions.Connection;
using Raven.Abstractions.Data;
using Raven.Abstractions.Exceptions;
using Raven.Abstractions.Extensions;
using Raven.Abstractions.Json;
using Raven.Abstractions.Logging;
using Raven.Abstractions.Util;
using Raven.Client.Connection;
using Raven.Database.Config;
using Raven.Database.Server.Abstractions;
using Raven.Database.Server.WebApi;
using Raven.Imports.Newtonsoft.Json;
using Raven.Imports.Newtonsoft.Json.Bson;
using Raven.Imports.Newtonsoft.Json.Linq;
using Raven.Json.Linq;
using HttpExtensions = Raven.Database.Extensions.HttpExtensions;

namespace Raven.Database.Server.Controllers
{
	public abstract class RavenBaseApiController : ApiController
	{
		protected static readonly ILog Log = LogManager.GetCurrentClassLogger();

		private HttpRequestMessage request;

		public HttpRequestMessage InnerRequest
		{
			get
			{
				return Request ?? request;
			}
		}

		public HttpHeaders InnerHeaders
		{
			get
			{
				var headers = new Headers();
				foreach (var header in InnerRequest.Headers)
				{
					if (header.Value.Count() == 1)
						headers.Add(header.Key, header.Value.First());
					else
						headers.Add(header.Key, header.Value.ToList());
				}

				if (InnerRequest.Content == null)
					return headers;

				foreach (var header in InnerRequest.Content.Headers)
				{
					if (header.Value.Count() == 1)
						headers.Add(header.Key, header.Value.First());
					else
						headers.Add(header.Key, header.Value.ToList());
				}

				return headers;
			}
		}

		public new IPrincipal User { get; set; }

		protected virtual void InnerInitialization(HttpControllerContext controllerContext)
		{
			request = controllerContext.Request;
			User = controllerContext.RequestContext.Principal;
		}

		public async Task<T> ReadJsonObjectAsync<T>()
		{
			using (var stream = await InnerRequest.Content.ReadAsStreamAsync())
			//using(var gzipStream = new GZipStream(stream, CompressionMode.Decompress))
			using (var streamReader = new StreamReader(stream, GetRequestEncoding()))
			{
				using (var jsonReader = new JsonTextReader(streamReader))
				{
					var result = JsonExtensions.CreateDefaultJsonSerializer();

					return (T)result.Deserialize(jsonReader, typeof(T));
				}
			}
		}

		public async Task<RavenJObject> ReadJsonAsync()
		{
			using (var stream = await InnerRequest.Content.ReadAsStreamAsync())
			using (var streamReader = new StreamReader(stream, GetRequestEncoding()))
			using (var jsonReader = new RavenJsonTextReader(streamReader))
				return RavenJObject.Load(jsonReader);
		}

		public async Task<RavenJArray> ReadJsonArrayAsync()
		{
			using (var stream = await InnerRequest.Content.ReadAsStreamAsync())
			using (var streamReader = new StreamReader(stream, GetRequestEncoding()))
			using (var jsonReader = new RavenJsonTextReader(streamReader))
				return RavenJArray.Load(jsonReader);
		}

		public async Task<string> ReadStringAsync()
		{
			using (var stream = await InnerRequest.Content.ReadAsStreamAsync())
			using (var streamReader = new StreamReader(stream, GetRequestEncoding()))
				return streamReader.ReadToEnd();
		}

		public async Task<RavenJArray> ReadBsonArrayAsync()
		{
			using (var stream = await InnerRequest.Content.ReadAsStreamAsync())
			using (var jsonReader = new BsonReader(stream))
			{
				var jObject = RavenJObject.Load(jsonReader);
				return new RavenJArray(jObject.Values<RavenJToken>());
			}
		}

		private Encoding GetRequestEncoding()
		{
			if (InnerRequest.Content.Headers.ContentType == null || string.IsNullOrWhiteSpace(InnerRequest.Content.Headers.ContentType.CharSet))
				return Encoding.GetEncoding(Constants.DefaultRequestEncoding);
			return Encoding.GetEncoding(InnerRequest.Content.Headers.ContentType.CharSet);
		}

		public int GetStart()
		{
			int start;
			int.TryParse(GetQueryStringValue("start"), out start);
			return Math.Max(0, start);
		}

		public int GetPageSize(int maxPageSize)
		{
			int pageSize;
			if (int.TryParse(GetQueryStringValue("pageSize"), out pageSize) == false || pageSize < 0)
				pageSize = 25;
			if (pageSize > maxPageSize)
				pageSize = maxPageSize;
			return pageSize;
		}

		public bool MatchEtag(Etag etag)
		{
			return EtagHeaderToEtag() == etag;
		}

		internal Etag EtagHeaderToEtag()
		{
			var responseHeader = GetHeader("If-None-Match");
			if (string.IsNullOrEmpty(responseHeader))
				return Etag.InvalidEtag;

			if (responseHeader[0] == '\"')
				return Etag.Parse(responseHeader.Substring(1, responseHeader.Length - 2));

			return Etag.Parse(responseHeader);
		}

		public string GetQueryStringValue(string key)
		{
			return GetQueryStringValue(InnerRequest, key);
		}

		public static string GetQueryStringValue(HttpRequestMessage req, string key)
		{
			var value = req.GetQueryNameValuePairs().Where(pair => pair.Key == key).Select(pair => pair.Value).FirstOrDefault();
			if (value != null)
				value = Uri.UnescapeDataString(value);
			return value;
		}

		public string[] GetQueryStringValues(string key)
		{
			var items = InnerRequest.GetQueryNameValuePairs().Where(pair => pair.Key == key);
			return items.Select(pair => (pair.Value != null) ? Uri.UnescapeDataString(pair.Value) : null ).ToArray();
		}

		public Etag GetEtagFromQueryString()
		{
			var etagAsString = GetQueryStringValue("etag");
			return etagAsString != null ? Etag.Parse(etagAsString) : null;
		}

		public void WriteETag(Etag etag, HttpResponseMessage msg)
		{
			if (etag == null)
				return;
			WriteETag(etag.ToString(), msg);
		}

		public void WriteETag(string etag, HttpResponseMessage msg)
		{
			if (string.IsNullOrWhiteSpace(etag))
				return;
			//string clientVersion = GetHeader("Raven-Client-Version");
			//if (string.IsNullOrEmpty(clientVersion))
			//{
			//	msg.Headers.ETag = new EntityTagHeaderValue(etag);
			//	return;
			//}

			msg.Headers.ETag = new EntityTagHeaderValue("\"" + etag + "\"");
		}

		public void WriteHeaders(RavenJObject headers, Etag etag, HttpResponseMessage msg)
		{
			foreach (var header in headers)
			{
				if (header.Key.StartsWith("@"))
					continue;

				switch (header.Key)
				{
					case "Content-Type":
						var headerValue = header.Value.Value<string>();
						string charset = null;
						if (headerValue.Contains("charset="))
						{
							var splits = headerValue.Split(';');
							headerValue = splits[0];

							charset = splits[1].Split('=')[1];
						}

						msg.Content.Headers.ContentType = new MediaTypeHeaderValue(headerValue) { CharSet = charset };

						break;
					default:
						if (header.Value.Type == JTokenType.Date)
						{
							var rfc1123 = GetDateString(header.Value, "r");
							var iso8601 = GetDateString(header.Value, "o");
							msg.Content.Headers.Add(header.Key, rfc1123);
							if (header.Key.StartsWith("Raven-") == false)
								msg.Content.Headers.Add("Raven-" + header.Key, iso8601);
						}
						else
						{
							var value = UnescapeStringIfNeeded(header.Value.ToString(Formatting.None));
							msg.Content.Headers.Add(header.Key, value);
						}
						break;
				}
			}
			if (headers["@Http-Status-Code"] != null)
			{
				msg.StatusCode = (HttpStatusCode)headers.Value<int>("@Http-Status-Code");
				msg.Content.Headers.Add("Temp-Status-Description", headers.Value<string>("@Http-Status-Description"));
			}

			WriteETag(etag, msg);
		}

		public void AddHeader(string key, string value, HttpResponseMessage msg)
		{
			if (msg.Content == null)
				msg.Content = JsonContent();

            // Ensure we haven't already appended these values.
            IEnumerable<string> existingValues;
            var hasExistingHeaderAppended = msg.Content.Headers.TryGetValues(key, out existingValues) && existingValues.Any(v => v == value);
            if (!hasExistingHeaderAppended)
            {
                msg.Content.Headers.Add(key, value);
            }
		}

		private string GetDateString(RavenJToken token, string format)
		{
			var value = token as RavenJValue;
			if (value == null)
				return token.ToString();

			var obj = value.Value;

			if (obj is DateTime)
				return ((DateTime)obj).ToString(format);

			if (obj is DateTimeOffset)
				return ((DateTimeOffset)obj).ToString(format);

			return obj.ToString();
		}

		private static string UnescapeStringIfNeeded(string str)
		{
			if (str.StartsWith("\"") && str.EndsWith("\""))
				str = Regex.Unescape(str.Substring(1, str.Length - 2));
			if (str.Any(ch => ch > 127))
			{
				// contains non ASCII chars, needs encoding
				return Uri.EscapeDataString(str);
			}
			return str;
		}

		public virtual HttpResponseMessage GetMessageWithObject(object item, HttpStatusCode code = HttpStatusCode.OK, Etag etag = null)
		{
			var token = item as RavenJToken;
			if (token == null && item != null)
			{
				token = RavenJToken.FromObject(item);
			}

            bool metadataOnly;
            if (bool.TryParse(GetQueryStringValue("metadata-only"), out metadataOnly) && metadataOnly)
                token = HttpExtensions.MinimizeToken(token);
            
			var msg = new HttpResponseMessage(code)
			{
				Content = JsonContent(token),
			};

			WriteETag(etag, msg);

			return msg;
		}

		public virtual HttpResponseMessage GetMessageWithString(string msg, HttpStatusCode code = HttpStatusCode.OK, Etag etag = null)
		{
			var resMsg = new HttpResponseMessage(code)
			{
				Content = JsonContent(msg)
			};

			WriteETag(etag, resMsg);

			return resMsg;
		}

		public virtual HttpResponseMessage GetEmptyMessage(HttpStatusCode code = HttpStatusCode.OK, Etag etag = null)
		{
			var resMsg = new HttpResponseMessage(code)
			{
				Content = JsonContent()
			};
			WriteETag(etag, resMsg);
			return resMsg;
		}

		public HttpResponseMessage WriteData(RavenJObject data, RavenJObject headers, Etag etag, HttpStatusCode status = HttpStatusCode.OK, HttpResponseMessage msg = null)
		{
			if (msg == null)
				msg = GetEmptyMessage(status);

			var jsonContent = ((JsonContent)msg.Content);

			WriteHeaders(headers, etag, msg);

			var jsonp = GetQueryStringValue("jsonp");
			if (string.IsNullOrEmpty(jsonp) == false)
				jsonContent.Jsonp = jsonp;

			jsonContent.Data = data;

			return msg;
		}

		public Etag GetEtag()
		{
			var etagAsString = GetHeader("If-None-Match") ?? GetHeader("If-Match");
			if (etagAsString != null)
			{
				// etags are usually quoted
				if (etagAsString.StartsWith("\"") && etagAsString.EndsWith("\""))
					etagAsString = etagAsString.Substring(1, etagAsString.Length - 2);

				Etag result;
				if (Etag.TryParse(etagAsString, out result))
					return result;

				throw new BadRequestException("Could not parse If-None-Match or If-Match header as Guid");
			}

			return null;
		}

		public string GetHeader(string key)
		{
			if (InnerHeaders.Contains(key) == false)
				return null;
			return InnerHeaders.GetValues(key).FirstOrDefault();
		}

		public List<string> GetHeaders(string key)
		{
			if (InnerHeaders.Contains(key) == false)
				return null;
			return InnerHeaders.GetValues(key).ToList();
		}

		public bool HasCookie(string key)
		{
			return InnerRequest.Headers.GetCookies(key).Count != 0;
		}

		public string GetCookie(string key)
		{
			var cookieHeaderValue = InnerRequest.Headers.GetCookies(key).FirstOrDefault();
			if (cookieHeaderValue != null)
			{
				var coockie = cookieHeaderValue.Cookies.FirstOrDefault();
				if (coockie != null)
					return coockie.Value;
			}

			return null;
		}

		public HttpResponseMessage WriteEmbeddedFile(string ravenPath, string embeddedPath, string docPath)
		{

			var filePath = Path.Combine(ravenPath, docPath);
			if (File.Exists(filePath))
				return WriteFile(filePath);
			filePath = Path.Combine("~/../../../../Raven.Studio.Html5", docPath);
			if (File.Exists(filePath))
				return WriteFile(filePath);
			
			return WriteEmbeddedFileOfType(embeddedPath, docPath);
		}

		public HttpResponseMessage WriteFile(string filePath)
		{
			var etagValue = GetHeader("If-None-Match") ?? GetHeader("If-None-Match");
			var fileEtag = File.GetLastWriteTimeUtc(filePath).ToString("G");
			if (etagValue == fileEtag)
				return GetEmptyMessage(HttpStatusCode.NotModified);

			var msg = new HttpResponseMessage
			{
<<<<<<< HEAD
                //TODO: Fix this to avoid reading all the time
				Content = new ByteArrayContent(File.ReadAllBytes(filePath))
=======
				Content = new CompressedStreamContent(new FileStream(filePath, FileMode.Open, FileAccess.Read, FileShare.ReadWrite), false)
>>>>>>> 47e57a7d
			};

			WriteETag(fileEtag, msg);

			var type = GetContentType(filePath);
			msg.Content.Headers.ContentType = new MediaTypeHeaderValue(type);

			return msg;
		}

		private HttpResponseMessage WriteEmbeddedFileOfType(string embeddedPath, string docPath)
		{
			var etagValue = GetHeader("If-None-Match") ?? GetHeader("If-Match");
			var currentFileEtag = EmbeddedLastChangedDate + docPath;
			if (etagValue == currentFileEtag)
				return GetEmptyMessage(HttpStatusCode.NotModified);

			byte[] bytes;
			var resourceName = embeddedPath + "." + docPath.Replace("/", ".");

			var resourceAssembly = typeof(IHttpContext).Assembly;
			var resourceNames = resourceAssembly.GetManifestResourceNames();
			var lowercasedResourceName = resourceNames.FirstOrDefault(s => string.Equals(s, resourceName, StringComparison.OrdinalIgnoreCase));
		    if (lowercasedResourceName == null)
		    {
		        return GetEmptyMessage(HttpStatusCode.NotFound);
		    }
			using (var resource = resourceAssembly.GetManifestResourceStream(lowercasedResourceName))
			{
				if (resource == null)
					return GetEmptyMessage(HttpStatusCode.NotFound);

				bytes = resource.ReadData();
			}
			var msg = new HttpResponseMessage
			{
				Content = new ByteArrayContent(bytes),
			};

			WriteETag(etagValue, msg);

			var type = GetContentType(docPath);
			msg.Content.Headers.ContentType = new MediaTypeHeaderValue(type);

			return msg;
		}

		private static readonly string EmbeddedLastChangedDate =
            File.GetLastWriteTime(AssemblyHelper.GetAssemblyLocationFor(typeof(HttpExtensions))).Ticks.ToString("G");

		private static string GetContentType(string docPath)
		{
			switch (Path.GetExtension(docPath))
			{
				case ".html":
				case ".htm":
					return "text/html";
				case ".css":
					return "text/css";
				case ".js":
					return "text/javascript";
				case ".ico":
					return "image/vnd.microsoft.icon";
				case ".jpg":
					return "image/jpeg";
				case ".gif":
					return "image/gif";
				case ".png":
					return "image/png";
				case ".xap":
					return "application/x-silverlight-2";
				default:
					return "text/plain";
			}
		}

		public class Headers : HttpHeaders
		{

		}

		public JsonContent JsonContent(RavenJToken data = null)
		{
			return new JsonContent(data)
				.WithRequest(InnerRequest);
		}

        public string GetRequestUrl()
        {
            var rawUrl = InnerRequest.RequestUri.PathAndQuery;
            return UrlExtension.GetRequestUrlFromRawUrl(rawUrl, SystemConfiguration);
        }

	    public abstract InMemoryRavenConfiguration SystemConfiguration { get; }


	    protected void AddRavenHeader(HttpResponseMessage msg, Stopwatch sp)
        {
            AddHeader("Raven-Server-Build", DocumentDatabase.BuildVersion, msg);
            AddHeader("Temp-Request-Time", sp.ElapsedMilliseconds.ToString("#,#;;0", CultureInfo.InvariantCulture), msg);
        }

	    public abstract bool SetupRequestToProperDatabase(RequestManager requestManager);

        public abstract string TenantName { get; }

        public StringBuilder CustomRequestTraceInfo { get; private set; }

        public void AddRequestTraceInfo(string info)
        {
            if (string.IsNullOrEmpty(info))
                return;

            if (CustomRequestTraceInfo == null)
                CustomRequestTraceInfo = new StringBuilder(info);
            else
                CustomRequestTraceInfo.Append(info);
        }

	    public abstract void MarkRequestDuration(long duration);
	}
}<|MERGE_RESOLUTION|>--- conflicted
+++ resolved
@@ -444,12 +444,7 @@
 
 			var msg = new HttpResponseMessage
 			{
-<<<<<<< HEAD
-                //TODO: Fix this to avoid reading all the time
-				Content = new ByteArrayContent(File.ReadAllBytes(filePath))
-=======
 				Content = new CompressedStreamContent(new FileStream(filePath, FileMode.Open, FileAccess.Read, FileShare.ReadWrite), false)
->>>>>>> 47e57a7d
 			};
 
 			WriteETag(fileEtag, msg);
