--- conflicted
+++ resolved
@@ -42,19 +42,6 @@
 			queryFromPostRequest = EscapingHelper.UnescapeLongDataString(query);
 		}
 
-<<<<<<< HEAD
-=======
-		public void InitializeFrom(RavenDbApiController other)
-		{
-			DatabaseName = other.DatabaseName;
-			queryFromPostRequest = other.queryFromPostRequest;
-			if (other.Configuration != null)
-				Configuration = other.Configuration;
-			ControllerContext = other.ControllerContext;
-			ActionContext = other.ActionContext;
-		}
-
->>>>>>> 799bb2f8
 		public override async Task<HttpResponseMessage> ExecuteAsync(HttpControllerContext controllerContext, CancellationToken cancellationToken)
 		{
 			InnerInitialization(controllerContext);
@@ -668,9 +655,9 @@
             }
 
 			msg = "Could not find a database named: " + tenantId;
-			Logger.Warn(msg);
-			throw new HttpException(503, msg);
-        }
+                Logger.Warn(msg);
+                throw new HttpException(503, msg);
+            }
 
 	    public override string TenantName
 	    {
