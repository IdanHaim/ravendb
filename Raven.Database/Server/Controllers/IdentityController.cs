﻿using System;
using System.Net;
using System.Net.Http;
using System.Web.Http;

namespace Raven.Database.Server.Controllers
{
	public class IdentityController : RavenApiController
	{
<<<<<<< HEAD
		[HttpPost][Route("identity")]
=======
		[HttpPost("identity/next")]
>>>>>>> 6b02cbb4
		public HttpResponseMessage IdentityNextPost()
		{
			var name = GetQueryStringValue("name");
			if (string.IsNullOrWhiteSpace(name))
			{
				return GetMessageWithObject(new
				{
					Error = "'name' query string parameter is mandatory and cannot be empty"
				}, HttpStatusCode.BadRequest);
			}

			long nextIdentityValue = -1;
			Database.TransactionalStorage.Batch(accessor =>
			{
				nextIdentityValue = accessor.General.GetNextIdentityValue(name);
			});

			return GetMessageWithObject(new { Value = nextIdentityValue });
		}

		[HttpPost][Route("identity/seed")]
		public HttpResponseMessage IdentitySeed()
		{
			var name = GetQueryStringValue("name");
			var valueString = GetQueryStringValue("value");

			if (string.IsNullOrWhiteSpace(name))
			{
				return GetMessageWithObject(new
				{
					Error = "'name' query string parameter is mandatory and cannot be empty"
				}, HttpStatusCode.BadRequest);
			}

			if (string.IsNullOrWhiteSpace(valueString))
			{
				return GetMessageWithObject(new
				{
					Error = "'seed' query string parameter is mandatory and cannot be empty"
				}, HttpStatusCode.BadRequest);
			}

			long value;
			if (!Int64.TryParse(valueString, out value))
			{
				return GetMessageWithObject(new
				{
					Error = "'seed' query string parameter must be an integer"
				}, HttpStatusCode.BadRequest);
			}

			Database.TransactionalStorage.Batch(accessor => accessor.General.SetIdentityValue(name, value));
			return GetMessageWithObject(new
			{
				Value = value
			});
		}
	}
}<|MERGE_RESOLUTION|>--- conflicted
+++ resolved
@@ -7,11 +7,7 @@
 {
 	public class IdentityController : RavenApiController
 	{
-<<<<<<< HEAD
-		[HttpPost][Route("identity")]
-=======
-		[HttpPost("identity/next")]
->>>>>>> 6b02cbb4
+		[HttpPost][Route("identity/next")]
 		public HttpResponseMessage IdentityNextPost()
 		{
 			var name = GetQueryStringValue("name");
