--- conflicted
+++ resolved
@@ -1,21 +1,4 @@
-<<<<<<< HEAD
 ﻿using Raven.Abstractions;
-=======
-using System;
-using System.Collections.Generic;
-using System.Diagnostics;
-using System.Globalization;
-using System.IO;
-using System.Linq;
-using System.Net;
-using System.Net.Http;
-using System.Text;
-using System.Text.RegularExpressions;
-using System.Threading;
-using System.Threading.Tasks;
-using System.Web.Http;
-using Raven.Abstractions;
->>>>>>> b19bf61a
 using Raven.Abstractions.Data;
 using Raven.Abstractions.Exceptions;
 using Raven.Abstractions.Extensions;
@@ -45,7 +28,6 @@
 
 namespace Raven.Database.Server.Controllers
 {
-<<<<<<< HEAD
 	public class IndexController : ClusterAwareRavenDbApiController
 	{
 		[HttpGet]
@@ -201,159 +183,6 @@
 		[RavenRoute("databases/{databaseName}/indexes/{*id}")]
 		public HttpResponseMessage IndexGet(string id)
 		{
-=======
-    public class IndexController : RavenDbApiController
-    {
-        [HttpGet]
-        [RavenRoute("indexes")]
-        [RavenRoute("databases/{databaseName}/indexes")]
-        public HttpResponseMessage IndexesGet()
-        {
-            var namesOnlyString = GetQueryStringValue("namesOnly");
-            bool namesOnly;
-            RavenJArray indexes;
-            if (bool.TryParse(namesOnlyString, out namesOnly) && namesOnly)
-                indexes = Database.Indexes.GetIndexNames(GetStart(), GetPageSize(Database.Configuration.MaxPageSize));
-            else
-                indexes = Database.Indexes.GetIndexes(GetStart(), GetPageSize(Database.Configuration.MaxPageSize));
-
-            return GetMessageWithObject(indexes);
-        }
-
-        [HttpPut]
-        [RavenRoute("indexes")]
-        [RavenRoute("databases/{databaseName}/indexes")]
-        public async Task<HttpResponseMessage> IndexMultiPut()
-        {
-            IndexToAdd[] indexesToAdd;
-            try
-            {
-                indexesToAdd = await ReadJsonObjectAsync<IndexToAdd[]>().ConfigureAwait(false);
-            }
-            catch (InvalidOperationException e)
-            {
-                Log.DebugException("Failed to deserialize index request. Error: ", e);
-                return GetMessageWithObject(new
-                {
-                    Message = "Could not understand json, please check its validity.",
-                    Error = e.Message
-                }, (HttpStatusCode)500);
-
-            }
-            catch (InvalidDataException e)
-            {
-                Log.DebugException("Failed to deserialize index request. Error: ", e);
-
-                return GetMessageWithObject(new
-                {
-                    Error = e
-                }, (HttpStatusCode)422); //http code 422 - Unprocessable entity
-            }
-
-            foreach (var indexToAdd in indexesToAdd)
-            {
-                var data = indexToAdd.Definition;
-                if (data == null || (data.Map == null && (data.Maps == null || data.Maps.Count == 0)))
-                    return GetMessageWithString("Expected json document with 'Map' or 'Maps' property", HttpStatusCode.BadRequest);
-            }
-
-            string[] createdIndexes;
-            try
-            {
-                createdIndexes = Database.Indexes.PutIndexes(indexesToAdd);
-            }
-            catch (Exception ex)
-            {
-                var compilationException = ex as IndexCompilationException;
-
-                return GetMessageWithObject(new
-                {
-                    ex.Message,
-                    IndexDefinitionProperty = compilationException != null ? compilationException.IndexDefinitionProperty : "",
-                    ProblematicText = compilationException != null ? compilationException.ProblematicText : "",
-                    Error = ex.ToString()
-                }, HttpStatusCode.BadRequest);
-            }
-            return GetMessageWithObject(new { Indexes = createdIndexes }, HttpStatusCode.Created);
-        }
-
-        [HttpPut]
-        [RavenRoute("side-by-side-indexes")]
-        [RavenRoute("databases/{databaseName}/side-by-side-indexes")]
-        public async Task<HttpResponseMessage> SideBySideIndexMultiPut()
-        {
-            SideBySideIndexes sideBySideIndexes;
-            try
-            {
-                sideBySideIndexes = await ReadJsonObjectAsync<SideBySideIndexes>().ConfigureAwait(false);
-            }
-            catch (InvalidOperationException e)
-            {
-                Log.DebugException("Failed to deserialize index request. Error: ", e);
-                return GetMessageWithObject(new
-                {
-                    Message = "Could not understand json, please check its validity.",
-                    Error = e.Message
-                }, (HttpStatusCode)500);
-
-            }
-            catch (InvalidDataException e)
-            {
-                Log.DebugException("Failed to deserialize index request. Error: ", e);
-
-                return GetMessageWithObject(new
-                {
-                    Error = e
-                }, (HttpStatusCode)422); //http code 422 - Unprocessable entity
-            }
-
-            foreach (var indexToAdd in sideBySideIndexes.IndexesToAdd)
-            {
-                var data = indexToAdd.Definition;
-                if (data == null || (data.Map == null && (data.Maps == null || data.Maps.Count == 0)))
-                    return GetMessageWithString("Expected json document with 'Map' or 'Maps' property", HttpStatusCode.BadRequest);
-            }
-
-            IndexActions.SideBySideIndexInfo[] createdIndexes;
-            try
-            {
-                createdIndexes = Database.Indexes.PutSideBySideIndexes(sideBySideIndexes.IndexesToAdd);
-            }
-            catch (Exception ex)
-            {
-                var compilationException = ex as IndexCompilationException;
-
-                return GetMessageWithObject(new
-                {
-                    ex.Message,
-                    IndexDefinitionProperty = compilationException != null ? compilationException.IndexDefinitionProperty : "",
-                    ProblematicText = compilationException != null ? compilationException.ProblematicText : "",
-                    Error = ex.ToString()
-                }, HttpStatusCode.BadRequest);
-            }
-
-            Database.TransactionalStorage.Batch(accessor =>
-            {
-                foreach (var createdIndex in createdIndexes.Where(x => x.IsSideBySide))
-                {
-                    Database.Documents.Put(
-                        Constants.IndexReplacePrefix + createdIndex.Name,
-                        null,
-                        RavenJObject.FromObject(new IndexReplaceDocument {IndexToReplace = createdIndex.OriginalName, MinimumEtagBeforeReplace = sideBySideIndexes.MinimumEtagBeforeReplace, ReplaceTimeUtc = sideBySideIndexes.ReplaceTimeUtc}),
-                        new RavenJObject(),
-                        null);
-                }
-            });
-
-            return GetMessageWithObject(new { Indexes = createdIndexes.Select(x => x.Name).ToArray() }, HttpStatusCode.Created);
-        }
-
-        [HttpGet]
-        [RavenRoute("indexes/{*id}")]
-        [RavenRoute("databases/{databaseName}/indexes/{*id}")]
-        public HttpResponseMessage IndexGet(string id)
-        {
->>>>>>> b19bf61a
             using (var cts = new CancellationTokenSource())
             using (cts.TimeoutAfter(DatabasesLandlord.SystemConfiguration.DatabaseOperationTimeout))
             {
@@ -379,7 +208,6 @@
                     throw new TimeoutException(string.Format("The query did not produce results in {0}", DatabasesLandlord.SystemConfiguration.DatabaseOperationTimeout), e);
 		}
             }
-<<<<<<< HEAD
 		}
 
 		[HttpPost]
@@ -436,62 +264,6 @@
 
 			if (data == null || (data.Map == null && (data.Maps == null || data.Maps.Count == 0)))
 				return GetMessageWithString("Expected json document with 'Map' or 'Maps' property", HttpStatusCode.BadRequest);
-=======
-        }
-
-        [HttpPost]
-        [RavenRoute("indexes/last-queried")]
-        [RavenRoute("databases/{databaseName}/indexes/last-queried")]
-        public HttpResponseMessage IndexUpdateLastQueried([FromBody] Dictionary<string, DateTime> lastQueriedByIndexId)
-        {
-            Database.TransactionalStorage.Batch(accessor =>
-            {
-                foreach (var timestamp in lastQueriedByIndexId)
-                {
-                    var indexInstance = Database.IndexStorage.GetIndexInstance(timestamp.Key);
-                    if (indexInstance == null) continue;
-                    indexInstance.MarkQueried(timestamp.Value);
-                }
-            });
-            return GetEmptyMessage();
-        }
-
-        [HttpPut]
-        [RavenRoute("indexes/{*id}")]
-        [RavenRoute("databases/{databaseName}/indexes/{*id}")]
-        public async Task<HttpResponseMessage> IndexPut(string id)
-        {
-            var index = id;
-            RavenJObject jsonIndex;
-
-            try
-            {
-                jsonIndex = await ReadJsonAsync();
-            }
-            catch (InvalidOperationException e)
-            {
-                Log.DebugException("Failed to deserialize index request. Error: ", e);
-                return GetMessageWithObject(new
-                {
-                    Message = "Could not understand json, please check its validity.",
-                    Error = e.Message
-                }, (HttpStatusCode)500); 
-
-            }
-            catch (InvalidDataException e)
-            {
-                Log.DebugException("Failed to deserialize index request. Error: ", e);
-                return GetMessageWithObject(new
-                {
-                    e.Message
-                }, (HttpStatusCode)422); //http code 422 - Unprocessable entity
-            }
-
-            var data = jsonIndex.JsonDeserialization<IndexDefinition>();
-
-            if (data == null || (data.Map == null && (data.Maps == null || data.Maps.Count == 0)))
-                return GetMessageWithString("Expected json document with 'Map' or 'Maps' property", HttpStatusCode.BadRequest);
->>>>>>> b19bf61a
 
             // older clients (pre 3.0) might try to create the index without MaxIndexOutputsPerDocument set
             // in order to ensure that they don't reset the default value for old clients, we force the default
@@ -510,7 +282,6 @@
 
                 Log.ErrorException("Cannot create index.", ex);
 
-<<<<<<< HEAD
 				return GetMessageWithObject(new
 				{
 					ex.Message,
@@ -551,48 +322,6 @@
 
 			if ("forceWriteToDisk".Equals(GetQueryStringValue("op"), StringComparison.InvariantCultureIgnoreCase))
 			{
-=======
-                return GetMessageWithObject(new
-                {
-                    ex.Message,
-                    IndexDefinitionProperty = compilationException != null ? compilationException.IndexDefinitionProperty : "",
-                    ProblematicText = compilationException != null ? compilationException.ProblematicText : "",
-                    Error = ex.ToString()
-                }, HttpStatusCode.BadRequest);
-            }
-        }
-
-        [HttpHead]
-        [RavenRoute("indexes/{*id}")]
-        [RavenRoute("databases/{databaseName}/indexes/{*id}")]
-        public HttpResponseMessage IndexHead(string id)
-        {
-            var index = id;
-            if (Database.IndexDefinitionStorage.IndexNames.Contains(index, StringComparer.OrdinalIgnoreCase) == false)
-                return GetEmptyMessage(HttpStatusCode.NotFound);
-            return GetEmptyMessage();
-        }
-
-        [HttpPost]
-        [RavenRoute("indexes/{*id}")]
-        [RavenRoute("databases/{databaseName}/indexes/{*id}")]
-        public async Task<HttpResponseMessage >IndexPost(string id)
-        {
-            var index = id;
-
-            if ("forceReplace".Equals(GetQueryStringValue("op"), StringComparison.InvariantCultureIgnoreCase))
-            {
-                var indexDefiniton = Database.IndexDefinitionStorage.GetIndexDefinition(id);
-                if (indexDefiniton == null)
-                    return GetEmptyMessage(HttpStatusCode.NotFound);
-
-                Database.IndexReplacer.ForceReplacement(indexDefiniton);
-                return GetEmptyMessage();
-            }
-
-            if ("forceWriteToDisk".Equals(GetQueryStringValue("op"), StringComparison.InvariantCultureIgnoreCase))
-            {
->>>>>>> b19bf61a
                 Database.IndexStorage.ForceWriteToDiskAndWriteInMemoryIndexToDiskIfNecessary(index);
                 return GetEmptyMessage();
             }
@@ -606,7 +335,6 @@
                 return GetMessageWithObject(new { Name = index, Changed = Database.Indexes.IndexHasChanged(index, data) });
             }
 
-<<<<<<< HEAD
 			if ("lockModeChange".Equals(GetQueryStringValue("op"), StringComparison.InvariantCultureIgnoreCase))
 				return HandleIndexLockModeChange(index);
 
@@ -719,76 +447,6 @@
 		}
 
 		[HttpGet]
-=======
-            if ("lockModeChange".Equals(GetQueryStringValue("op"), StringComparison.InvariantCultureIgnoreCase))
-                return HandleIndexLockModeChange(index);
-
-            if ("true".Equals(GetQueryStringValue("postQuery"), StringComparison.InvariantCultureIgnoreCase))
-            {
-                var postedQuery = await ReadStringAsync();
-                
-                SetPostRequestQuery(postedQuery);
-                return IndexGet(id);
-            }
-
-            return GetMessageWithString("Not idea how to handle a POST on " + index + " with op=" +
-                                        (GetQueryStringValue("op") ?? "<no val specified>"));
-        }
-
-        [HttpReset]
-        [RavenRoute("indexes/{*id}")]
-        [RavenRoute("databases/{databaseName}/indexes/{*id}")]
-        public HttpResponseMessage IndexReset(string id)
-        {
-            var index = id;
-            Database.Indexes.ResetIndex(index);
-            return GetMessageWithObject(new { Reset = index });
-        }
-
-        [HttpDelete]
-        [RavenRoute("indexes/{*id}")]
-        [RavenRoute("databases/{databaseName}/indexes/{*id}")]
-        public HttpResponseMessage IndexDelete(string id)
-        {
-            var index = id;
-
-            var isReplication = GetQueryStringValue(Constants.IsIndexReplicatedUrlParamName);
-            if (Database.Indexes.DeleteIndex(index) &&
-                !String.IsNullOrWhiteSpace(isReplication) && isReplication.Equals("true", StringComparison.InvariantCultureIgnoreCase))
-            {
-                const string emptyFrom = "<no hostname>";
-                var from = Uri.UnescapeDataString(GetQueryStringValue("from") ?? emptyFrom);
-                Log.Info("received index deletion from replication (replicating index tombstone, received from = {0})", from);
-            }
-
-            return GetEmptyMessage(HttpStatusCode.NoContent);
-        }
-
-        [HttpPost]
-        [RavenRoute("indexes/set-priority/{*id}")]
-        [RavenRoute("databases/{databaseName}/indexes/set-priority/{*id}")]
-        public HttpResponseMessage SetPriority(string id)
-        {
-            var index = id;
-
-            IndexingPriority indexingPriority;
-            if (Enum.TryParse(GetQueryStringValue("priority"), out indexingPriority) == false)
-            {
-                return GetMessageWithObject(new
-                {
-                    Error = "Could not parse priority value: " + GetQueryStringValue("priority")
-                }, HttpStatusCode.BadRequest);
-            }
-
-            var instance = Database.IndexStorage.GetIndexInstance(index);
-            Database.TransactionalStorage.Batch(accessor => accessor.Indexing.SetIndexPriority(instance.indexId, indexingPriority));
-            instance.Priority = indexingPriority;
-
-            return GetEmptyMessage();
-        }
-
-        [HttpGet]
->>>>>>> b19bf61a
         [RavenRoute("c-sharp-index-definition/{*fullIndexName}")]
         [RavenRoute("databases/{databaseName}/c-sharp-index-definition/{*fullIndexName}")]
         public HttpResponseMessage GenerateCSharpIndexDefinition(string fullIndexName)
@@ -880,7 +538,6 @@
                 Database.TransactionalStorage.Batch(accessor =>
                 {
                     keys = accessor.MapReduce.GetKeysForIndexForDebug(definition.IndexId, startsWith, sourceId, GetStart(), GetPageSize(Database.Configuration.MaxPageSize))
-<<<<<<< HEAD
 						.ToList();
 				});
 
@@ -1301,428 +958,4 @@
 			return GetMessageWithObject(stats);
 		}
 	}
-=======
-                        .ToList();
-                });
-
-                return GetMessageWithObject(new
-                {
-                    keys.Count,
-                    Results = keys
-                });
-            }
-
-            List<MappedResultInfo> mappedResult = null;
-            Database.TransactionalStorage.Batch(accessor =>
-            {
-                mappedResult = accessor.MapReduce.GetMappedResultsForDebug(definition.IndexId, key, GetStart(), GetPageSize(Database.Configuration.MaxPageSize))
-                    .ToList();
-            });
-            return GetMessageWithObject(new
-            {
-                mappedResult.Count,
-                Results = mappedResult
-            });
-        }
-
-        private HttpResponseMessage GetExplanation(string index)
-        {
-            var dynamicIndex = index.StartsWith("dynamic/", StringComparison.OrdinalIgnoreCase) ||
-                               index.Equals("dynamic", StringComparison.OrdinalIgnoreCase);
-
-            if (dynamicIndex == false)
-            {
-                return GetMessageWithObject(new
-                {
-                    Error = "Explain can only work on dynamic indexes"
-                }, HttpStatusCode.BadRequest);
-            }
-
-            var indexQuery = GetIndexQuery(Database.Configuration.MaxPageSize);
-            string entityName = null;
-            if (index.StartsWith("dynamic/", StringComparison.OrdinalIgnoreCase))
-                entityName = index.Substring("dynamic/".Length);
-
-            var explanations = Database.ExplainDynamicIndexSelection(entityName, indexQuery);
-
-            return GetMessageWithObject(explanations);
-        }
-
-        private HttpResponseMessage GetIndexQueryResult(string index, CancellationToken token)
-        {
-            Etag indexEtag;
-            var msg = GetEmptyMessage();
-            var queryResult = ExecuteQuery(index, out indexEtag, msg, token);
-
-            if (queryResult == null)
-                return msg;
-
-            var includes = GetQueryStringValues("include") ?? new string[0];
-            var loadedIds = new HashSet<string>(
-                queryResult.Results
-                    .Where(x => x != null && x["@metadata"] != null)
-                    .Select(x => x["@metadata"].Value<string>("@id"))
-                    .Where(x => x != null)
-                );
-            var command = new AddIncludesCommand(Database, GetRequestTransaction(),
-                                                 (etag, doc) => queryResult.Includes.Add(doc), includes, loadedIds);
-            foreach (var result in queryResult.Results)
-            {
-                command.Execute(result);
-            }
-            command.AlsoInclude(queryResult.IdsToInclude);
-
-            return GetMessageWithObject(queryResult, queryResult.NonAuthoritativeInformation ? HttpStatusCode.NonAuthoritativeInformation : HttpStatusCode.OK, indexEtag);
-        }
-
-        private QueryResultWithIncludes ExecuteQuery(string index, out Etag indexEtag, HttpResponseMessage msg, CancellationToken token)
-        {
-            var indexQuery = GetIndexQuery(Database.Configuration.MaxPageSize);
-            RewriteDateQueriesFromOldClients(indexQuery);
-
-            var sp = Stopwatch.StartNew();
-            var result = index.StartsWith("dynamic/", StringComparison.OrdinalIgnoreCase) || index.Equals("dynamic", StringComparison.OrdinalIgnoreCase) ?
-                PerformQueryAgainstDynamicIndex(index, indexQuery, out indexEtag, msg, token) :
-                PerformQueryAgainstExistingIndex(index, indexQuery, out indexEtag, msg, token);
-
-            sp.Stop();
-            Log.Debug(() =>
-            {
-                var sb = new StringBuilder();
-                ReportQuery(sb, indexQuery, sp, result);
-                return sb.ToString();
-            });
-            AddRequestTraceInfo(sb => ReportQuery(sb, indexQuery, sp, result));
-
-            return result;
-        }
-
-        private static void ReportQuery(StringBuilder sb, IndexQuery indexQuery, Stopwatch sp, QueryResultWithIncludes result)
-        {
-            sb.Append("\tQuery: ")
-                .Append(indexQuery.Query)
-                .AppendLine();
-            sb.Append("\t").AppendFormat("Time: {0:#,#;;0} ms", sp.ElapsedMilliseconds).AppendLine();
-
-            if (result == null)
-                return;
-
-            sb.Append("\tIndex: ")
-                .AppendLine(result.IndexName);
-            sb.Append("\t").AppendFormat("Results: {0:#,#;;0} returned out of {1:#,#;;0} total.", result.Results.Count, result.TotalResults).AppendLine();
-
-            if (result.TimingsInMilliseconds != null)
-            {
-                sb.Append("\tTiming:").AppendLine();
-                foreach (var timing in result.TimingsInMilliseconds)
-                {
-                    sb.Append("\t").Append(timing.Key).Append(": ").Append(timing.Value).AppendLine();
-                }
-            }
-        }
-
-        private QueryResultWithIncludes PerformQueryAgainstExistingIndex(string index, IndexQuery indexQuery, out Etag indexEtag, HttpResponseMessage msg, CancellationToken token)
-        {
-            indexEtag = Database.Indexes.GetIndexEtag(index, null, indexQuery.ResultsTransformer);
-
-            if (MatchEtag(indexEtag))
-            {
-                Database.IndexStorage.MarkCachedQuery(index);
-                msg.StatusCode = HttpStatusCode.NotModified;
-                return null;
-            }
-
-            var queryResult = Database.Queries.Query(index, indexQuery, token);
-            indexEtag = Database.Indexes.GetIndexEtag(index, queryResult.ResultEtag, indexQuery.ResultsTransformer);
-
-            Database.IndexStorage.SetLastQueryTime(queryResult.IndexName, queryResult.LastQueryTime);
-            return queryResult;
-        }
-
-        private QueryResultWithIncludes PerformQueryAgainstDynamicIndex(string index, IndexQuery indexQuery, out Etag indexEtag, HttpResponseMessage msg, CancellationToken token)
-        {
-            string entityName;
-            var dynamicIndexName = GetDynamicIndexName(index, indexQuery, out entityName);
-
-            if (dynamicIndexName != null && Database.IndexStorage.HasIndex(dynamicIndexName))
-            {
-                indexEtag = Database.Indexes.GetIndexEtag(dynamicIndexName, null, indexQuery.ResultsTransformer);
-                if (MatchEtag(indexEtag))
-                {
-                    Database.IndexStorage.MarkCachedQuery(dynamicIndexName);
-                    msg.StatusCode = HttpStatusCode.NotModified;
-                    return null;
-                }
-            }
-
-            if (dynamicIndexName == null && // would have to create a dynamic index
-                Database.Configuration.CreateAutoIndexesForAdHocQueriesIfNeeded == false) // but it is disabled
-            {
-                indexEtag = Etag.InvalidEtag;
-                var explanations = Database.ExplainDynamicIndexSelection(entityName, indexQuery);
-
-                msg.StatusCode = HttpStatusCode.BadRequest;
-                
-                var target = entityName == null ? "all documents" : entityName + " documents";
-
-                msg.Content = JsonContent(RavenJToken.FromObject(
-                    new
-                    {
-                        Error =
-                            "Executing the query " + indexQuery.Query + " on " + target +
-                            " require creation of temporary index, and it has been explicitly disabled.",
-                        Explanations = explanations
-                    }));
-                return null;
-            }
-
-            var queryResult = Database.ExecuteDynamicQuery(entityName, indexQuery, token);
-
-            // have to check here because we might be getting the index etag just 
-            // as we make a switch from temp to auto, and we need to refresh the etag
-            // if that is the case. This can also happen when the optimizer
-            // decided to switch indexes for a query.
-            indexEtag = (dynamicIndexName == null || queryResult.IndexName == dynamicIndexName)
-                            ? Database.Indexes.GetIndexEtag(queryResult.IndexName, queryResult.ResultEtag, indexQuery.ResultsTransformer)
-                            : Etag.InvalidEtag;
-
-            Database.IndexStorage.SetLastQueryTime(queryResult.IndexName, queryResult.LastQueryTime);
-            return queryResult;
-        }
-
-        private string GetDynamicIndexName(string index, IndexQuery indexQuery, out string entityName)
-        {
-            entityName = null;
-            if (index.StartsWith("dynamic/", StringComparison.OrdinalIgnoreCase))
-                entityName = index.Substring("dynamic/".Length);
-
-            var dynamicIndexName = Database.FindDynamicIndexName(entityName, indexQuery);
-            return dynamicIndexName;
-        }
-
-        static Regex oldDateTimeFormat = new Regex(@"(\:|\[|{|TO\s) \s* (\d{17})", RegexOptions.Compiled | RegexOptions.IgnorePatternWhitespace);
-
-        private void RewriteDateQueriesFromOldClients(IndexQuery indexQuery)
-        {
-            var clientVersion = GetHeader("Raven-Client-Version");
-            if (string.IsNullOrEmpty(clientVersion) == false) // new client
-                return;
-
-            var matches = oldDateTimeFormat.Matches(indexQuery.Query);
-            if (matches.Count == 0)
-                return;
-            var builder = new StringBuilder(indexQuery.Query);
-            for (int i = matches.Count - 1; i >= 0; i--) // working in reverse so as to avoid invalidating previous indexes
-            {
-                var dateTimeString = matches[i].Groups[2].Value;
-
-                DateTime time;
-                if (DateTime.TryParseExact(dateTimeString, "yyyyMMddHHmmssfff", CultureInfo.InvariantCulture, DateTimeStyles.None, out time) == false)
-                    continue;
-
-                builder.Remove(matches[i].Groups[2].Index, matches[i].Groups[2].Length);
-                var newDateTimeFormat = time.ToString(Default.DateTimeFormatsToWrite);
-                builder.Insert(matches[i].Groups[2].Index, newDateTimeFormat);
-            }
-            indexQuery.Query = builder.ToString();
-        }
-
-        private HttpResponseMessage HandleIndexLockModeChange(string index)
-        {
-            var lockModeStr = GetQueryStringValue("mode");
-
-            IndexLockMode indexLockMode;
-            if (Enum.TryParse(lockModeStr, out indexLockMode) == false)
-                return GetMessageWithString("Cannot understand index lock mode: " + lockModeStr, HttpStatusCode.BadRequest);
-
-            var indexDefinition = Database.IndexDefinitionStorage.GetIndexDefinition(index);
-            if (indexDefinition == null)
-                return GetMessageWithString("Cannot find index : " + index, HttpStatusCode.NotFound);
-            
-            indexDefinition.LockMode = indexLockMode;
-            Database.IndexDefinitionStorage.UpdateIndexDefinitionWithoutUpdatingCompiledIndex(indexDefinition);
-
-            return GetEmptyMessage();
-        }
-
-        private HttpResponseMessage GetIndexReducedResult(string index)
-        {
-            var definition = Database.IndexDefinitionStorage.GetIndexDefinition(index);
-            if (definition == null)
-                return GetEmptyMessage(HttpStatusCode.NotFound);
-            
-            var key = GetQueryStringValue("key");
-            if (string.IsNullOrEmpty(key))
-                return GetMessageWithString("Query string argument 'key' is required", HttpStatusCode.BadRequest);
-
-            int level;
-            if (int.TryParse(GetQueryStringValue("level"), out level) == false || (level != 1 && level != 2))
-                return GetMessageWithString("Query string argument 'level' is required and must be 1 or 2",
-                    HttpStatusCode.BadRequest);
-
-            List<MappedResultInfo> mappedResult = null;
-            Database.TransactionalStorage.Batch(accessor =>
-            {
-                mappedResult = accessor.MapReduce.GetReducedResultsForDebug(definition.IndexId, key, level, GetStart(), GetPageSize(Database.Configuration.MaxPageSize))
-                    .ToList();
-            });
-
-            return GetMessageWithObject(new
-            {
-                mappedResult.Count,
-                Results = mappedResult
-            });
-        }
-
-        private HttpResponseMessage GetIndexScheduledReduces(string index)
-        {
-            List<ScheduledReductionDebugInfo> mappedResult = null;
-            Database.TransactionalStorage.Batch(accessor =>
-            {
-                var instance = Database.IndexStorage.GetIndexInstance(index);
-                mappedResult = accessor.MapReduce.GetScheduledReductionForDebug(instance.indexId, GetStart(), GetPageSize(Database.Configuration.MaxPageSize))
-                    .ToList();
-            });
-
-            return GetMessageWithObject(new
-            {
-                mappedResult.Count,
-                Results = mappedResult
-            });
-        }
-
-        private HttpResponseMessage GetIndexKeysStats(string index)
-        {
-            var definition = Database.IndexDefinitionStorage.GetIndexDefinition(index);
-            if (definition == null)
-            {
-                return GetEmptyMessage(HttpStatusCode.NotFound);
-            }
-
-            List<ReduceKeyAndCount> keys = null;
-            Database.TransactionalStorage.Batch(accessor =>
-            {
-                keys = accessor.MapReduce.GetKeysStats(definition.IndexId,
-                         GetStart(),
-                         GetPageSize(Database.Configuration.MaxPageSize))
-                    .ToList();
-            });
-
-            return GetMessageWithObject(new
-            {
-                keys.Count,
-                Results = keys
-            });
-        }
-
-        private HttpResponseMessage GetIndexEntries(string index)
-        {
-            var indexQuery = GetIndexQuery(Database.Configuration.MaxPageSize);
-            var reduceKeys = GetQueryStringValues("reduceKeys").Select(x => x.Trim()).ToList();
-
-            if (string.IsNullOrEmpty(indexQuery.Query) == false && reduceKeys.Count > 0)
-            {
-                return GetMessageWithObject(new
-                {
-                    Error = "Cannot specity 'query' and 'reducedKeys' at the same time"
-                }, HttpStatusCode.BadRequest);
-            }
-
-            if (reduceKeys.Count > 0)
-            {
-                // overwrite indexQueryPagining as __reduce_key field is not indexed, and we don't have simple method to obtain column alias
-                indexQuery.Start = 0;
-                indexQuery.PageSize = int.MaxValue;
-            }
-                
-
-            var totalResults = new Reference<int>();
-
-            var isDynamic = index.StartsWith("dynamic/", StringComparison.OrdinalIgnoreCase)
-                            || index.Equals("dynamic", StringComparison.OrdinalIgnoreCase);
-
-            if (isDynamic)
-                return GetIndexEntriesForDynamicIndex(index, indexQuery, reduceKeys, totalResults);
-
-            return GetIndexEntriesForExistingIndex(index, indexQuery, reduceKeys, totalResults);
-        }
-
-        private HttpResponseMessage GetIndexEntriesForDynamicIndex(string index, IndexQuery indexQuery, List<string> reduceKeys, Reference<int> totalResults)
-        {
-            string entityName;
-            var dynamicIndexName = GetDynamicIndexName(index, indexQuery, out entityName);
-
-            if (dynamicIndexName == null)
-                return GetEmptyMessage(HttpStatusCode.NotFound);
-
-            return GetIndexEntriesForExistingIndex(dynamicIndexName, indexQuery, reduceKeys, totalResults);
-        }
-
-        private HttpResponseMessage GetIndexEntriesForExistingIndex(string index, IndexQuery indexQuery, List<string> reduceKeys, Reference<int> totalResults)
-        {
-            var results = Database
-                    .IndexStorage
-                    .IndexEntires(index, indexQuery, reduceKeys, Database.IndexQueryTriggers, totalResults)
-                    .ToArray();
-
-            Tuple<DateTime, Etag> indexTimestamp = null;
-            bool isIndexStale = false;
-
-            var definition = Database.IndexDefinitionStorage.GetIndexDefinition(index);
-
-            Database.TransactionalStorage.Batch(
-                accessor =>
-                {
-                    isIndexStale = accessor.Staleness.IsIndexStale(definition.IndexId, indexQuery.Cutoff, indexQuery.CutoffEtag);
-                    if (isIndexStale == false && indexQuery.Cutoff == null && indexQuery.CutoffEtag == null)
-                    {
-                        var indexInstance = Database.IndexStorage.GetIndexInstance(index);
-                        isIndexStale = isIndexStale || (indexInstance != null && indexInstance.IsMapIndexingInProgress);
-                    }
-
-                    indexTimestamp = accessor.Staleness.IndexLastUpdatedAt(definition.IndexId);
-                });
-            var indexEtag = Database.Indexes.GetIndexEtag(index, null, indexQuery.ResultsTransformer);
-
-            return GetMessageWithObject(
-                new
-                {
-                    Count = results.Length,
-                    Results = results,
-                    Includes = new string[0],
-                    IndexTimestamp = indexTimestamp.Item1,
-                    IndexEtag = indexTimestamp.Item2,
-                    TotalResults = totalResults.Value,
-                    SkippedResults = 0,
-                    NonAuthoritativeInformation = false,
-                    ResultEtag = indexEtag,
-                    IsStale = isIndexStale,
-                    IndexName = index,
-                    LastQueryTime = Database.IndexStorage.GetLastQueryTime(index)
-                }, HttpStatusCode.OK, indexEtag);
-        }
-
-        private HttpResponseMessage GetIndexStats(string index)
-        {
-            IndexStats stats = null;
-            Etag lastEtag = null;
-            var instance = Database.IndexStorage.GetIndexInstance(index);
-            Database.TransactionalStorage.Batch(accessor =>
-            {
-                stats = accessor.Indexing.GetIndexStats(instance.indexId);
-                lastEtag = accessor.Staleness.GetMostRecentDocumentEtag();
-            });
-
-            if (stats == null)
-                return GetEmptyMessage(HttpStatusCode.NotFound);
-
-            stats.LastQueryTimestamp = Database.IndexStorage.GetLastQueryTime(instance.indexId);
-            stats.Performance = Database.IndexStorage.GetIndexingPerformance(instance.indexId);
-            stats.SetLastDocumentEtag(lastEtag);
-            return GetMessageWithObject(stats);
-        }
-
-
-    }
->>>>>>> b19bf61a
 }