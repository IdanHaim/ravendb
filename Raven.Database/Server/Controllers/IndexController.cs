--- conflicted
+++ resolved
@@ -1,21 +1,4 @@
-<<<<<<< HEAD
 ﻿using Raven.Abstractions;
-=======
-﻿using System;
-using System.Collections.Generic;
-using System.Diagnostics;
-using System.Globalization;
-using System.IO;
-using System.Linq;
-using System.Net;
-using System.Net.Http;
-using System.Text;
-using System.Text.RegularExpressions;
-using System.Threading;
-using System.Threading.Tasks;
-using System.Web.Http;
-using Raven.Abstractions;
->>>>>>> 799bb2f8
 using Raven.Abstractions.Data;
 using Raven.Abstractions.Exceptions;
 using Raven.Abstractions.Extensions;
@@ -29,7 +12,6 @@
 using Raven.Database.Server.WebApi.Attributes;
 using Raven.Database.Storage;
 using Raven.Json.Linq;
-<<<<<<< HEAD
 using System;
 using System.Collections.Generic;
 using System.Diagnostics;
@@ -43,8 +25,6 @@
 using System.Threading;
 using System.Threading.Tasks;
 using System.Web.Http;
-=======
->>>>>>> 799bb2f8
 
 namespace Raven.Database.Server.Controllers
 {
@@ -89,7 +69,7 @@
 			catch (InvalidDataException e)
 			{
 				Log.DebugException("Failed to deserialize index request. Error: ", e);
-
+				
 				return GetMessageWithObject(new
 				{
 					Error = e
@@ -188,7 +168,7 @@
 						RavenJObject.FromObject(new IndexReplaceDocument {IndexToReplace = createdIndex.OriginalName, MinimumEtagBeforeReplace = sideBySideIndexes.MinimumEtagBeforeReplace, ReplaceTimeUtc = sideBySideIndexes.ReplaceTimeUtc}),
 						new RavenJObject(),
 						null);
-				}
+		}
 			});
 
 			return GetMessageWithObject(new { Indexes = createdIndexes.Select(x => x.Name).ToArray() }, HttpStatusCode.Created);
@@ -217,12 +197,12 @@
 
                 try
                 {
-                    return GetIndexQueryResult(index, cts.Token);
-                }
+                return GetIndexQueryResult(index, cts.Token);
+            }
                 catch (OperationCanceledException e)
                 {
                     throw new TimeoutException(string.Format("The query did not produce results in {0}", DatabasesLandlord.SystemConfiguration.DatabaseOperationTimeout), e);
-                }
+		}
             }
 		}
 
@@ -279,10 +259,10 @@
 			if (data == null || (data.Map == null && (data.Maps == null || data.Maps.Count == 0)))
 				return GetMessageWithString("Expected json document with 'Map' or 'Maps' property", HttpStatusCode.BadRequest);
 
-			// older clients (pre 3.0) might try to create the index without MaxIndexOutputsPerDocument set
-			// in order to ensure that they don't reset the default value for old clients, we force the default
-			// value to maintain the existing behavior
-			if (jsonIndex.ContainsKey("MaxIndexOutputsPerDocument") == false)
+            // older clients (pre 3.0) might try to create the index without MaxIndexOutputsPerDocument set
+            // in order to ensure that they don't reset the default value for old clients, we force the default
+            // value to maintain the existing behavior
+            if (jsonIndex.ContainsKey("MaxIndexOutputsPerDocument") == false)
                 data.MaxIndexOutputsPerDocument = 16 * 1024;
 
 			try
