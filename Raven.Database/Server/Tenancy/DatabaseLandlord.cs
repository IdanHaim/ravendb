using Raven.Abstractions;
using Raven.Abstractions.Data;
using Raven.Abstractions.Extensions;
using Raven.Abstractions.Logging;
using Raven.Database.Commercial;
using Raven.Database.Config;
using Raven.Database.Extensions;
using Raven.Database.Server.Connections;
using Raven.Json.Linq;
using System;
using System.Collections.Generic;
using System.Collections.Specialized;
using System.IO;
using System.Linq;
using System.Security.Cryptography;
using System.Text;
using System.Threading;
using System.Threading.Tasks;
<<<<<<< HEAD

using Raven.Database.Server.Security;
=======
using Raven.Abstractions.Exceptions;
using Raven.Database.Storage;
>>>>>>> 2c1332ab

namespace Raven.Database.Server.Tenancy
{
    public class DatabasesLandlord : AbstractLandlord<DocumentDatabase>
    {
        public event Action<InMemoryRavenConfiguration> SetupTenantConfiguration = delegate { };

        public event Action<string> OnDatabaseLoaded = delegate { };

        private bool initialized;
        private const string DATABASES_PREFIX = "Raven/Databases/";
        public override string ResourcePrefix { get { return DATABASES_PREFIX; } }

        public int MaxIdleTimeForTenantDatabaseInSec { get; private set; }

        public int FrequencyToCheckForIdleDatabasesInSec { get; private set; }

        public DatabasesLandlord(DocumentDatabase systemDatabase) : base(systemDatabase)
        {
            int val;
            if (int.TryParse(SystemConfiguration.Settings["Raven/Tenants/MaxIdleTimeForTenantDatabase"], out val) == false)
                val = 900;

            MaxIdleTimeForTenantDatabaseInSec = val;

            if (int.TryParse(SystemConfiguration.Settings["Raven/Tenants/FrequencyToCheckForIdleDatabases"], out val) == false)
                val = 60;

            FrequencyToCheckForIdleDatabasesInSec = val;

            string tempPath = SystemConfiguration.TempPath;
            var fullTempPath = tempPath + Constants.TempUploadsDirectoryName;
            if (File.Exists(fullTempPath))
            {
                try
                {
                    File.Delete(fullTempPath);
                }
                catch (Exception)
                {
                    // we ignore this issue, nothing to do now, and we'll only see
                    // this as an error if there are actually uploads
                }
            }
            if (Directory.Exists(fullTempPath))
            {
                try
                {
                    Directory.Delete(fullTempPath, true);
                }
                catch (Exception)
                {
                    // there is nothing that we can do here, and it is possible that we have
                    // another database doing uploads for the same user, so we'll just 
                    // not any cleanup. Worst case, we'll waste some memory.
                }
            }

            Init();
        }

        public DocumentDatabase SystemDatabase
        {
            get { return systemDatabase; }
        }

        public InMemoryRavenConfiguration SystemConfiguration
        {
            get { return systemConfiguration; }
        }

        public InMemoryRavenConfiguration CreateTenantConfiguration(string tenantId, bool ignoreDisabledDatabase = false)
        {
            if (string.IsNullOrWhiteSpace(tenantId) || tenantId.Equals("<system>", StringComparison.OrdinalIgnoreCase))
                return systemConfiguration;
            var document = GetTenantDatabaseDocument(tenantId, ignoreDisabledDatabase);
            if (document == null)
                return null;

            return CreateConfiguration(tenantId, document, Constants.RavenDataDir, systemConfiguration);
        }

        private DatabaseDocument GetTenantDatabaseDocument(string tenantId, bool ignoreDisabledDatabase = false)
        {
            JsonDocument jsonDocument;
            using (systemDatabase.DisableAllTriggersForCurrentThread())
                jsonDocument = systemDatabase.Documents.Get(Constants.Database.Prefix + tenantId, null);
            if (jsonDocument == null ||
                jsonDocument.Metadata == null ||
                jsonDocument.Metadata.Value<bool>(Constants.RavenDocumentDoesNotExists) ||
                jsonDocument.Metadata.Value<bool>(Constants.RavenDeleteMarker))
                return null;

            var document = jsonDocument.DataAsJson.JsonDeserialization<DatabaseDocument>();
            if (document.Settings[Constants.RavenDataDir] == null)
                throw new InvalidOperationException("Could not find " + Constants.RavenDataDir);

            if (document.Disabled && !ignoreDisabledDatabase)
                throw new InvalidOperationException("The database has been disabled.");

            return document;
        }

        public override async Task<DocumentDatabase> GetResourceInternal(string resourceName)
        {
            if (string.Equals("<system>", resourceName, StringComparison.OrdinalIgnoreCase) || string.IsNullOrWhiteSpace(resourceName))
                return systemDatabase;
            Task<DocumentDatabase> db;
            if (TryGetOrCreateResourceStore(resourceName, out db))
                return await db.ConfigureAwait(false);
            return null;
        }

        public override bool TryGetOrCreateResourceStore(string tenantId, out Task<DocumentDatabase> database)
        {
            if (Locks.Contains(DisposingLock))
                throw new ObjectDisposedException("DatabaseLandlord", "Server is shutting down, can't access any databases");

            if (Locks.Contains(tenantId))
                throw new InvalidOperationException("Database '" + tenantId + "' is currently locked and cannot be accessed.");

            ManualResetEvent cleanupLock;
            if (Cleanups.TryGetValue(tenantId, out cleanupLock) && cleanupLock.WaitOne(MaxSecondsForTaskToWaitForDatabaseToLoad * 1000) == false)
                throw new InvalidOperationException(string.Format("Database '{0}' is currently being restarted and cannot be accessed. We already waited {1} seconds.", tenantId, MaxSecondsForTaskToWaitForDatabaseToLoad));

            if (ResourcesStoresCache.TryGetValue(tenantId, out database))
            {
                if (database.IsFaulted || database.IsCanceled)
                {
                    ResourcesStoresCache.TryRemove(tenantId, out database);
                    DateTime time;
                    LastRecentlyUsed.TryRemove(tenantId, out time);
                    // and now we will try creating it again
                }
                else
                {
                    return true;
                }
            }

            var config = CreateTenantConfiguration(tenantId);
            if (config == null)
                return false;

<<<<<<< HEAD
            database = ResourcesStoresCache.GetOrAdd(tenantId, __ => Task.Factory.StartNew(() =>
            {
                var transportState = ResourseTransportStates.GetOrAdd(tenantId, s => new TransportState());

                AssertLicenseParameters(config);
                var documentDatabase = new DocumentDatabase(config, systemDatabase, transportState);

                documentDatabase.SpinBackgroundWorkers(false);
                documentDatabase.Disposing += DocumentDatabaseDisposingStarted;
                documentDatabase.DisposingEnded += DocumentDatabaseDisposingEnded;
                documentDatabase.StorageInaccessible += UnloadDatabaseOnStorageInaccessible;
                // register only DB that has incremental backup set.
                documentDatabase.OnBackupComplete += OnDatabaseBackupCompleted;

                // if we have a very long init process, make sure that we reset the last idle time for this db.
                LastRecentlyUsed.AddOrUpdate(tenantId, SystemTime.UtcNow, (_, time) => SystemTime.UtcNow);
                documentDatabase.RequestManager = SystemDatabase.RequestManager;
                return documentDatabase;
            }).ContinueWith(task =>
            {
                if (task.Status == TaskStatus.RanToCompletion) 
                    OnDatabaseLoaded(tenantId);

                if (task.Status == TaskStatus.Faulted) // this observes the task exception
=======
            var hasAcquired = false;
            try
            {
                if (!ResourceSemaphore.Wait(ConcurrentDatabaseLoadTimeout))
                    throw new ConcurrentLoadTimeoutException("Too much databases loading concurrently, timed out waiting for them to load.");

                hasAcquired = true;
                database = ResourcesStoresCache.GetOrAdd(tenantId, __ => Task.Factory.StartNew(() =>
>>>>>>> 2c1332ab
                {
                    var transportState = ResourseTransportStates.GetOrAdd(tenantId, s => new TransportState());

                    AssertLicenseParameters(config);
                    var documentDatabase = new DocumentDatabase(config, transportState);

                    documentDatabase.SpinBackgroundWorkers(false);
                    documentDatabase.Disposing += DocumentDatabaseDisposingStarted;
                    documentDatabase.DisposingEnded += DocumentDatabaseDisposingEnded;
                    documentDatabase.StorageInaccessible += UnloadDatabaseOnStorageInaccessible;
                    // register only DB that has incremental backup set.
                    documentDatabase.OnBackupComplete += OnDatabaseBackupCompleted;

                    // if we have a very long init process, make sure that we reset the last idle time for this db.
                    LastRecentlyUsed.AddOrUpdate(tenantId, SystemTime.UtcNow, (_, time) => SystemTime.UtcNow);
                    return documentDatabase;
                }).ContinueWith(task =>
                {
                    if (task.Status == TaskStatus.Faulted) // this observes the task exception
                    {
                        Logger.WarnException("Failed to create database " + tenantId, task.Exception);
                    }
                    return task;
                }).Unwrap());
            }
            finally
            {
                if (hasAcquired)
                    ResourceSemaphore.Release();
            }

            if (database.IsFaulted && database.Exception != null)
            {
                // if we are here, there is an error, and if there is an error, we need to clear it from the 
                // resource store cache so we can try to reload it.
                // Note that we return the faulted task anyway, because we need the user to look at the error
                if (database.Exception.Data.Contains("Raven/KeepInResourceStore") == false)
                {
                    Task<DocumentDatabase> val;
                    ResourcesStoresCache.TryRemove(tenantId, out val);
                }
            }

            return true;
        }

        protected InMemoryRavenConfiguration CreateConfiguration(
                        string tenantId,
                        DatabaseDocument document,
                        string folderPropName,
                        InMemoryRavenConfiguration parentConfiguration)
        {
            var config = new InMemoryRavenConfiguration
            {
                Settings = new NameValueCollection(parentConfiguration.Settings),
            };

            if (config.Settings["Raven/CompiledIndexCacheDirectory"] == null)
            {
                var compiledIndexCacheDirectory = parentConfiguration.CompiledIndexCacheDirectory;
                config.Settings["Raven/CompiledIndexCacheDirectory"] = compiledIndexCacheDirectory;
            }

            if (config.Settings[Constants.TempPath] == null)
                config.Settings[Constants.TempPath] = parentConfiguration.TempPath;  

            SetupTenantConfiguration(config);

            config.CustomizeValuesForDatabaseTenant(tenantId);

            config.Settings["Raven/StorageEngine"] = parentConfiguration.DefaultStorageTypeName;

            foreach (var setting in document.Settings)
            {
                config.Settings[setting.Key] = setting.Value;
            }
            Unprotect(document);

            foreach (var securedSetting in document.SecuredSettings)
            {
                config.Settings[securedSetting.Key] = securedSetting.Value;
            }

            config.Settings[folderPropName] = config.Settings[folderPropName].ToFullPath(parentConfiguration.DataDirectory);

            config.Settings["Raven/Esent/LogsPath"] = config.Settings["Raven/Esent/LogsPath"].ToFullPath(parentConfiguration.DataDirectory);
            config.Settings[Constants.RavenTxJournalPath] = config.Settings[Constants.RavenTxJournalPath].ToFullPath(parentConfiguration.DataDirectory);

            config.Settings["Raven/VirtualDir"] = config.Settings["Raven/VirtualDir"] + "/" + tenantId;

            config.DatabaseName = tenantId;
            config.IsTenantDatabase = true;

            config.Initialize();
            config.CopyParentSettings(parentConfiguration);
            return config;
        }

        public void Protect(DatabaseDocument databaseDocument)
        {
            if (databaseDocument.SecuredSettings == null)
            {
                databaseDocument.SecuredSettings = new Dictionary<string, string>(StringComparer.OrdinalIgnoreCase);
                return;
            }

            foreach (var prop in databaseDocument.SecuredSettings.ToList())
            {
                if (prop.Value == null)
                    continue;
                var bytes = Encoding.UTF8.GetBytes(prop.Value);
                var entrophy = Encoding.UTF8.GetBytes(prop.Key);
                var protectedValue = ProtectedData.Protect(bytes, entrophy, DataProtectionScope.CurrentUser);
                databaseDocument.SecuredSettings[prop.Key] = Convert.ToBase64String(protectedValue);
            }
        }

        private void OnDatabaseBackupCompleted(DocumentDatabase db)
        {
            var dbStatusKey = "Raven/BackupStatus/" + db.Name;
            var statusDocument = db.Documents.Get(dbStatusKey, null);
            DatabaseOperationsStatus status;
            if (statusDocument == null)
            {
                status = new DatabaseOperationsStatus();
            }
            else
            {
                status = statusDocument.DataAsJson.JsonDeserialization<DatabaseOperationsStatus>();
            }
            status.LastBackup = SystemTime.UtcNow;
            var json = RavenJObject.FromObject(status);
            json.Remove("Id");
            systemDatabase.Documents.Put(dbStatusKey, null, json, new RavenJObject(), null);
        }

        private void AssertLicenseParameters(InMemoryRavenConfiguration config)
        {
            string maxDatabases;
            if (ValidateLicense.CurrentLicense.Attributes.TryGetValue("numberOfDatabases", out maxDatabases))
            {
                if (string.Equals(maxDatabases, "unlimited", StringComparison.OrdinalIgnoreCase) == false)
                {
                    var numberOfAllowedDbs = int.Parse(maxDatabases);

                    int nextPageStart = 0;
                    var databases = systemDatabase.Documents.GetDocumentsWithIdStartingWith("Raven/Databases/", null, null, 0, numberOfAllowedDbs, CancellationToken.None, ref nextPageStart).ToList();
                    if (databases.Count >= numberOfAllowedDbs)
                        throw new InvalidOperationException(
                            "You have reached the maximum number of databases that you can have according to your license: " + numberOfAllowedDbs + Environment.NewLine +
                            "You can either upgrade your RavenDB license or delete a database from the server");
                }
            }

            Authentication.AssertLicensedBundles(config.ActiveBundles);
                }

        public void ForAllDatabases(Action<DocumentDatabase> action, bool excludeSystemDatabase = false)
        {
            if (!excludeSystemDatabase) action(systemDatabase);
            foreach (var value in ResourcesStoresCache
                .Select(db => db.Value)
                .Where(value => value.Status == TaskStatus.RanToCompletion))
            {
                action(value.Result);
            }
        }

        protected override DateTime LastWork(DocumentDatabase resource)
        {
            var databaseSizeInformation = resource.TransactionalStorage.GetDatabaseSize();
            return resource.WorkContext.LastWorkTime +
                   // this allow us to increase the time large databases will be held in memory
                   // because they are more expensive to unload & reload. Using this method, we'll
                   // add 0.5 ms per each KB, or roughly half a second of idle time per MB.
                   // A DB with 1GB will remain live another 16 minutes after being item. Given the default idle time
                   // that means that we'll keep it alive for about 30 minutes without shutting down.
                   // A database with 50GB will take roughly 8 hours of idle time to shut down. 
                   TimeSpan.FromMilliseconds(databaseSizeInformation.AllocatedSizeInBytes / 1024L / 2);
        }

        public void Init()
        {
            if (initialized)
                return;
            initialized = true;
            SystemDatabase.Notifications.OnDocumentChange += (database, notification, doc) =>
            {
                if (notification.Id == null)
                    return;
                const string ravenDbPrefix = "Raven/Databases/";
                if (notification.Id.StartsWith(ravenDbPrefix, StringComparison.InvariantCultureIgnoreCase) == false)
                    return;
                var dbName = notification.Id.Substring(ravenDbPrefix.Length);
                Logger.Info("Shutting down database {0} because the tenant database has been updated or removed", dbName);
                Cleanup(dbName, skipIfActiveInDuration: null, notificationType: notification.Type);
            };
        }

        public bool IsDatabaseLoaded(string tenantName)
        {
            if (tenantName == Constants.SystemDatabase)
                return true;

            Task<DocumentDatabase> dbTask;
            if (ResourcesStoresCache.TryGetValue(tenantName, out dbTask) == false)
                return false;

            return dbTask != null && dbTask.Status == TaskStatus.RanToCompletion;
        }

        private void DocumentDatabaseDisposingStarted(object documentDatabase, EventArgs args)
        {
            try
            {
                var database = documentDatabase as DocumentDatabase;
                if (database == null)
                {
                    return;
                }

                ResourcesStoresCache.Set(database.Name, (dbName) =>
                {
                    var tcs = new TaskCompletionSource<DocumentDatabase>();
                    tcs.SetException(new ObjectDisposedException(database.Name, "Database named " + database.Name + " is being disposed right now and cannot be accessed.\r\n" +
                                                                 "Access will be available when the dispose process will end")
                    {
                        Data =
                        {
                            {"Raven/KeepInResourceStore", "true"}
                        }
                    });
                    // we need to observe this task exception in case no one is actually looking at it during disposal
                    GC.KeepAlive(tcs.Task.Exception);
                    return tcs.Task;
                });
            }
            catch (Exception ex)
            {
                Logger.WarnException("Failed to substitute database task with temporary place holder. This should not happen", ex);
            }
        }

        private void DocumentDatabaseDisposingEnded(object documentDatabase, EventArgs args)
        {
            try
            {
                var database = documentDatabase as DocumentDatabase;
                if (database == null)
                {
                    return;
                }

                ResourcesStoresCache.Remove(database.Name);
            }
            catch (Exception ex)
            {
                Logger.ErrorException("Failed to remove database at the end of the disposal. This should not happen", ex);
            }
        }

        private void UnloadDatabaseOnStorageInaccessible(object documentDatabase, EventArgs eventArgs)
        {
            try
            {
                var database = documentDatabase as DocumentDatabase;
                if (database == null)
                {
                    return;
                }

                Task.Run(() =>
                {
                    Thread.Sleep(2000); // let the exception thrown by the storage to be propagated into the client

                    Logger.Warn("Shutting down database {0} because its storage has become inaccessible", database.Name);

                    Cleanup(database.Name, skipIfActiveInDuration: null, shouldSkip: x => false);
                });

            }
            catch (Exception ex)
            {
                Logger.ErrorException("Failed to cleanup database that storage is inaccessible. This should not happen", ex);
            }

        }
    }
}<|MERGE_RESOLUTION|>--- conflicted
+++ resolved
@@ -16,13 +16,8 @@
 using System.Text;
 using System.Threading;
 using System.Threading.Tasks;
-<<<<<<< HEAD
 
 using Raven.Database.Server.Security;
-=======
-using Raven.Abstractions.Exceptions;
-using Raven.Database.Storage;
->>>>>>> 2c1332ab
 
 namespace Raven.Database.Server.Tenancy
 {
@@ -37,7 +32,7 @@
         public override string ResourcePrefix { get { return DATABASES_PREFIX; } }
 
         public int MaxIdleTimeForTenantDatabaseInSec { get; private set; }
-
+        
         public int FrequencyToCheckForIdleDatabasesInSec { get; private set; }
 
         public DatabasesLandlord(DocumentDatabase systemDatabase) : base(systemDatabase)
@@ -167,7 +162,13 @@
             if (config == null)
                 return false;
 
-<<<<<<< HEAD
+            var hasAcquired = false;
+            try
+            {
+                if (!ResourceSemaphore.Wait(ConcurrentDatabaseLoadTimeout))
+                    throw new ConcurrentLoadTimeoutException("Too much databases loading concurrently, timed out waiting for them to load.");
+
+                hasAcquired = true;
             database = ResourcesStoresCache.GetOrAdd(tenantId, __ => Task.Factory.StartNew(() =>
             {
                 var transportState = ResourseTransportStates.GetOrAdd(tenantId, s => new TransportState());
@@ -192,40 +193,11 @@
                     OnDatabaseLoaded(tenantId);
 
                 if (task.Status == TaskStatus.Faulted) // this observes the task exception
-=======
-            var hasAcquired = false;
-            try
-            {
-                if (!ResourceSemaphore.Wait(ConcurrentDatabaseLoadTimeout))
-                    throw new ConcurrentLoadTimeoutException("Too much databases loading concurrently, timed out waiting for them to load.");
-
-                hasAcquired = true;
-                database = ResourcesStoresCache.GetOrAdd(tenantId, __ => Task.Factory.StartNew(() =>
->>>>>>> 2c1332ab
-                {
-                    var transportState = ResourseTransportStates.GetOrAdd(tenantId, s => new TransportState());
-
-                    AssertLicenseParameters(config);
-                    var documentDatabase = new DocumentDatabase(config, transportState);
-
-                    documentDatabase.SpinBackgroundWorkers(false);
-                    documentDatabase.Disposing += DocumentDatabaseDisposingStarted;
-                    documentDatabase.DisposingEnded += DocumentDatabaseDisposingEnded;
-                    documentDatabase.StorageInaccessible += UnloadDatabaseOnStorageInaccessible;
-                    // register only DB that has incremental backup set.
-                    documentDatabase.OnBackupComplete += OnDatabaseBackupCompleted;
-
-                    // if we have a very long init process, make sure that we reset the last idle time for this db.
-                    LastRecentlyUsed.AddOrUpdate(tenantId, SystemTime.UtcNow, (_, time) => SystemTime.UtcNow);
-                    return documentDatabase;
-                }).ContinueWith(task =>
-                {
-                    if (task.Status == TaskStatus.Faulted) // this observes the task exception
-                    {
-                        Logger.WarnException("Failed to create database " + tenantId, task.Exception);
-                    }
-                    return task;
-                }).Unwrap());
+                {
+                    Logger.WarnException("Failed to create database " + tenantId, task.Exception);
+                }
+                return task;
+            }).Unwrap());
             }
             finally
             {
@@ -262,7 +234,7 @@
             if (config.Settings["Raven/CompiledIndexCacheDirectory"] == null)
             {
                 var compiledIndexCacheDirectory = parentConfiguration.CompiledIndexCacheDirectory;
-                config.Settings["Raven/CompiledIndexCacheDirectory"] = compiledIndexCacheDirectory;
+                config.Settings["Raven/CompiledIndexCacheDirectory"] = compiledIndexCacheDirectory;  
             }
 
             if (config.Settings[Constants.TempPath] == null)
@@ -272,7 +244,7 @@
 
             config.CustomizeValuesForDatabaseTenant(tenantId);
 
-            config.Settings["Raven/StorageEngine"] = parentConfiguration.DefaultStorageTypeName;
+            config.Settings["Raven/StorageEngine"] = parentConfiguration.DefaultStorageTypeName;           
 
             foreach (var setting in document.Settings)
             {
