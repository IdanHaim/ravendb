using System;
using System.Collections.Concurrent;
using System.IO;
using System.Net;
using System.Net.Http;
using System.Threading.Tasks;
using Raven.Abstractions;
using Raven.Abstractions.Logging;
using Raven.Abstractions.Util;
using Raven.Database.Server.Controllers;
using Raven.Imports.Newtonsoft.Json;
using Raven.Abstractions.Extensions;

namespace Raven.Database.Server.Connections
{
    public class LogsPushContent : HttpContent, IEventsTransport
    {
        private const int QueueCapacity = 10000;

        private readonly ILog log = LogManager.GetCurrentClassLogger();

        private bool hitCapacity = false;
        private readonly DateTime _started = SystemTime.UtcNow;
        public TimeSpan Age { get { return SystemTime.UtcNow - _started; } }

        public string Id { get; private set; }

        public bool Connected { get; set; }

        public event Action Disconnected = delegate { };

        private readonly BlockingCollection<LogEventInfo> msgs = new BlockingCollection<LogEventInfo>(QueueCapacity); 

        public LogsPushContent(RavenBaseApiController controller)
        {
            Connected = true;
            Id = controller.GetQueryStringValue("id");
            
<<<<<<< HEAD
			if (string.IsNullOrEmpty(Id))
				throw new ArgumentException("Id is mandatory");
		}

		protected override async Task SerializeToStreamAsync(Stream stream, TransportContext context)
		{
			using (var writer = new StreamWriter(stream))
			{
                await writer.WriteAsync("data: { \"Type\": \"Heartbeat\" }\r\n\r\n").ConfigureAwait(false);
				await writer.FlushAsync().ConfigureAwait(false);
							
				while (Connected)
				{
					try
					{
=======
            if (string.IsNullOrEmpty(Id))
                throw new ArgumentException("Id is mandatory");
        }

        protected override async Task SerializeToStreamAsync(Stream stream, TransportContext context)
        {
            using (var writer = new StreamWriter(stream))
            {
                await writer.WriteAsync("data: { \"Type\": \"Heartbeat\" }\r\n\r\n");
                await writer.FlushAsync();
                            
                while (Connected)
                {
                    try
                    {
>>>>>>> b19bf61a
                        LogEventInfo message;
                        while (msgs.TryTake(out message, millisecondsTimeout: 5000))
                        {
                            if (Connected == false)
                                return;

                            await SendMessage(message, writer).ConfigureAwait(false);
                        }

<<<<<<< HEAD
                        await writer.WriteAsync("data: { \"Type\": \"Heartbeat\" }\r\n\r\n").ConfigureAwait(false);
                        await writer.FlushAsync().ConfigureAwait(false);
					}
					catch (Exception e)
					{
						Connected = false;
						if (log.IsDebugEnabled)
							log.DebugException("Error when using events transport", e);
						Disconnected();
						try
						{
							writer.WriteLine(e.ToString());
						}
						catch (Exception)
						{
							// try to send the information to the client, okay if they don't get it
							// because they might have already disconnected
						}
					}
				}
			}
		}

		private async Task SendMessage(LogEventInfo message, StreamWriter writer)
		{
            var o = JsonExtensions.ToJObject(new LogEventInfoFormatted(message));        
            await writer.WriteAsync("data: ").ConfigureAwait(false);
            await writer.WriteAsync(o.ToString(Formatting.None)).ConfigureAwait(false);
            await writer.WriteAsync("\r\n\r\n").ConfigureAwait(false);
		}

		protected override bool TryComputeLength(out long length)
		{
			length = 0;
			return false;
		}

		protected override void Dispose(bool disposing)
		{
			base.Dispose(disposing);
			Connected = false;
		}

		public void SendAsync(object msg)
		{
		    var message = msg as LogEventInfo;
=======
                        await writer.WriteAsync("data: { \"Type\": \"Heartbeat\" }\r\n\r\n");
                        await writer.FlushAsync();
                    }
                    catch (Exception e)
                    {
                        Connected = false;
                        log.DebugException("Error when using events transport", e);
                        Disconnected();
                        try
                        {
                            writer.WriteLine(e.ToString());
                        }
                        catch (Exception)
                        {
                            // try to send the information to the client, okay if they don't get it
                            // because they might have already disconnected
                        }
                    }
                }
            }
        }

        private async Task SendMessage(LogEventInfo message, StreamWriter writer)
        {
            var o = JsonExtensions.ToJObject(new LogEventInfoFormatted(message));        
            await writer.WriteAsync("data: ");
            await writer.WriteAsync(o.ToString(Formatting.None));
            await writer.WriteAsync("\r\n\r\n");
        }

        protected override bool TryComputeLength(out long length)
        {
            length = 0;
            return false;
        }

        protected override void Dispose(bool disposing)
        {
            base.Dispose(disposing);
            Connected = false;
        }

        public void SendAsync(object msg)
        {
            var message = msg as LogEventInfo;
>>>>>>> b19bf61a
            if (msgs.TryAdd(message) == false)
            {
                if (hitCapacity == false)
                {
                    hitCapacity = true;
                    log.Warn("Reached max capacity of LogPush queue, id = " + Id);
                }
            }
        }


        public string ResourceName {get; set; }

        public long CoolDownWithDataLossInMiliseconds { get; set; }
        
    }
}<|MERGE_RESOLUTION|>--- conflicted
+++ resolved
@@ -36,7 +36,6 @@
             Connected = true;
             Id = controller.GetQueryStringValue("id");
             
-<<<<<<< HEAD
 			if (string.IsNullOrEmpty(Id))
 				throw new ArgumentException("Id is mandatory");
 		}
@@ -52,23 +51,6 @@
 				{
 					try
 					{
-=======
-            if (string.IsNullOrEmpty(Id))
-                throw new ArgumentException("Id is mandatory");
-        }
-
-        protected override async Task SerializeToStreamAsync(Stream stream, TransportContext context)
-        {
-            using (var writer = new StreamWriter(stream))
-            {
-                await writer.WriteAsync("data: { \"Type\": \"Heartbeat\" }\r\n\r\n");
-                await writer.FlushAsync();
-                            
-                while (Connected)
-                {
-                    try
-                    {
->>>>>>> b19bf61a
                         LogEventInfo message;
                         while (msgs.TryTake(out message, millisecondsTimeout: 5000))
                         {
@@ -78,7 +60,6 @@
                             await SendMessage(message, writer).ConfigureAwait(false);
                         }
 
-<<<<<<< HEAD
                         await writer.WriteAsync("data: { \"Type\": \"Heartbeat\" }\r\n\r\n").ConfigureAwait(false);
                         await writer.FlushAsync().ConfigureAwait(false);
 					}
@@ -125,53 +106,6 @@
 		public void SendAsync(object msg)
 		{
 		    var message = msg as LogEventInfo;
-=======
-                        await writer.WriteAsync("data: { \"Type\": \"Heartbeat\" }\r\n\r\n");
-                        await writer.FlushAsync();
-                    }
-                    catch (Exception e)
-                    {
-                        Connected = false;
-                        log.DebugException("Error when using events transport", e);
-                        Disconnected();
-                        try
-                        {
-                            writer.WriteLine(e.ToString());
-                        }
-                        catch (Exception)
-                        {
-                            // try to send the information to the client, okay if they don't get it
-                            // because they might have already disconnected
-                        }
-                    }
-                }
-            }
-        }
-
-        private async Task SendMessage(LogEventInfo message, StreamWriter writer)
-        {
-            var o = JsonExtensions.ToJObject(new LogEventInfoFormatted(message));        
-            await writer.WriteAsync("data: ");
-            await writer.WriteAsync(o.ToString(Formatting.None));
-            await writer.WriteAsync("\r\n\r\n");
-        }
-
-        protected override bool TryComputeLength(out long length)
-        {
-            length = 0;
-            return false;
-        }
-
-        protected override void Dispose(bool disposing)
-        {
-            base.Dispose(disposing);
-            Connected = false;
-        }
-
-        public void SendAsync(object msg)
-        {
-            var message = msg as LogEventInfo;
->>>>>>> b19bf61a
             if (msgs.TryAdd(message) == false)
             {
                 if (hitCapacity == false)
