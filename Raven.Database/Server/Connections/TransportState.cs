// -----------------------------------------------------------------------
//  <copyright file="TransportState.cs" company="Hibernating Rhinos LTD">
//      Copyright (c) Hibernating Rhinos LTD. All rights reserved.
//  </copyright>
// -----------------------------------------------------------------------
using System;
using System.Collections.Concurrent;
using System.Linq;
using Raven.Abstractions.Counters.Notifications;
using Raven.Abstractions.Data;
using Raven.Abstractions.Logging;
using Raven.Database.Server.Controllers;
using Raven.Abstractions.FileSystem;
using Raven.Abstractions.FileSystem.Notifications;
using Raven.Abstractions.TimeSeries.Notifications;
using Raven.Database.Server.Controllers.Admin;

namespace Raven.Database.Server.Connections
{
<<<<<<< HEAD
	public class TransportState : IDisposable
	{
	    private static readonly ILog Logger = LogManager.GetCurrentClassLogger();

		readonly TimeSensitiveStore<string> timeSensitiveStore = new TimeSensitiveStore<string>(TimeSpan.FromSeconds(45));

		readonly ConcurrentDictionary<string, ConnectionState> connections = new ConcurrentDictionary<string, ConnectionState>();

		private TimeSensitiveStore<string> TimeSensitiveStore
		{
			get { return timeSensitiveStore; }
		}

		public void OnIdle()
		{
			timeSensitiveStore.ForAllExpired(s =>
			{
				ConnectionState value;
				if(connections.TryRemove(s, out value))
					value.Dispose();
			});
		}

		public void Disconnect(string id)
		{
			timeSensitiveStore.Seen(id);
			ConnectionState value;
			if(connections.TryRemove(id, out value))
				value.Dispose();
		}

		public ConnectionState Register(IEventsTransport transport)
		{
			timeSensitiveStore.Seen(transport.Id);
			transport.Disconnected += () => Disconnect(transport.Id);

			return connections.AddOrUpdate(transport.Id, new ConnectionState(transport), (s, state) =>
			                                                                             	{
			                                                                             		state.Reconnect(transport);
			                                                                             		return state;
			                                                                             	});
		}

		public event Action<object, IndexChangeNotification> OnIndexChangeNotification = delegate { };

		public void Send(IndexChangeNotification indexChangeNotification)
		{
			OnIndexChangeNotification(this, indexChangeNotification);
			foreach (var connectionState in connections)
			{
				connectionState.Value.DocumentStore.Send(indexChangeNotification);
			}
		}
=======
    public class TransportState : IDisposable
    {
        private static readonly ILog logger = LogManager.GetCurrentClassLogger();

        readonly TimeSensitiveStore<string> timeSensitiveStore = new TimeSensitiveStore<string>(TimeSpan.FromSeconds(45));

        readonly ConcurrentDictionary<string, ConnectionState> connections = new ConcurrentDictionary<string, ConnectionState>();

        public TimeSensitiveStore<string> TimeSensitiveStore
        {
            get { return timeSensitiveStore; }
        }

        public void OnIdle()
        {
            timeSensitiveStore.ForAllExpired(s =>
            {
                ConnectionState value;
                if(connections.TryRemove(s, out value))
                    value.Dispose();
            });
        }

        public void Disconnect(string id)
        {
            timeSensitiveStore.Seen(id);
            ConnectionState value;
            if(connections.TryRemove(id, out value))
                value.Dispose();
        }

        public ConnectionState Register(IEventsTransport transport)
        {
            timeSensitiveStore.Seen(transport.Id);
            transport.Disconnected += () => Disconnect(transport.Id);

            return connections.AddOrUpdate(transport.Id, new ConnectionState(transport), (s, state) =>
                                                                                            {
                                                                                                state.Reconnect(transport);
                                                                                                return state;
                                                                                            });
        }

        public event Action<object, IndexChangeNotification> OnIndexChangeNotification = delegate { }; 

        public void Send(IndexChangeNotification indexChangeNotification)
        {
            OnIndexChangeNotification(this, indexChangeNotification);
            foreach (var connectionState in connections)
            {
                connectionState.Value.Send(indexChangeNotification);
            }
        }
>>>>>>> b19bf61a

        public event Action<object, TransformerChangeNotification> OnTransformerChangeNotification = delegate { }; 

        public void Send(TransformerChangeNotification transformerChangeNotification)
        {
            OnTransformerChangeNotification(this, transformerChangeNotification);
            foreach (var connectionState in connections)
            {
				connectionState.Value.DocumentStore.Send(transformerChangeNotification);
            }
        }

<<<<<<< HEAD
		public event Action<object, DocumentChangeNotification> OnDocumentChangeNotification = delegate { }; 

		public void Send(DocumentChangeNotification documentChangeNotification)
		{
			OnDocumentChangeNotification(this, documentChangeNotification);
			foreach (var connectionState in connections)
			{
				connectionState.Value.DocumentStore.Send(documentChangeNotification);
			}
		}

		public event Action<object, BulkInsertChangeNotification> OnBulkInsertChangeNotification = delegate { };

		public void Send(BulkInsertChangeNotification bulkInsertChangeNotification)
		{
			OnBulkInsertChangeNotification(this, bulkInsertChangeNotification);
			foreach (var connectionState in connections)
			{
				connectionState.Value.DocumentStore.Send(bulkInsertChangeNotification);
			}
		}

		public event Action<object, ReplicationConflictNotification> OnReplicationConflictNotification = delegate { };

		public void Send(ReplicationConflictNotification replicationConflictNotification)
		{
			OnReplicationConflictNotification(this, replicationConflictNotification);
			foreach (var connectionState in connections)
			{
				connectionState.Value.DocumentStore.Send(replicationConflictNotification);
			}
		}

		public event Action<object, FileSystemNotification> OnFileSystemNotification = delegate { };

		public void Send(FileSystemNotification fileSystemNotification)
		{
			OnFileSystemNotification(this, fileSystemNotification);
			foreach (var connectionState in connections)
			{
				if (fileSystemNotification is FileChangeNotification)
				{
					
				}
				connectionState.Value.FileSystem.Send(fileSystemNotification);
			}
		}

		public event Action<object, ChangeNotification> OnChangeNotification = delegate { };
		public event Action<object, KeyChangeNotification> OnTimeSeriesChangeNotification = delegate { };

		public void Send(ChangeNotification localChangeNotification)
		{
			OnChangeNotification(this, localChangeNotification);
			foreach (var connectionState in connections)
			{
				connectionState.Value.CounterStorage.Send(localChangeNotification);
			}
		}

		public void Send(KeyChangeNotification localKeyNotification)
		{
			OnTimeSeriesChangeNotification(this, localKeyNotification);
			foreach (var connectionState in connections)
			{
				connectionState.Value.TimeSeries.Send(localKeyNotification);
			}
		}

		public event Action<object, Raven.Abstractions.Counters.Notifications.BulkOperationNotification> OnCounterBulkOperationNotification = delegate { };
		public event Action<object, Raven.Abstractions.TimeSeries.Notifications.BulkOperationNotification> OnTimeSeriesBulkOperationNotification = delegate { };

		public void Send(Raven.Abstractions.Counters.Notifications.BulkOperationNotification bulkOperationNotification)
		{
			OnCounterBulkOperationNotification(this, bulkOperationNotification);
			foreach (var connectionState in connections)
			{
				connectionState.Value.CounterStorage.Send(bulkOperationNotification);
			}
		}

		public void Send(Raven.Abstractions.TimeSeries.Notifications.BulkOperationNotification bulkOperationNotification)
		{
			OnTimeSeriesBulkOperationNotification(this, bulkOperationNotification);
			foreach (var connectionState in connections)
			{
				connectionState.Value.TimeSeries.Send(bulkOperationNotification);
			}
		}

		public event Action<object, DataSubscriptionChangeNotification> OnDataSubscriptionChangeNotification = delegate { };

		public void Send(DataSubscriptionChangeNotification dataSubscriptionChangeNotification)
		{
			OnDataSubscriptionChangeNotification(this, dataSubscriptionChangeNotification);
			foreach (var connectionState in connections)
			{
				connectionState.Value.DocumentStore.Send(dataSubscriptionChangeNotification);
			}
		}

        public ConnectionState For(string id, RavenBaseApiController controller = null)
		{
			return connections.GetOrAdd(id, _ =>
			{
				IEventsTransport eventsTransport = null;
				if (controller != null)
					eventsTransport = new ChangesPushContent(controller);
				
				var connectionState = new ConnectionState(eventsTransport);
				TimeSensitiveStore.Missing(id);
				return connectionState;
			});
		}

	    public object[] DebugStatuses
	    {
	        get { return connections.Values.Select(x => x.DebugStatus).ToArray(); }
	    }

	    public void Dispose()
	    {
	        foreach (var connectionState in connections)
	        {
	            try
	            {
	                connectionState.Value.Dispose();
	            }
	            catch (Exception e)
	            {
	                Logger.InfoException("Could not disconnect transport connection", e);
	            }
	        }    
	    }
	}
=======
        public event Action<object, DocumentChangeNotification> OnDocumentChangeNotification = delegate { }; 

        public void Send(DocumentChangeNotification documentChangeNotification)
        {
            OnDocumentChangeNotification(this, documentChangeNotification);
            foreach (var connectionState in connections)
            {
                connectionState.Value.Send(documentChangeNotification);
            }
        }

        public event Action<object, Notification> OnNotification = delegate { };

        public void Send(Notification notification)
        {
            OnNotification(this, notification);
            foreach (var connectionState in connections)
            {
                connectionState.Value.Send(notification);
            }
        }

        public event Action<object, BulkInsertChangeNotification> OnBulkInsertChangeNotification = delegate { };

        public void Send(BulkInsertChangeNotification bulkInsertChangeNotification)
        {
            OnBulkInsertChangeNotification(this, bulkInsertChangeNotification);
            foreach (var connectionState in connections)
            {
                connectionState.Value.Send(bulkInsertChangeNotification);
            }
        }

        public event Action<object, ReplicationConflictNotification> OnReplicationConflictNotification = delegate { };

        public void Send(ReplicationConflictNotification replicationConflictNotification)
        {
            OnReplicationConflictNotification(this, replicationConflictNotification);
            foreach (var connectionState in connections)
            {
                connectionState.Value.Send(replicationConflictNotification);
            }
        }

        public event Action<object, DataSubscriptionChangeNotification> OnDataSubscriptionChangeNotification = delegate { };

        public void Send(DataSubscriptionChangeNotification dataSubscriptionChangeNotification)
        {
            OnDataSubscriptionChangeNotification(this, dataSubscriptionChangeNotification);
            foreach (var connectionState in connections)
            {
                connectionState.Value.Send(dataSubscriptionChangeNotification);
            }
        }

        public ConnectionState For(string id, RavenBaseApiController controller = null)
        {
            return connections.GetOrAdd(id, _ =>
            {
                IEventsTransport eventsTransport = null;
                if (controller != null)
                    eventsTransport = new ChangesPushContent(controller);
                
                var connectionState = new ConnectionState(eventsTransport);
                TimeSensitiveStore.Missing(id);
                return connectionState;
            });
        }

        public object[] DebugStatuses
        {
            get { return connections.Values.Select(x=>x.DebugStatus).ToArray(); }
        }

        public void Dispose()
        {
            foreach (var connectionState in connections)
            {
                try
                {
                    connectionState.Value.Dispose();
                }
                catch (Exception e)
                {
                    logger.InfoException("Could not disconnect transport connection", e);
                }
            }    
        }
    }
>>>>>>> b19bf61a
}<|MERGE_RESOLUTION|>--- conflicted
+++ resolved
@@ -17,7 +17,6 @@
 
 namespace Raven.Database.Server.Connections
 {
-<<<<<<< HEAD
 	public class TransportState : IDisposable
 	{
 	    private static readonly ILog Logger = LogManager.GetCurrentClassLogger();
@@ -71,61 +70,6 @@
 				connectionState.Value.DocumentStore.Send(indexChangeNotification);
 			}
 		}
-=======
-    public class TransportState : IDisposable
-    {
-        private static readonly ILog logger = LogManager.GetCurrentClassLogger();
-
-        readonly TimeSensitiveStore<string> timeSensitiveStore = new TimeSensitiveStore<string>(TimeSpan.FromSeconds(45));
-
-        readonly ConcurrentDictionary<string, ConnectionState> connections = new ConcurrentDictionary<string, ConnectionState>();
-
-        public TimeSensitiveStore<string> TimeSensitiveStore
-        {
-            get { return timeSensitiveStore; }
-        }
-
-        public void OnIdle()
-        {
-            timeSensitiveStore.ForAllExpired(s =>
-            {
-                ConnectionState value;
-                if(connections.TryRemove(s, out value))
-                    value.Dispose();
-            });
-        }
-
-        public void Disconnect(string id)
-        {
-            timeSensitiveStore.Seen(id);
-            ConnectionState value;
-            if(connections.TryRemove(id, out value))
-                value.Dispose();
-        }
-
-        public ConnectionState Register(IEventsTransport transport)
-        {
-            timeSensitiveStore.Seen(transport.Id);
-            transport.Disconnected += () => Disconnect(transport.Id);
-
-            return connections.AddOrUpdate(transport.Id, new ConnectionState(transport), (s, state) =>
-                                                                                            {
-                                                                                                state.Reconnect(transport);
-                                                                                                return state;
-                                                                                            });
-        }
-
-        public event Action<object, IndexChangeNotification> OnIndexChangeNotification = delegate { }; 
-
-        public void Send(IndexChangeNotification indexChangeNotification)
-        {
-            OnIndexChangeNotification(this, indexChangeNotification);
-            foreach (var connectionState in connections)
-            {
-                connectionState.Value.Send(indexChangeNotification);
-            }
-        }
->>>>>>> b19bf61a
 
         public event Action<object, TransformerChangeNotification> OnTransformerChangeNotification = delegate { }; 
 
@@ -138,7 +82,6 @@
             }
         }
 
-<<<<<<< HEAD
 		public event Action<object, DocumentChangeNotification> OnDocumentChangeNotification = delegate { }; 
 
 		public void Send(DocumentChangeNotification documentChangeNotification)
@@ -274,95 +217,4 @@
 	        }    
 	    }
 	}
-=======
-        public event Action<object, DocumentChangeNotification> OnDocumentChangeNotification = delegate { }; 
-
-        public void Send(DocumentChangeNotification documentChangeNotification)
-        {
-            OnDocumentChangeNotification(this, documentChangeNotification);
-            foreach (var connectionState in connections)
-            {
-                connectionState.Value.Send(documentChangeNotification);
-            }
-        }
-
-        public event Action<object, Notification> OnNotification = delegate { };
-
-        public void Send(Notification notification)
-        {
-            OnNotification(this, notification);
-            foreach (var connectionState in connections)
-            {
-                connectionState.Value.Send(notification);
-            }
-        }
-
-        public event Action<object, BulkInsertChangeNotification> OnBulkInsertChangeNotification = delegate { };
-
-        public void Send(BulkInsertChangeNotification bulkInsertChangeNotification)
-        {
-            OnBulkInsertChangeNotification(this, bulkInsertChangeNotification);
-            foreach (var connectionState in connections)
-            {
-                connectionState.Value.Send(bulkInsertChangeNotification);
-            }
-        }
-
-        public event Action<object, ReplicationConflictNotification> OnReplicationConflictNotification = delegate { };
-
-        public void Send(ReplicationConflictNotification replicationConflictNotification)
-        {
-            OnReplicationConflictNotification(this, replicationConflictNotification);
-            foreach (var connectionState in connections)
-            {
-                connectionState.Value.Send(replicationConflictNotification);
-            }
-        }
-
-        public event Action<object, DataSubscriptionChangeNotification> OnDataSubscriptionChangeNotification = delegate { };
-
-        public void Send(DataSubscriptionChangeNotification dataSubscriptionChangeNotification)
-        {
-            OnDataSubscriptionChangeNotification(this, dataSubscriptionChangeNotification);
-            foreach (var connectionState in connections)
-            {
-                connectionState.Value.Send(dataSubscriptionChangeNotification);
-            }
-        }
-
-        public ConnectionState For(string id, RavenBaseApiController controller = null)
-        {
-            return connections.GetOrAdd(id, _ =>
-            {
-                IEventsTransport eventsTransport = null;
-                if (controller != null)
-                    eventsTransport = new ChangesPushContent(controller);
-                
-                var connectionState = new ConnectionState(eventsTransport);
-                TimeSensitiveStore.Missing(id);
-                return connectionState;
-            });
-        }
-
-        public object[] DebugStatuses
-        {
-            get { return connections.Values.Select(x=>x.DebugStatus).ToArray(); }
-        }
-
-        public void Dispose()
-        {
-            foreach (var connectionState in connections)
-            {
-                try
-                {
-                    connectionState.Value.Dispose();
-                }
-                catch (Exception e)
-                {
-                    logger.InfoException("Could not disconnect transport connection", e);
-                }
-            }    
-        }
-    }
->>>>>>> b19bf61a
 }