--- conflicted
+++ resolved
@@ -27,12 +27,9 @@
 				{typeof (JavaScriptException), (ctx, e) => HandleJintException(ctx, e as JavaScriptException)},
 				{typeof (IndexDisabledException), (ctx, e) => HandleIndexDisabledException(ctx, e as IndexDisabledException)},
 				{typeof (IndexDoesNotExistsException), (ctx, e) => HandleIndexDoesNotExistsException(ctx, e as IndexDoesNotExistsException)},
-<<<<<<< HEAD
+                {typeof (ImplicitFetchFieldsFromDocumentNotAllowedException), (ctx, e) => HandleImplicitFetchFieldsFromDocumentNotAllowedException(ctx, e as ImplicitFetchFieldsFromDocumentNotAllowedException)},
 				{typeof (SynchronizationException), (ctx, e) => HandleSynchronizationException(ctx, e as SynchronizationException)},
 				{typeof (FileNotFoundException), (ctx, e) => HandleFileNotFoundException(ctx, e as FileNotFoundException)}
-=======
-                {typeof (ImplicitFetchFieldsFromDocumentNotAllowedException), (ctx, e) => HandleImplicitFetchFieldsFromDocumentNotAllowedException(ctx, e as ImplicitFetchFieldsFromDocumentNotAllowedException)}
->>>>>>> 2c0d2492
 			};
 
 		public override void OnException(HttpActionExecutedContext ctx)
@@ -176,36 +173,6 @@
 			});
 		}
 
-<<<<<<< HEAD
-
-		private static void HandleSynchronizationException(HttpActionExecutedContext ctx, SynchronizationException e)
-		{
-			ctx.Response = new HttpResponseMessage
-			{
-				StatusCode = (HttpStatusCode) 420
-			};
-
-			SerializeError(ctx, new
-			{
-				Url = ctx.Request.RequestUri.PathAndQuery,
-				Error = e.Message
-			});
-		}
-
-		private static void HandleFileNotFoundException(HttpActionExecutedContext ctx, FileNotFoundException e)
-		{
-			ctx.Response = new HttpResponseMessage
-			{
-				StatusCode = HttpStatusCode.NotFound
-			};
-
-			SerializeError(ctx, new
-			{
-				Url = ctx.Request.RequestUri.PathAndQuery,
-				Error = e.Message
-			});
-		}
-=======
 	    private static void HandleImplicitFetchFieldsFromDocumentNotAllowedException(HttpActionExecutedContext ctx, ImplicitFetchFieldsFromDocumentNotAllowedException e)
 	    {
 	        ctx.Response = new HttpResponseMessage
@@ -219,6 +186,34 @@
                 Error = e.Message
             });
 	    }
->>>>>>> 2c0d2492
+
+
+		private static void HandleSynchronizationException(HttpActionExecutedContext ctx, SynchronizationException e)
+		{
+			ctx.Response = new HttpResponseMessage
+			{
+				StatusCode = (HttpStatusCode) 420
+			};
+
+			SerializeError(ctx, new
+			{
+				Url = ctx.Request.RequestUri.PathAndQuery,
+				Error = e.Message
+			});
+		}
+
+		private static void HandleFileNotFoundException(HttpActionExecutedContext ctx, FileNotFoundException e)
+		{
+			ctx.Response = new HttpResponseMessage
+			{
+				StatusCode = HttpStatusCode.NotFound
+			};
+
+			SerializeError(ctx, new
+			{
+				Url = ctx.Request.RequestUri.PathAndQuery,
+				Error = e.Message
+			});
+		}
 	}
 }