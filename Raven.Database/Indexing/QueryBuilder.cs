--- conflicted
+++ resolved
@@ -29,7 +29,6 @@
         static readonly Regex searchQuery = new Regex(FieldRegexVal + @"\s*(\<\<.+?\>\>)(^[\d.]+)?", RegexOptions.Compiled | RegexOptions.Singleline);
         static readonly Regex dateQuery = new Regex(FieldRegexVal + DateTimeVal, RegexOptions.Compiled);
         static readonly Regex inDatesQuery = new Regex(MethodRegexVal + @"\s*(\([^)]*" + DateTimeVal + @"[^)]*\))", RegexOptions.Compiled | RegexOptions.Singleline);
-<<<<<<< HEAD
 		static readonly Regex rightOpenRangeQuery = new Regex(FieldRegexVal + @"\[(\S+)\sTO\s(\S+)\}", RegexOptions.Compiled);
 		static readonly Regex leftOpenRangeQuery = new Regex(FieldRegexVal + @"\{(\S+)\sTO\s(\S+)\]", RegexOptions.Compiled);
 		static readonly Regex commentsRegex = new Regex(@"( //[^""]+?)$", RegexOptions.Compiled | RegexOptions.Multiline);
@@ -78,32 +77,6 @@
 			var originalQuery = query;
 			try
 			{
-=======
-        static readonly Regex rightOpenRangeQuery = new Regex(FieldRegexVal + @"\[(\S+)\sTO\s(\S+)\}", RegexOptions.Compiled);
-        static readonly Regex leftOpenRangeQuery = new Regex(FieldRegexVal + @"\{(\S+)\sTO\s(\S+)\]", RegexOptions.Compiled);
-        static readonly Regex commentsRegex = new Regex(@"( //[^""]+?)$", RegexOptions.Compiled | RegexOptions.Multiline);
-
-        /* The reason that we use @emptyIn<PermittedUsers>:(no-results)
-         * instead of using @in<PermittedUsers>:()
-         * is that lucene does not access an empty () as a valid syntax.
-         */
-        private static readonly Dictionary<string, Func<string, List<string>, Query>> queryMethods = new Dictionary<string, Func<string, List<string>, Query>>(StringComparer.OrdinalIgnoreCase)
-        {
-            {"in", (field, args) => new TermsMatchQuery(field, args)},
-            {"emptyIn", (field, args) => new TermsMatchQuery(field, args)}
-        };
-
-        public static Query BuildQuery(string query, RavenPerFieldAnalyzerWrapper analyzer)
-        {
-            return BuildQuery(query, new IndexQuery(), analyzer);
-        }
-
-        public static Query BuildQuery(string query, IndexQuery indexQuery, RavenPerFieldAnalyzerWrapper analyzer)
-        {
-            var originalQuery = query;
-            try
-            {
->>>>>>> b19bf61a
                 var queryParser = new RangeQueryParser(Version.LUCENE_29, indexQuery.DefaultField ?? string.Empty, analyzer)
                 {
                     DefaultOperator = indexQuery.DefaultOperator == QueryOperator.Or
