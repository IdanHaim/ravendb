--- conflicted
+++ resolved
@@ -20,7 +20,6 @@
             return previousTokenStream;
         }
 
-<<<<<<< HEAD
 		public override TokenStream TokenStream(string fieldName, TextReader reader)
 		{
 			var res = new LowerCaseKeywordTokenizer(reader);
@@ -28,11 +27,4 @@
 			return res;
 		}
 	}
-=======
-        public override TokenStream TokenStream(string fieldName, TextReader reader)
-        {
-            return new LowerCaseKeywordTokenizer(reader);
-        }
-    }
->>>>>>> b19bf61a
 }