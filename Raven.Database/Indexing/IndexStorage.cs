--- conflicted
+++ resolved
@@ -140,12 +140,7 @@
 							indexImplementation.Priority = indexStats.Priority;
 						}
 
-<<<<<<< HEAD
-
                         var read = accessor.Lists.Read("Raven/Indexes/QueryTime", indexName);
-=======
-						var read = accessor.Lists.Read("Raven/Indexes/QueryTime", fixedName);
->>>>>>> 2f5de25a
 						if (read == null)
 						{
 							if(IsIdleAutoIndex(indexImplementation))
@@ -159,7 +154,7 @@
 						if(IsIdleAutoIndex(indexImplementation) && SystemTime.UtcNow - dateTime > configuration.TimeToWaitBeforeRunningAbandonedIndexes)
 							indexImplementation.MarkQueried(); // prevent index abandoning right after startup
 						else
-							indexImplementation.MarkQueried(dateTime);
+						indexImplementation.MarkQueried(dateTime);
 						
 						if (dateTime > latestPersistedQueryTime)
 							latestPersistedQueryTime = dateTime;
@@ -191,7 +186,7 @@
 
 		private static bool IsIdleAutoIndex(Index index)
 		{
-			return index.name.StartsWith("Auto/") && index.Priority == IndexingPriority.Idle;
+			return index.PublicName.StartsWith("Auto/") && index.Priority == IndexingPriority.Idle;
 		}
 
 		private void TryResettingIndex(string indexName, IndexDefinition indexDefinition)
@@ -773,7 +768,6 @@
 			return new Index.IndexQueryOperation(value, query, _ => false, fieldsToFetch, indexQueryTriggers).GetLuceneQuery();
 		}
 
-<<<<<<< HEAD
         private Index TryIndexByName(string name)
         {
             return indexes.Where(index => String.Compare(index.Value.PublicName, name, StringComparison.OrdinalIgnoreCase) == 0)
@@ -781,15 +775,7 @@
             .FirstOrDefault();
         }
 
-		public IEnumerable<IndexQueryResult> Query(
-			string index,
-			IndexQuery query,
-			Func<IndexQueryResult, bool> shouldIncludeInResults,
-			FieldsToFetch fieldsToFetch,
-			OrderedPartCollection<AbstractIndexQueryTrigger> indexQueryTriggers)
-=======
 		public IEnumerable<IndexQueryResult> Query(string index, IndexQuery query, Func<IndexQueryResult, bool> shouldIncludeInResults, FieldsToFetch fieldsToFetch, OrderedPartCollection<AbstractIndexQueryTrigger> indexQueryTriggers, CancellationToken token)
->>>>>>> 2f5de25a
 		{
             Index value = TryIndexByName(index);
             if (value == null)
