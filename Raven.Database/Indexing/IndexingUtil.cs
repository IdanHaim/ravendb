﻿// -----------------------------------------------------------------------
//  <copyright file="IndexingUtil.cs" company="Hibernating Rhinos LTD">
//      Copyright (c) Hibernating Rhinos LTD. All rights reserved.
//  </copyright>
// -----------------------------------------------------------------------
using System;
using System.Linq;
using System.Security.Cryptography;
using System.Text;

namespace Raven.Database.Indexing
{
	public class IndexingUtil
	{
		public static int StableInvariantIgnoreCaseStringHash(string s)
		{
			return s.Aggregate(11, (current, ch) => (char.ToUpperInvariant(ch).GetHashCode() * 397) ^ current);
		}

		public static int MapBucket(string docId)
		{
<<<<<<< HEAD
			int hash;
			if (char.IsDigit(docId[docId.Length - 1]))// ends with a number, probably users/123, so we will use that
			{
				hash = docId.Where(char.IsDigit).Aggregate(0, (current, ch) => current*10 + (ch - '0'));
			}
			else
			{
				if (docId.Length > 3) // try to achieve a more common prefix
					docId = docId.Substring(0, docId.Length - 2);
				hash = AbsStableInvariantIgnoreCaseStringHash(docId);
			}
			return hash % (1024 * 1024);
=======
			int digitsHash = 0, nonDigitsHash = 11;
			int nonDigitsCount = 0, digitsCount = 0;

			for (int i = docId.Length - 1; i >= 0; i--)
			{
				var ch = docId[i];
				if (char.IsDigit(ch))
				{
					digitsHash = (ch - '0') * (int)Math.Pow(10, digitsCount) + digitsHash;
					digitsCount++;

				}
				else
				{
					nonDigitsCount++;
					if (nonDigitsCount == 3) // we are on the third char, so we have more than 2 chars
						nonDigitsHash = 11; // will only hash the len -2 chars, this way we have a more common prefix
					nonDigitsHash = (ch*397) ^ nonDigitsHash;
				}
			}
			digitsHash /= 1024; // will force concentration of more items under the normal case to the same bucket

			return Math.Abs(digitsHash) + Math.Abs(nonDigitsHash) % (1024 * 1024);
>>>>>>> 34cc7820
		}
	}
}<|MERGE_RESOLUTION|>--- conflicted
+++ resolved
@@ -19,20 +19,6 @@
 
 		public static int MapBucket(string docId)
 		{
-<<<<<<< HEAD
-			int hash;
-			if (char.IsDigit(docId[docId.Length - 1]))// ends with a number, probably users/123, so we will use that
-			{
-				hash = docId.Where(char.IsDigit).Aggregate(0, (current, ch) => current*10 + (ch - '0'));
-			}
-			else
-			{
-				if (docId.Length > 3) // try to achieve a more common prefix
-					docId = docId.Substring(0, docId.Length - 2);
-				hash = AbsStableInvariantIgnoreCaseStringHash(docId);
-			}
-			return hash % (1024 * 1024);
-=======
 			int digitsHash = 0, nonDigitsHash = 11;
 			int nonDigitsCount = 0, digitsCount = 0;
 
@@ -56,7 +42,6 @@
 			digitsHash /= 1024; // will force concentration of more items under the normal case to the same bucket
 
 			return Math.Abs(digitsHash) + Math.Abs(nonDigitsHash) % (1024 * 1024);
->>>>>>> 34cc7820
 		}
 	}
 }