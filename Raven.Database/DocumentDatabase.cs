--- conflicted
+++ resolved
@@ -970,7 +970,6 @@
 					{
 						new Action(()=>ReducingExecuter.Execute())
 					});
-<<<<<<< HEAD
 
 			MappingThreadPool.Start();
 			ReducingThreadPool.Start();
@@ -990,27 +989,6 @@
 			MappingThreadPool = null;
 		}
 
-=======
-
-			MappingThreadPool.Start();
-			ReducingThreadPool.Start();
-
-			RaiseIndexingWiringComplete();
-
-		}
-
-		private void StopMappingThreadPool()
-		{
-			if (MappingThreadPool != null)
-			{
-				MappingThreadPool.WaitForWorkToBeDone();
-				MappingThreadPool.Dispose();
-				MappingThreadPool = null;
-			}
-			MappingThreadPool = null;
-		}
-
->>>>>>> 8872dadd
 		private void StopReducingThreadPool()
 		{
 			if (ReducingThreadPool != null)
