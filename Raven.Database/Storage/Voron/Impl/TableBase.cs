--- conflicted
+++ resolved
@@ -79,123 +79,6 @@
             writeBatch.Add(key, stream, TableName, expectedVersion);
         }
 
-<<<<<<< HEAD
-		public virtual void Increment(WriteBatch writeBatch, Slice key, long delta, ushort? expectedVersion = null)
-		{
-			AssertKey(key);
-
-			writeBatch.Increment(key, delta, TableName, expectedVersion);
-		}
-
-		public virtual void MultiAdd(WriteBatch writeBatch, Slice key, Slice value, ushort? expectedVersion = null)
-		{
-			AssertKey(key);
-
-			writeBatch.MultiAdd(key, value, TableName, expectedVersion);
-		}
-
-		public virtual ReadResult Read(SnapshotReader snapshot, Slice key, WriteBatch writeBatch)
-		{
-			return snapshot.Read(TableName, key, writeBatch);
-		}
-
-		public virtual IIterator MultiRead(SnapshotReader snapshot, Slice key)
-		{
-			return snapshot.MultiRead(TableName, key);
-		}
-
-		public virtual IIterator Iterate(SnapshotReader snapshot, WriteBatch writeBatch)
-		{
-			return snapshot.Iterate(TableName);
-		}
-
-		public bool Contains(SnapshotReader snapshot, Slice key, WriteBatch writeBatch)
-		{
-			ushort? version;
-			return Contains(snapshot, key, writeBatch, out version);
-		}
-
-		public bool Contains(SnapshotReader snapshot, Slice key, WriteBatch writeBatch, out ushort? version)
-		{
-			return snapshot.Contains(TableName, key, out version, writeBatch);
-		}
-
-		public int GetDataSize(SnapshotReader snapshot, Slice key)
-		{
-			return snapshot.GetDataSize(TableName, key);
-		}
-
-		public virtual void Delete(WriteBatch writeBatch, string key, ushort? expectedVersion = null)
-		{
-			Delete(writeBatch, (Slice)key, expectedVersion);
-		}
-
-		public virtual void Delete(WriteBatch writeBatch, Slice key, ushort? expectedVersion = null)
-		{
-			AssertKey(key);
-
-			writeBatch.Delete(key, TableName, expectedVersion);
-		}
-
-		public virtual void MultiDelete(WriteBatch writeBatch, Slice key, Slice value, ushort? expectedVersion = null)
-		{
-			AssertKey(key);
-
-			writeBatch.MultiDelete(key, value, TableName, expectedVersion);
-		}
-
-		public virtual ushort? ReadVersion(SnapshotReader snapshot, Slice key, WriteBatch writeBatch)
-		{
-			return snapshot.ReadVersion(TableName, key, writeBatch);
-		}
-
-		protected void AssertKey(Slice key)
-		{
-			if (AbstractPager.IsKeySizeValid(key.Size) == false)
-				throw new ArgumentException(string.Format("The key must be a maximum of 2,000 bytes in UTF8, key is: '{0}'", key), "key");
-		}
-
-		//for debugging purposes
-		public Dictionary<string, string> Dump(SnapshotReader snapshot)
-		{
-			using (var iterator = snapshot.Iterate(TableName))
-			{
-				if (!iterator.Seek(Slice.BeforeAllKeys))
-					return new Dictionary<string, string>();
-				var results = new Dictionary<string, string>();
-				do
-				{
-					bool isMultiTreeKey;
-					using (var multiIterator = snapshot.MultiRead(TableName, iterator.CurrentKey))
-					{
-						if (!multiIterator.Seek(Slice.BeforeAllKeys))
-						{
-							isMultiTreeKey = false;
-						}
-						else
-						{
-							isMultiTreeKey = true;
-							const string subtreeKeyPrefix = "[sub tree val: ]";
-
-							do
-							{
-								results.Add(subtreeKeyPrefix + iterator.CurrentKey + " " + results.Count , new StreamReader(multiIterator.CreateReaderForCurrent().AsStream()).ReadToEnd());
-							} while (multiIterator.MoveNext());
-
-						}
-
-					}
-
-					if(!isMultiTreeKey)
-						results.Add(iterator.CurrentKey.ToString(), new StreamReader(iterator.CreateReaderForCurrent().AsStream()).ReadToEnd());
-
-				} while (iterator.MoveNext());
-
-				return results;
-			}
-		}
-	}
-=======
         public virtual void Increment(WriteBatch writeBatch, Slice key, long delta, ushort? expectedVersion = null)
         {
             AssertKey(key);
@@ -267,8 +150,8 @@
 
         protected void AssertKey(Slice key)
         {
-            if (AbstractPager.IsKeySizeValid(key.Size, false) == false)
-                throw new ArgumentException(string.Format("The key must be a maximum of {0} bytes in UTF8, key is: '{1}'", AbstractPager.GetMaxKeySize(false), key), "key");
+            if (AbstractPager.IsKeySizeValid(key.Size) == false)
+                throw new ArgumentException(string.Format("The key must be a maximum of 2,000 bytes in UTF8, key is: '{0}'", key), "key");
         }
 
         //for debugging purposes
@@ -311,5 +194,4 @@
             }
         }
     }
->>>>>>> 68f1ca50
 }