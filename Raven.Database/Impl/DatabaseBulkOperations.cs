--- conflicted
+++ resolved
@@ -1,95 +1,91 @@
-//-----------------------------------------------------------------------
-// <copyright file="DatabaseBulkOperations.cs" company="Hibernating Rhinos LTD">
-//     Copyright (c) Hibernating Rhinos LTD. All rights reserved.
-// </copyright>
-//-----------------------------------------------------------------------
-using System;
-using Newtonsoft.Json;
-using Newtonsoft.Json.Linq;
-using Raven.Abstractions.Data;
-using Raven.Abstractions.Json;
-using Raven.Database.Data;
-using Raven.Database.Json;
-using Raven.Http;
-using Raven.Http.Json;
-using Raven.Json.Linq;
-
-namespace Raven.Database.Impl
-{
-	public class DatabaseBulkOperations
-	{
-		private readonly DocumentDatabase database;
-		private readonly TransactionInformation transactionInformation;
-
-		public DatabaseBulkOperations(DocumentDatabase database, TransactionInformation transactionInformation)
-		{
-			this.database = database;
-			this.transactionInformation = transactionInformation;
-		}
-
-		public RavenJArray DeleteByIndex(string indexName, IndexQuery queryToDelete, bool allowStale)
-		{
-			return PerformBulkOperation(indexName, queryToDelete, allowStale, (docId, tx) =>
-			{
-				database.Delete(docId, null, tx);
-				return new { Document = docId, Deleted = true };
-			});
-		}
-
-		public RavenJArray UpdateByIndex(string indexName, IndexQuery queryToUpdate, PatchRequest[] patchRequests, bool allowStale)
-		{
-			return PerformBulkOperation(indexName, queryToUpdate, allowStale, (docId, tx) =>
-			{
-				var patchResult = database.ApplyPatch(docId, null, patchRequests, tx);
-				return new { Document = docId, Result = patchResult };
-			});
-		}
-
-		private RavenJArray PerformBulkOperation(string index, IndexQuery indexQuery, bool allowStale, Func<string, TransactionInformation, object> batchOperation)
-		{
-			var array = new RavenJArray();
-			var bulkIndexQuery = new IndexQuery
-			{
-				Query = indexQuery.Query,
-				Start = indexQuery.Start,
-				Cutoff = indexQuery.Cutoff,
-				PageSize = int.MaxValue,
-				FieldsToFetch = new[] { Constants.DocumentIdFieldName },
-				SortedFields = indexQuery.SortedFields
-			};
-
-			bool stale;
-			var queryResults = database.QueryDocumentIds(index, bulkIndexQuery, out stale);
-
-			if (stale && allowStale == false)
-			{
-				throw new InvalidOperationException(
-						"Bulk operation cancelled because the index is stale and allowStale is false");
-			}
-
-			var enumerator = queryResults.GetEnumerator();
-			const int batchSize = 1024;
-			while (true)
-			{
-				var batchCount = 0;
-				database.TransactionalStorage.Batch(actions =>
-				{
-					while (batchCount < batchSize  && enumerator.MoveNext())
-					{
-						batchCount++;
-						var result = batchOperation(enumerator.Current, transactionInformation);
-<<<<<<< HEAD
-						array.Add(JObject.FromObject(result, JsonExtensions.CreateDefaultJsonSerializer()));
-=======
-						array.Items.Add(RavenJObject.FromObject(result, new JsonSerializer { Converters = { new JsonEnumConverter() } }));
->>>>>>> d075fd58
-					}
-				});
-				if (batchCount < batchSize) break;
-			}
-			return array;
-		}
-
-		
-	}
-}
+//-----------------------------------------------------------------------
+// <copyright file="DatabaseBulkOperations.cs" company="Hibernating Rhinos LTD">
+//     Copyright (c) Hibernating Rhinos LTD. All rights reserved.
+// </copyright>
+//-----------------------------------------------------------------------
+using System;
+using Newtonsoft.Json;
+using Newtonsoft.Json.Linq;
+using Raven.Abstractions.Data;
+using Raven.Abstractions.Json;
+using Raven.Database.Data;
+using Raven.Database.Json;
+using Raven.Http;
+using Raven.Http.Json;
+using Raven.Json.Linq;
+
+namespace Raven.Database.Impl
+{
+	public class DatabaseBulkOperations
+	{
+		private readonly DocumentDatabase database;
+		private readonly TransactionInformation transactionInformation;
+
+		public DatabaseBulkOperations(DocumentDatabase database, TransactionInformation transactionInformation)
+		{
+			this.database = database;
+			this.transactionInformation = transactionInformation;
+		}
+
+		public RavenJArray DeleteByIndex(string indexName, IndexQuery queryToDelete, bool allowStale)
+		{
+			return PerformBulkOperation(indexName, queryToDelete, allowStale, (docId, tx) =>
+			{
+				database.Delete(docId, null, tx);
+				return new { Document = docId, Deleted = true };
+			});
+		}
+
+		public RavenJArray UpdateByIndex(string indexName, IndexQuery queryToUpdate, PatchRequest[] patchRequests, bool allowStale)
+		{
+			return PerformBulkOperation(indexName, queryToUpdate, allowStale, (docId, tx) =>
+			{
+				var patchResult = database.ApplyPatch(docId, null, patchRequests, tx);
+				return new { Document = docId, Result = patchResult };
+			});
+		}
+
+		private RavenJArray PerformBulkOperation(string index, IndexQuery indexQuery, bool allowStale, Func<string, TransactionInformation, object> batchOperation)
+		{
+			var array = new RavenJArray();
+			var bulkIndexQuery = new IndexQuery
+			{
+				Query = indexQuery.Query,
+				Start = indexQuery.Start,
+				Cutoff = indexQuery.Cutoff,
+				PageSize = int.MaxValue,
+				FieldsToFetch = new[] { Constants.DocumentIdFieldName },
+				SortedFields = indexQuery.SortedFields
+			};
+
+			bool stale;
+			var queryResults = database.QueryDocumentIds(index, bulkIndexQuery, out stale);
+
+			if (stale && allowStale == false)
+			{
+				throw new InvalidOperationException(
+						"Bulk operation cancelled because the index is stale and allowStale is false");
+			}
+
+			var enumerator = queryResults.GetEnumerator();
+			const int batchSize = 1024;
+			while (true)
+			{
+				var batchCount = 0;
+				database.TransactionalStorage.Batch(actions =>
+				{
+					while (batchCount < batchSize  && enumerator.MoveNext())
+					{
+						batchCount++;
+						var result = batchOperation(enumerator.Current, transactionInformation);
+						array.Add(RavenJObject.FromObject(result, JsonExtensions.CreateDefaultJsonSerializer()));
+					}
+				});
+				if (batchCount < batchSize) break;
+			}
+			return array;
+		}
+
+		
+	}
+}