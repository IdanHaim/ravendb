--- conflicted
+++ resolved
@@ -66,7 +66,6 @@
 	        throw new NotImplementedException("Purge tombstones is not supported for Command Line Smuggler");
 		}
 
-<<<<<<< HEAD
 	    protected override void ExportDeletions(JsonTextWriter jsonWriter, SmugglerOptions options, ExportDataResult result,
 	                                            LastEtagsInfo maxEtagsToFetch)
 		{
@@ -99,16 +98,6 @@
             SetSmugglerOptions(options);
 
 			SmugglerJintHelper.Initialize(options);
-=======
-		private int currentBatchSize, currentLimit;
-		private SmugglerJintHelper jintHelper = new SmugglerJintHelper();
-		public override async Task ImportData(Stream stream, SmugglerOptions options)
-		{
-			jintHelper.Initialize(options ?? SmugglerOptions);
-
-			currentBatchSize = options != null ? options.BatchSize : SmugglerOptions.BatchSize;
-			currentLimit = options != null ? options.Limit : SmugglerOptions.Limit;
->>>>>>> d03d8165
 
             using (store = CreateStore(importOptions.To))
 			{
@@ -118,15 +107,12 @@
 				{
 					operation = new ChunkedBulkInsertOperation(store.DefaultDatabase, store, store.Listeners, new BulkInsertOptions
 					{
-<<<<<<< HEAD
 						BatchSize = options.BatchSize,
 						OverwriteExisting = true
                     }, store.Changes(), options.ChunkSize, SmugglerOptions.DefaultDocumentSizeInChunkLimitInBytes);
-=======
 						BatchSize = currentBatchSize,
 						CheckForUpdates = true
 					});
->>>>>>> d03d8165
 
 					operation.Report += text => ShowProgress(text);
 
@@ -158,7 +144,12 @@
                 return;
 
 
-<<<<<<< HEAD
+		private int storedDocumentCountInBatch;
+		protected override async Task PutDocument(RavenJObject document)
+		{
+			if (document == null)
+				return;
+
 				var metadata = document.Value<RavenJObject>("@metadata");
 				var id = metadata.Value<string>("@id");
 		    if(String.IsNullOrWhiteSpace(id))
@@ -167,20 +158,6 @@
 				document.Remove("@metadata");
 
 		    operation.Store(document, metadata, id, size);
-			}
-
-=======
-		private int storedDocumentCountInBatch;
-		protected override async Task PutDocument(RavenJObject document)
-		{
-			if (document == null)
-				return;
-
-			var metadata = document.Value<RavenJObject>("@metadata");
-			var id = metadata.Value<string>("@id");
-			document.Remove("@metadata");
-
-			operation.Store(document, metadata, id);
 			storedDocumentCountInBatch++;
 			if (storedDocumentCountInBatch >= currentLimit && currentLimit > 0)
 			{
@@ -194,10 +171,9 @@
 				});
 
 				operation.Report += text => ShowProgress(text);
-			}
-		}
-
->>>>>>> d03d8165
+		}
+		}
+
 		protected async override Task PutTransformer(string transformerName, RavenJToken transformer)
 		{
 			if (IsTransformersSupported == false)
@@ -524,8 +500,7 @@
                     {
                         throw new SmugglerException(string.Format("Smuggler encountered a connection problem: '{0}'.", webException.Message), webException);
 	}
-}
-                throw new SmugglerException(string.Format("Smuggler encountered a connection problem: '{0}'.", e.Message), e);
+}                throw new SmugglerException(string.Format("Smuggler encountered a connection problem: '{0}'.", e.Message), e);
             }
             finally
             {
